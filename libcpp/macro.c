--- conflicted
+++ resolved
@@ -3047,10 +3047,6 @@
 
 /* Save parameter NODE (spelling SPELLING) to the parameter list of
    macro MACRO.  Returns true on success, false on failure.   */
-<<<<<<< HEAD
-
-=======
->>>>>>> c5d725c0
 bool
 _cpp_save_parameter (cpp_reader *pfile, unsigned n, cpp_hashnode *node,
 		     cpp_hashnode *spelling)
@@ -3074,7 +3070,6 @@
   macro_arg_saved_data *saved = (macro_arg_saved_data *)pfile->macro_buffer;
   saved[n].canonical_node = node;
   saved[n].value = node->value;
-<<<<<<< HEAD
   saved[n].type = node->type;
 
   void *base = _cpp_reserve_room (pfile, n * sizeof (cpp_hashnode *),
@@ -3085,27 +3080,11 @@
   node->type = NT_MACRO_ARG;
   /* Index is 1 based.  */
   node->value.arg_index = n;
-=======
-
-  if (BUFF_ROOM (pfile->a_buff) < (n + 1) * sizeof (cpp_hashnode *))
-    _cpp_extend_buff (pfile, &pfile->a_buff, sizeof (cpp_hashnode *));
-
-  ((cpp_hashnode **) BUFF_FRONT (pfile->a_buff))[n] = spelling;
-
-  /* Morph into a macro arg.  */
-  node->flags |= NODE_MACRO_ARG;
-  /* Index is 1 based.  */
-  node->value.arg_index = n + 1;
->>>>>>> c5d725c0
 
   return true;
 }
 
 /* Restore the parameters to their previous state.  */
-<<<<<<< HEAD
-
-=======
->>>>>>> c5d725c0
 void
 _cpp_unsave_parameters (cpp_reader *pfile, unsigned n)
 {
@@ -3116,13 +3095,8 @@
 	&((struct macro_arg_saved_data *) pfile->macro_buffer)[n];
 
       struct cpp_hashnode *node = save->canonical_node;
-<<<<<<< HEAD
       node->type = save->type;
       node->value = save->value;
-=======
-      node->value = save->value;
-      node->flags &= ~NODE_MACRO_ARG;
->>>>>>> c5d725c0
     }
 }
 
@@ -3137,10 +3111,7 @@
    	    | name '...'
             | '...'
 */
-<<<<<<< HEAD
-
-=======
->>>>>>> c5d725c0
+
 static bool
 parse_params (cpp_reader *pfile, unsigned *n_ptr, bool *varadic_ptr)
 {
@@ -3242,15 +3213,6 @@
 	  break;
 	}
     }
-<<<<<<< HEAD
-=======
-
- out:
-  *n_ptr = nparms;
-
-  return ok;
-}
->>>>>>> c5d725c0
 
  out:
   *n_ptr = nparms;
@@ -3296,7 +3258,6 @@
     N_("'##' cannot appear at either end of a macro expansion");
   unsigned int num_extra_tokens = 0;
   unsigned nparms = 0;
-<<<<<<< HEAD
   cpp_hashnode **params = NULL;
   bool varadic = false;
   bool ok = false;
@@ -3313,28 +3274,10 @@
   if (token->flags & PREV_WHITE)
     /* Preceeded by space, must be part of expansion.  */;
   else if (token->type == CPP_OPEN_PAREN)
-=======
-  bool varadic = false;
-  bool ok = false;
-
-  /* Get the first token of the expansion (or the '(' of a
-     function-like macro).  */
-  ctoken = _cpp_lex_token (pfile);
-
-  if (ctoken->flags & PREV_WHITE)
-    /* Preceeded by space, must be part of expansion.  */;
-  else if (ctoken->type == CPP_OPEN_PAREN)
->>>>>>> c5d725c0
     {
       /* An open-paren, get a parameter list.  */
       if (!parse_params (pfile, &nparms, &varadic))
 	goto out;
-<<<<<<< HEAD
-=======
-      macro->variadic = varadic;
-      macro->paramc = nparms;
-      macro->params = (cpp_hashnode **) BUFF_FRONT (pfile->a_buff);
->>>>>>> c5d725c0
 
       params = (cpp_hashnode **)_cpp_commit_buff
 	(pfile, sizeof (cpp_hashnode *) * nparms);
@@ -3397,11 +3340,7 @@
       macro->count = 1;
     }
 
-<<<<<<< HEAD
   for (vaopt_state vaopt_tracker (pfile, macro->variadic, true);; token = NULL)
-=======
-  for (  vaopt_state vaopt_tracker (pfile, macro->variadic, true);;)
->>>>>>> c5d725c0
     {
       if (!token)
 	{
@@ -3484,22 +3423,10 @@
 
       if (vaopt_tracker.update (token) == vaopt_state::ERROR)
 	goto out;
-<<<<<<< HEAD
-    }
-
-  ok = true;
-=======
-
-      following_paste_op = (token->type == CPP_PASTE);
-      token = lex_expansion_token (pfile, macro);
     }
 
   /* We're committed to winning now.  */
   ok = true;
-
-  macro->exp.tokens = (cpp_token *) BUFF_FRONT (pfile->a_buff);
-  macro->traditional = 0;
->>>>>>> c5d725c0
 
   /* Don't count the CPP_EOF.  */
   macro->count--;
@@ -3539,22 +3466,13 @@
   pfile->state.va_args_ok = 0;
   _cpp_unsave_parameters (pfile, nparms);
 
-<<<<<<< HEAD
   return ok ? macro : NULL;
-=======
-  return ok;
->>>>>>> c5d725c0
 }
 
 cpp_macro *
 _cpp_new_macro (cpp_reader *pfile, cpp_macro_kind kind, void *placement)
 {
-<<<<<<< HEAD
   cpp_macro *macro = (cpp_macro *) placement;
-=======
-  cpp_macro *macro;
-  bool ok;
->>>>>>> c5d725c0
 
   macro->line = pfile->directive_line;
   macro->parm.params = 0;
@@ -3568,7 +3486,6 @@
   /* To suppress some diagnostics.  */
   macro->syshdr = pfile->buffer && pfile->buffer->sysp != 0;
 
-<<<<<<< HEAD
   macro->kind = kind;
 
   return macro;
@@ -3584,12 +3501,6 @@
     macro = _cpp_create_trad_definition (pfile);
   else
     macro = create_iso_definition (pfile);
-=======
-  if (CPP_OPTION (pfile, traditional))
-    ok = _cpp_create_trad_definition (pfile, macro);
-  else
-    ok = create_iso_definition (pfile, macro);
->>>>>>> c5d725c0
 
   if (!macro)
     return false;
