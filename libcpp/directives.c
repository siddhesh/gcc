--- conflicted
+++ resolved
@@ -1091,13 +1091,6 @@
       const line_map_ordinary *from
 	= linemap_included_from_linemap (line_table, map);
 
-<<<<<<< HEAD
-      /* Permit leaving destination "" to fill in the pop-to name.  */
-      if (from && !new_file[0])
-	new_file = ORDINARY_MAP_FILE_NAME (from);
-      else if (!from
-	       || filename_cmp (ORDINARY_MAP_FILE_NAME (from), new_file) != 0)
-=======
       if (!from)
 	/* Not nested.  */;
       else if (!new_file[0])
@@ -1108,7 +1101,6 @@
 	from = NULL;
 
       if (!from)
->>>>>>> 4ef5bbd8
 	{
 	  cpp_warning (pfile, CPP_W_NONE,
 		       "file \"%s\" linemarker ignored due to "
