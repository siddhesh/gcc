--- conflicted
+++ resolved
@@ -1,8 +1,3 @@
-<<<<<<< HEAD
-2020-07-31  Giuliano Belinassi  <giuliano.belinassi@usp.br>
-
-	* Makefile.in: Use `+' on rule calling GCC
-=======
 2020-07-30  H.J. Lu  <hjl.tools@gmail.com>
 
 	PR bootstrap/96202
@@ -101,7 +96,6 @@
 	* configure.ac: Check for sysctl args to fetch executable name.
 	* configure: Regenerate.
 	* config.h.in: Regenerate.
->>>>>>> 07cbaed8
 
 2020-02-15  Ian Lance Taylor  <iant@golang.org>
 
