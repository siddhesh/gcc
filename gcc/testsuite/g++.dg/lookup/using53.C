// PR c++/20420

class B
{
protected:
  enum E { E1, E2, E3 };
  struct S { int i; E e; };
};

class D : private B
{
public:
  using B::E;       // { dg-message "previous" }
  using B::S;       // { dg-message "previous" }

private:
  enum E {};        // { dg-error "conflicts" }
  struct S {};      // { dg-error "conflicts" }
};

template<typename T>
class BT
{
protected:
  enum E { E1, E2, E3 };
  struct S { int i; E e; };
};

template<typename T>
class DT : private BT<T>
{
public:
  using BT<T>::E;   // { dg-message "previous" }
  using BT<T>::S;   // { dg-message "previous" }

private:
  enum E {};        // { dg-error "conflicts" }
  struct S {};      // { dg-error "conflicts" }
};

template class DT<int>;

namespace N
{
  int i;
  enum bob {Q};
}

void
f ()
{
  using N::i;
<<<<<<< HEAD
  using N::i;       // DR 36? { dg-error "redeclaration" }

  using N::Q;
  using N::Q;       // DR 36? { dg-error "redeclaration" }
=======
  using N::i;       // { dg-error "redeclaration" }
>>>>>>> 692af872
}<|MERGE_RESOLUTION|>--- conflicted
+++ resolved
@@ -50,12 +50,5 @@
 f ()
 {
   using N::i;
-<<<<<<< HEAD
-  using N::i;       // DR 36? { dg-error "redeclaration" }
-
-  using N::Q;
-  using N::Q;       // DR 36? { dg-error "redeclaration" }
-=======
   using N::i;       // { dg-error "redeclaration" }
->>>>>>> 692af872
 }