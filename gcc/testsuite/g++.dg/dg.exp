#   Copyright (C) 2000-2017 Free Software Foundation, Inc.

# This program is free software; you can redistribute it and/or modify
# it under the terms of the GNU General Public License as published by
# the Free Software Foundation; either version 3 of the License, or
# (at your option) any later version.
#
# This program is distributed in the hope that it will be useful,
# but WITHOUT ANY WARRANTY; without even the implied warranty of
# MERCHANTABILITY or FITNESS FOR A PARTICULAR PURPOSE.  See the
# GNU General Public License for more details.
#
# You should have received a copy of the GNU General Public License
# along with GCC; see the file COPYING3.  If not see
# <http://www.gnu.org/licenses/>.

# G++ testsuite that uses the `dg.exp' driver.

# Load support procs.
load_lib g++-dg.exp
load_lib mpx-dg.exp

# If a testcase doesn't have special options, use these.
global DEFAULT_CXXFLAGS
if ![info exists DEFAULT_CXXFLAGS] then {
    set DEFAULT_CXXFLAGS " -pedantic-errors -Wno-long-long"
}

# Initialize `dg'.
dg-init

# Recursively find files in $dir and subdirs, do not walk into subdirs
# that contain their own .exp file.
proc find-cxx-tests { dir suffix } {
    set tests [lsort [glob -nocomplain -directory $dir "*.$suffix" ]]
    foreach subdir [lsort [glob -nocomplain -type d -directory $dir *]] {
	if { [glob -nocomplain -directory $subdir *.exp] eq "" } {
<<<<<<< HEAD
	    lappend tests {*}[find-cxx-tests $subdir $suffix]
=======
	    eval lappend tests [find-cxx-tests $subdir $suffix]
>>>>>>> f88523e5
	}
    }
    return $tests
}

set tests [find-cxx-tests $srcdir/$subdir {C}]

# Main loop.
g++-dg-runtest $tests "" $DEFAULT_CXXFLAGS

# C/C++ common tests.
g++-dg-runtest [lsort [glob -nocomplain $srcdir/c-c++-common/*.\[cSi\]]] \
	"" ""

g++-dg-runtest [lsort [glob -nocomplain $srcdir/c-c++-common/cpp/*.\[cS\]]] \
	"" ""


# All done.
dg-finish<|MERGE_RESOLUTION|>--- conflicted
+++ resolved
@@ -35,11 +35,7 @@
     set tests [lsort [glob -nocomplain -directory $dir "*.$suffix" ]]
     foreach subdir [lsort [glob -nocomplain -type d -directory $dir *]] {
 	if { [glob -nocomplain -directory $subdir *.exp] eq "" } {
-<<<<<<< HEAD
-	    lappend tests {*}[find-cxx-tests $subdir $suffix]
-=======
 	    eval lappend tests [find-cxx-tests $subdir $suffix]
->>>>>>> f88523e5
 	}
     }
     return $tests
