--- conflicted
+++ resolved
@@ -992,15 +992,6 @@
 	  cpp_define (pfile, "__cpp_constexpr_dynamic_alloc=201907");
 	}
       if (flag_concepts)
-<<<<<<< HEAD
-	cpp_define (pfile, "__cpp_concepts=201507");
-      if (flag_modules)
-	{
-	  /* FIXME: get clarification about such a define.  */
-	  /* 201810 - p1103 merging modules */
-	  cpp_define (pfile, "__cpp_modules=201810");
-	}
-=======
         {
           if (cxx_dialect >= cxx2a)
             /* FIXME: Update this to the value required by the IS.  */
@@ -1008,7 +999,12 @@
           else
             cpp_define (pfile, "__cpp_concepts=201507");
         }
->>>>>>> 8b27c905
+      if (flag_modules)
+	{
+	  /* FIXME: get clarification about such a define.  */
+	  /* 201810 - p1103 merging modules */
+	  cpp_define (pfile, "__cpp_modules=201810");
+	}
       if (flag_tm)
 	/* Use a value smaller than the 201505 specified in
 	   the TS, since we don't yet support atomic_cancel.  */
