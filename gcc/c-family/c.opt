--- conflicted
+++ resolved
@@ -399,11 +399,7 @@
 Warn about strftime formats yielding 2-digit years
 
 Wformat-zero-length
-<<<<<<< HEAD
-C UPC ObjC Var(warn_format_zero_length) Warning
-=======
-C ObjC C++ ObjC++ Var(warn_format_zero_length) Warning
->>>>>>> fa2988b4
+C UPC ObjC C++ ObjC++ Var(warn_format_zero_length) Warning
 Warn about zero-length formats
 
 Wformat=
@@ -497,7 +493,7 @@
 Warn about use of multi-character character constants
 
 Wnarrowing
-C ObjC C++ ObjC++ Warning Var(warn_narrowing) Init(1)
+C UPC Objc C++ ObjC++ Warning Var(warn_narrowing) Init(1)
 -Wno-narrowing	  In C++0x mode, ignore ill-formed narrowing conversions within { }
 
 Wnested-externs
@@ -517,11 +513,7 @@
 Warn about non-virtual destructors
 
 Wnonnull
-<<<<<<< HEAD
-C UPC ObjC Var(warn_nonnull) Warning
-=======
-C ObjC C++ ObjC++ Var(warn_nonnull) Warning
->>>>>>> fa2988b4
+C UPC ObjC C++ ObjC++ Var(warn_nonnull) Warning
 Warn about NULL being passed to argument slots marked as requiring non-NULL
 
 Wnormalized=
@@ -665,7 +657,7 @@
 Warn about unsuffixed float constants
 
 Wunused-local-typedefs
-C ObjC C++ ObjC++ Var(warn_unused_local_typedefs) Warning
+C UPC Objc C++ ObjC++ Var(warn_unused_local_typedefs) Warning
 Warn about
 
 Wunused-macros
@@ -716,7 +708,7 @@
 C++ ObjC++ Ignore Warn(switch %qs is no longer supported)
 
 fallow-parameterless-variadic-functions
-C ObjC Var(flag_allow_parameterless_variadic_functions)
+C UPC Objc Var(flag_allow_parameterless_variadic_functions)
 Allow variadic functions without named parameter
 
 falt-external-templates
@@ -759,7 +751,7 @@
 -fconstexpr-depth=<number>	Specify maximum constexpr recursion depth
 
 fdebug-cpp
-C ObjC C++ ObjC++
+C UPC ObjC C++ ObjC++
 Emit debug annotations during preprocessing
 
 fdeduce-init-list
@@ -965,11 +957,11 @@
 Treat the input file as already preprocessed
 
 ftrack-macro-expansion
-C ObjC C++ ObjC++ JoinedOrMissing RejectNegative UInteger
+C UPC ObjC C++ ObjC++ JoinedOrMissing RejectNegative UInteger
 ; converted into ftrack-macro-expansion=
 
 ftrack-macro-expansion=
-C ObjC C++ ObjC++ JoinedOrMissing RejectNegative UInteger
+C UPC ObjC C++ ObjC++ JoinedOrMissing RejectNegative UInteger
 -ftrack-macro-expansion=<0|1|2>  Track locations of tokens coming from macro expansion and display them in error messages
 
 fpretty-templates
