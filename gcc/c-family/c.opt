; Options for the C, ObjC, UPC, C++ and ObjC++ front ends.
; Copyright (C) 2003-2014 Free Software Foundation, Inc.
;
; This file is part of GCC.
;
; GCC is free software; you can redistribute it and/or modify it under
; the terms of the GNU General Public License as published by the Free
; Software Foundation; either version 3, or (at your option) any later
; version.
;
; GCC is distributed in the hope that it will be useful, but WITHOUT ANY
; WARRANTY; without even the implied warranty of MERCHANTABILITY or
; FITNESS FOR A PARTICULAR PURPOSE.  See the GNU General Public License
; for more details.
;
; You should have received a copy of the GNU General Public License
; along with GCC; see the file COPYING3.  If not see
; <http://www.gnu.org/licenses/>.

; See the GCC internals manual for a description of this file's format.

; Please try to keep this file in ASCII collating order.

Language
C

Language
ObjC

Language
C++

Language
ObjC++

-all-warnings
C ObjC C++ ObjC++ Warning Alias(Wall)

-ansi
C ObjC C++ ObjC++ Alias(ansi)

-assert
C ObjC C++ ObjC++ Separate Alias(A) MissingArgError(assertion missing after %qs)

-assert=
C ObjC C++ ObjC++ Joined Alias(A) MissingArgError(assertion missing after %qs)

-comments
C ObjC C++ ObjC++ Alias(C)

-comments-in-macros
C ObjC C++ ObjC++ Alias(CC)

-define-macro
C ObjC C++ ObjC++ Separate Alias(D) MissingArgError(macro name missing after %qs)

-define-macro=
C ObjC C++ ObjC++ Joined Alias(D) MissingArgError(macro name missing after %qs)

-dependencies
C ObjC C++ ObjC++ Alias(M)

-dump
C ObjC C++ ObjC++ Separate Alias(d)

-dump=
C ObjC C++ ObjC++ Joined Alias(d)

-imacros
C ObjC C++ ObjC++ Separate Alias(imacros) MissingArgError(missing filename after %qs)

-imacros=
C ObjC C++ ObjC++ Joined Alias(imacros) MissingArgError(missing filename after %qs)

-include
C ObjC C++ ObjC++ Separate Alias(include) MissingArgError(missing filename after %qs)

-include=
C ObjC C++ ObjC++ Joined Alias(include) MissingArgError(missing filename after %qs)

-include-barrier
C ObjC C++ ObjC++ Alias(I, -)

-include-directory
C ObjC C++ ObjC++ Separate Alias(I) MissingArgError(missing path after %qs)

-include-directory=
C ObjC C++ ObjC++ Joined Alias(I) MissingArgError(missing path after %qs)

-include-directory-after
C ObjC C++ ObjC++ Separate Alias(idirafter) MissingArgError(missing path after %qs)

-include-directory-after=
C ObjC C++ ObjC++ Joined Alias(idirafter) MissingArgError(missing path after %qs)

-include-prefix
C ObjC C++ ObjC++ Separate Alias(iprefix)

-include-prefix=
C ObjC C++ ObjC++ JoinedOrMissing Alias(iprefix)

-include-with-prefix
C ObjC C++ ObjC++ Separate Alias(iwithprefix)

-include-with-prefix=
C ObjC C++ ObjC++ JoinedOrMissing Alias(iwithprefix)

-include-with-prefix-after
C ObjC C++ ObjC++ Separate Alias(iwithprefix)

-include-with-prefix-after=
C ObjC C++ ObjC++ JoinedOrMissing Alias(iwithprefix)

-include-with-prefix-before
C ObjC C++ ObjC++ Separate Alias(iwithprefixbefore)

-include-with-prefix-before=
C ObjC C++ ObjC++ JoinedOrMissing Alias(iwithprefixbefore)

-no-integrated-cpp
Driver Alias(no-integrated-cpp)

-no-line-commands
C ObjC C++ ObjC++ Alias(P)

-no-standard-includes
C ObjC C++ ObjC++ Alias(nostdinc)

-no-warnings
C ObjC C++ ObjC++ Alias(w)

-output
C ObjC C++ ObjC++ Separate Alias(o)

-output=
C ObjC C++ ObjC++ Joined Alias(o)

-output-pch=
C ObjC C++ ObjC++ Joined Separate

-pedantic
C ObjC C++ ObjC++ Alias(pedantic)

-preprocess
C ObjC C++ ObjC++ Undocumented Alias(E)

-print-missing-file-dependencies
C ObjC C++ ObjC++ Alias(MG)

-trace-includes
C ObjC C++ ObjC++ Alias(H)

-traditional
Driver Alias(traditional)

-traditional-cpp
C ObjC C++ ObjC++ Alias(traditional-cpp)

-trigraphs
C ObjC C++ ObjC++ Alias(trigraphs)

-undefine-macro
C ObjC C++ ObjC++ Separate Alias(U) MissingArgError(macro name missing after %qs)

-undefine-macro=
C ObjC C++ ObjC++ Joined Alias(U) MissingArgError(macro name missing after %qs)

-user-dependencies
C ObjC C++ ObjC++ Alias(MM)

-verbose
Common C ObjC C++ ObjC++ Alias(v)

-write-dependencies
C ObjC C++ ObjC++ NoDriverArg Separate Alias(MD) MissingArgError(missing filename after %qs)

-write-user-dependencies
C ObjC C++ ObjC++ NoDriverArg Separate Alias(MMD) MissingArgError(missing filename after %qs)

A
C ObjC C++ ObjC++ Joined Separate MissingArgError(assertion missing after %qs)
-A<question>=<answer>	Assert the <answer> to <question>.  Putting '-' before <question> disables the <answer> to <question>

C
C ObjC C++ ObjC++
Do not discard comments

CC
C ObjC C++ ObjC++
Do not discard comments in macro expansions

D
C ObjC C++ ObjC++ Joined Separate MissingArgError(macro name missing after %qs)
-D<macro>[=<val>]	Define a <macro> with <val> as its value.  If just <macro> is given, <val> is taken to be 1

E
C ObjC C++ ObjC++ Undocumented Var(flag_preprocess_only)

F
Driver C ObjC C++ ObjC++ Joined Separate MissingArgError(missing path after %qs)
-F <dir>	Add <dir> to the end of the main framework include path

H
C ObjC C++ ObjC++
Print the name of header files as they are used

I
C ObjC C++ ObjC++ Joined Separate MissingArgError(missing path after %qs)
-I <dir>	Add <dir> to the end of the main include path

M
C ObjC C++ ObjC++
Generate make dependencies

MD
C ObjC C++ ObjC++ NoDriverArg Separate MissingArgError(missing filename after %qs)
Generate make dependencies and compile

MF
C ObjC C++ ObjC++ Joined Separate MissingArgError(missing filename after %qs)
-MF <file>	Write dependency output to the given file

MG
C ObjC C++ ObjC++
Treat missing header files as generated files

MM
C ObjC C++ ObjC++
Like -M but ignore system header files

MMD
C ObjC C++ ObjC++ NoDriverArg Separate MissingArgError(missing filename after %qs)
Like -MD but ignore system header files

MP
C ObjC C++ ObjC++
Generate phony targets for all headers

MQ
C ObjC C++ ObjC++ Joined Separate MissingArgError(missing makefile target after %qs)
-MQ <target>	Add a MAKE-quoted target

MT
C ObjC C++ ObjC++ Joined Separate MissingArgError(missing makefile target after %qs)
-MT <target>	Add an unquoted target

P
C ObjC C++ ObjC++
Do not generate #line directives

U
C ObjC C++ ObjC++ Joined Separate MissingArgError(macro name missing after %qs)
-U<macro>	Undefine <macro>

Wabi
C ObjC C++ ObjC++ LTO Var(warn_abi) Warning
Warn about things that will change when compiling with an ABI-compliant compiler

Wabi=
C ObjC C++ ObjC++ LTO Joined RejectNegative UInteger Warning
Warn about things that change between the current -fabi-version and the specified version

Wabi-tag
C++ ObjC++ Var(warn_abi_tag) Warning
Warn if a subobject has an abi_tag attribute that the complete object type does not have

Wpsabi
C ObjC C++ ObjC++ LTO Var(warn_psabi) Init(1) Undocumented

Waddress
C ObjC C++ ObjC++ Var(warn_address) Warning LangEnabledBy(C ObjC C++ ObjC++,Wall)
Warn about suspicious uses of memory addresses

Wall
C ObjC C++ ObjC++ Warning
Enable most warning messages

Warray-bounds
LangEnabledBy(C ObjC C++ ObjC++,Wall)
; in common.opt

Wassign-intercept
ObjC ObjC++ Var(warn_assign_intercept) Warning
Warn whenever an Objective-C assignment is being intercepted by the garbage collector

Wbad-function-cast
C ObjC Var(warn_bad_function_cast) Warning
Warn about casting functions to incompatible types

Wbuiltin-macro-redefined
C ObjC C++ ObjC++ Warning
Warn when a built-in preprocessor macro is undefined or redefined

Wc++-compat
C ObjC Var(warn_cxx_compat) Warning
Warn about C constructs that are not in the common subset of C and C++

Wc++0x-compat
C++ ObjC++ Var(warn_cxx0x_compat) Warning LangEnabledBy(C++ ObjC++,Wall)
Deprecated in favor of -Wc++11-compat

Wc++11-compat
C++ ObjC++ Warning Alias(Wc++0x-compat)
Warn about C++ constructs whose meaning differs between ISO C++ 1998 and ISO C++ 2011

Wcast-qual
C ObjC C++ ObjC++ Var(warn_cast_qual) Warning
Warn about casts which discard qualifiers

Wchar-subscripts
C ObjC C++ ObjC++ Var(warn_char_subscripts) Warning LangEnabledBy(C ObjC C++ ObjC++,Wall)
Warn about subscripts whose type is \"char\"

Wclobbered
C ObjC C++ ObjC++ Var(warn_clobbered) Warning EnabledBy(Wextra)
Warn about variables that might be changed by \"longjmp\" or \"vfork\"

Wcomment
C ObjC C++ ObjC++ Warning
Warn about possibly nested block comments, and C++ comments spanning more than one physical line

Wcomments
C ObjC C++ ObjC++ Warning Alias(Wcomment)
Synonym for -Wcomment

Wconditionally-supported
C++ ObjC++ Var(warn_conditionally_supported) Warning
Warn for conditionally-supported constructs

Wconversion
C ObjC C++ ObjC++ Var(warn_conversion) Warning
Warn for implicit type conversions that may change a value

Wconversion-null
C++ ObjC++ Var(warn_conversion_null) Init(1) Warning
Warn for converting NULL from/to a non-pointer type

Wctor-dtor-privacy
C++ ObjC++ Var(warn_ctor_dtor_privacy) Warning
Warn when all constructors and destructors are private

Wdeclaration-after-statement
C ObjC Var(warn_declaration_after_statement) Warning
Warn when a declaration is found after a statement

Wdelete-incomplete
C++ ObjC++ Var(warn_delete_incomplete) Init(1) Warning
Warn when deleting a pointer to incomplete type

Wdelete-non-virtual-dtor
C++ ObjC++ Var(warn_delnonvdtor) Warning LangEnabledBy(C++ ObjC++,Wall)
Warn about deleting polymorphic objects with non-virtual destructors

Wdelete-non-virtual-dtor
LangEnabledBy(C++ ObjC++,Weffc++)
;

Wdeprecated
C C++ ObjC ObjC++ Var(warn_deprecated) Init(1) Warning
Warn if a deprecated compiler feature, class, method, or field is used

Wdiscarded-qualifiers
C ObjC Var(warn_discarded_qualifiers) Init(1) Warning
Warn if type qualifiers on pointers are discarded

Wdiv-by-zero
C ObjC C++ ObjC++ Var(warn_div_by_zero) Init(1) Warning
Warn about compile-time integer division by zero

Weffc++
C++ ObjC++ Var(warn_ecpp) Warning
Warn about violations of Effective C++ style rules

Wempty-body
C ObjC C++ ObjC++ Var(warn_empty_body) Warning EnabledBy(Wextra)
Warn about an empty body in an if or else statement

Wendif-labels
C ObjC C++ ObjC++ Warning
Warn about stray tokens after #elif and #endif

Wenum-compare
C ObjC C++ ObjC++ Var(warn_enum_compare) Init(-1) Warning LangEnabledBy(C ObjC,Wall)
Warn about comparison of different enum types

Wenum-compare
LangEnabledBy(C ObjC,Wc++-compat)
;

Werror
C ObjC C++ ObjC++
; Documented in common.opt

Werror-implicit-function-declaration
C ObjC RejectNegative Warning Alias(Werror=, implicit-function-declaration)
This switch is deprecated; use -Werror=implicit-function-declaration instead

Wfloat-conversion
C ObjC C++ ObjC++ Var(warn_float_conversion) LangEnabledBy(C ObjC C++ ObjC++,Wconversion)
Warn for implicit type conversions that cause loss of floating point precision

Wfloat-equal
C ObjC C++ ObjC++ Var(warn_float_equal) Warning
Warn if testing floating point numbers for equality

Wformat
C ObjC C++ ObjC++ Warning Alias(Wformat=, 1, 0)
Warn about printf/scanf/strftime/strfmon format string anomalies

Wformat-contains-nul
C ObjC C++ ObjC++ Var(warn_format_contains_nul) Warning LangEnabledBy(C ObjC C++ ObjC++,Wformat=, warn_format >= 1, 0)
Warn about format strings that contain NUL bytes

Wformat-extra-args
C ObjC C++ ObjC++ Var(warn_format_extra_args) Warning LangEnabledBy(C ObjC C++ ObjC++,Wformat=, warn_format >= 1, 0)
Warn if passing too many arguments to a function for its format string

Wformat-nonliteral
C ObjC C++ ObjC++ Var(warn_format_nonliteral) Warning LangEnabledBy(C ObjC C++ ObjC++,Wformat=, warn_format >= 2, 0)
Warn about format strings that are not literals

Wformat-security
C ObjC C++ ObjC++ Var(warn_format_security) Warning LangEnabledBy(C ObjC C++ ObjC++,Wformat=, warn_format >= 2, 0)
Warn about possible security problems with format functions

Wformat-signedness
C ObjC C++ ObjC++ Var(warn_format_signedness) Warning LangEnabledBy(C ObjC C++ ObjC++,Wformat=, warn_format >= 2, 0)
Warn about sign differences with format functions

Wformat-y2k
C ObjC C++ ObjC++ Var(warn_format_y2k) Warning LangEnabledBy(C ObjC C++ ObjC++,Wformat=,warn_format >= 2, 0)
Warn about strftime formats yielding 2-digit years

Wformat-zero-length
C ObjC C++ ObjC++ Var(warn_format_zero_length) Warning LangEnabledBy(C ObjC C++ ObjC++,Wformat=,warn_format >= 1, 0)
Warn about zero-length formats

Wformat=
C ObjC C++ ObjC++ Joined RejectNegative UInteger Var(warn_format) Warning LangEnabledBy(C ObjC C++ ObjC++,Wall, 1, 0)
Warn about printf/scanf/strftime/strfmon format string anomalies

Wignored-qualifiers
C C++ Var(warn_ignored_qualifiers) Warning EnabledBy(Wextra)
Warn whenever type qualifiers are ignored.

Wincompatible-pointer-types
C ObjC Var(warn_incompatible_pointer_types) Init(1) Warning
Warn when there is a conversion between pointers that have incompatible types

Winit-self
C ObjC C++ ObjC++ Var(warn_init_self) Warning LangEnabledBy(C++ ObjC++,Wall)
Warn about variables which are initialized to themselves

Wimplicit
C ObjC Var(warn_implicit) Warning LangEnabledBy(C ObjC,Wall)
Warn about implicit declarations

Wdouble-promotion
C ObjC C++ ObjC++ Var(warn_double_promotion) Warning
Warn about implicit conversions from \"float\" to \"double\"

Wimplicit-function-declaration
C ObjC Var(warn_implicit_function_declaration) Init(-1) Warning LangEnabledBy(C ObjC,Wimplicit)
Warn about implicit function declarations

Wimplicit-int
C ObjC Var(warn_implicit_int) Warning LangEnabledBy(C ObjC,Wimplicit)
Warn when a declaration does not specify a type

Wimport
C ObjC C++ ObjC++ Undocumented Ignore

Winherited-variadic-ctor
C++ ObjC++ Var(warn_inh_var_ctor) Init(1) Warning
Warn about C++11 inheriting constructors when the base has a variadic constructor

Wint-conversion
C ObjC Var(warn_int_conversion) Init(1) Warning
Warn about incompatible integer to pointer and pointer to integer conversions

Wint-to-pointer-cast
C ObjC C++ ObjC++ Var(warn_int_to_pointer_cast) Init(1) Warning
Warn when there is a cast to a pointer from an integer of a different size

Winvalid-offsetof
C++ ObjC++ Var(warn_invalid_offsetof) Init(1) Warning
Warn about invalid uses of the \"offsetof\" macro

Winvalid-pch
C ObjC C++ ObjC++ Warning
Warn about PCH files that are found but not used

Wjump-misses-init
C ObjC Var(warn_jump_misses_init) Warning LangEnabledby(C ObjC,Wc++-compat)
Warn when a jump misses a variable initialization

Wliteral-suffix
C++ ObjC++ Warning
Warn when a string or character literal is followed by a ud-suffix which does not begin with an underscore.

Wlogical-op
C ObjC C++ ObjC++ Var(warn_logical_op) Init(0) Warning 
Warn when a logical operator is suspiciously always evaluating to true or false

Wlogical-not-parentheses
C ObjC C++ ObjC++ Var(warn_logical_not_paren) Warning
Warn when logical not is used on the left hand side operand of a comparison

Wlong-long
C ObjC C++ ObjC++ Var(warn_long_long) Init(-1) Warning
Do not warn about using \"long long\" when -pedantic

Wmain
C ObjC C++ ObjC++ Var(warn_main) Init(-1) Warning LangEnabledBy(C ObjC,Wall, 2, 0)
Warn about suspicious declarations of \"main\"

Wmain
LangEnabledBy(C ObjC C++ ObjC++,Wpedantic, 2, 0)
;

Wmemset-transposed-args
C ObjC C++ ObjC++ Var(warn_memset_transposed_args) Warning LangEnabledBy(C ObjC C++ ObjC++,Wall)
Warn about suspicious calls to memset where the third argument is constant literal zero and the second is not

Wmissing-braces
C ObjC C++ ObjC++ Var(warn_missing_braces) Warning LangEnabledBy(C ObjC,Wall)
Warn about possibly missing braces around initializers

Wmissing-declarations
C ObjC C++ ObjC++ Var(warn_missing_declarations) Warning
Warn about global functions without previous declarations

Wmissing-field-initializers
C ObjC C++ ObjC++ Var(warn_missing_field_initializers) Warning EnabledBy(Wextra)
Warn about missing fields in struct initializers

Wsizeof-pointer-memaccess
C ObjC C++ ObjC++ Var(warn_sizeof_pointer_memaccess) Warning LangEnabledBy(C ObjC C++ ObjC++,Wall)
Warn about suspicious length parameters to certain string functions if the argument uses sizeof

Wsizeof-array-argument
C ObjC C++ ObjC++ Var(warn_sizeof_array_argument) Warning Init(1)
Warn when sizeof is applied on a parameter declared as an array

Wsuggest-attribute=format
C ObjC C++ ObjC++ Var(warn_suggest_attribute_format) Warning
Warn about functions which might be candidates for format attributes

Wswitch
C ObjC C++ ObjC++ Var(warn_switch) Warning LangEnabledBy(C ObjC C++ ObjC++,Wall)
Warn about enumerated switches, with no default, missing a case

Wswitch-default
C ObjC C++ ObjC++ Var(warn_switch_default) Warning
Warn about enumerated switches missing a \"default:\" statement

Wswitch-enum
C ObjC C++ ObjC++ Var(warn_switch_enum) Warning
Warn about all enumerated switches missing a specific case

Wswitch-bool
C ObjC C++ ObjC++ Var(warn_switch_bool) Warning Init(1)
Warn about switches with boolean controlling expression

Wmissing-format-attribute
C ObjC C++ ObjC++ Alias(Wsuggest-attribute=format)
;

Wmissing-include-dirs
C ObjC C++ ObjC++ Warning
Warn about user-specified include directories that do not exist

Wmissing-parameter-type
C ObjC Var(warn_missing_parameter_type) Warning EnabledBy(Wextra)
Warn about function parameters declared without a type specifier in K&R-style functions

Wmissing-prototypes
C ObjC Var(warn_missing_prototypes) Warning
Warn about global functions without prototypes

Wmudflap
C ObjC C++ ObjC++ Ignore Warn(switch %qs is no longer supported)

Wmultichar
C ObjC C++ ObjC++ Warning
Warn about use of multi-character character constants

Wnarrowing
C ObjC C++ ObjC++ Warning Var(warn_narrowing) Init(-1) LangEnabledBy(C++ ObjC++,Wall)
Warn about narrowing conversions within { } that are ill-formed in C++11

Wnarrowing
C ObjC C++ ObjC++ LangEnabledBy(C++ ObjC++,Wc++0x-compat)
;

Wnested-externs
C ObjC Var(warn_nested_externs) Warning
Warn about \"extern\" declarations not at file scope

Wnoexcept
C++ ObjC++ Var(warn_noexcept) Warning
Warn when a noexcept expression evaluates to false even though the expression can't actually throw

Wnon-template-friend
C++ ObjC++ Var(warn_nontemplate_friend) Init(1) Warning
Warn when non-templatized friend functions are declared within a template

Wnon-virtual-dtor
C++ ObjC++ Var(warn_nonvdtor) Warning LangEnabledBy(C++ ObjC++,Weffc++)
Warn about non-virtual destructors

Wnonnull
C ObjC C++ ObjC++ Var(warn_nonnull) Warning LangEnabledBy(C ObjC C++ ObjC++,Wformat=,warn_format >= 1,0)
Warn about NULL being passed to argument slots marked as requiring non-NULL

Wnonnull
C ObjC C++ ObjC++ LangEnabledBy(C ObjC C++ ObjC++,Wall)
;

Wnormalized=
C ObjC C++ ObjC++ Joined Warning
-Wnormalized=<id|nfc|nfkc>	Warn about non-normalised Unicode strings

Wold-style-cast
C++ ObjC++ Var(warn_old_style_cast) Warning
Warn if a C-style cast is used in a program

Wold-style-declaration
C ObjC Var(warn_old_style_declaration) Warning EnabledBy(Wextra)
Warn for obsolescent usage in a declaration

Wold-style-definition
C ObjC Var(warn_old_style_definition) Warning
Warn if an old-style parameter definition is used

Wopenmp-simd
C C++ Var(warn_openmp_simd) Warning LangEnabledBy(C C++,Wall)
Warn if a simd directive is overridden by the vectorizer cost model

Woverlength-strings
C ObjC C++ ObjC++ Var(warn_overlength_strings) Warning LangEnabledBy(C ObjC C++ ObjC++,Wpedantic)
Warn if a string is longer than the maximum portable length specified by the standard

Woverloaded-virtual
C++ ObjC++ Var(warn_overloaded_virtual) Warning
Warn about overloaded virtual function names

Woverride-init
C ObjC Var(warn_override_init) Warning EnabledBy(Wextra)
Warn about overriding initializers without side effects

Wpacked-bitfield-compat
C ObjC C++ ObjC++ Var(warn_packed_bitfield_compat) Init(-1) Warning
Warn about packed bit-fields whose offset changed in GCC 4.4

Wparentheses
C ObjC C++ ObjC++ Var(warn_parentheses) Warning LangEnabledBy(C ObjC C++ ObjC++,Wall)
Warn about possibly missing parentheses

Wpedantic
C ObjC C++ ObjC++ Warning
; Documented in common.opt

Wpmf-conversions
C++ ObjC++ Var(warn_pmf2ptr) Init(1) Warning
Warn when converting the type of pointers to member functions

Wpointer-arith
C ObjC C++ ObjC++ Var(warn_pointer_arith) Warning LangEnabledBy(C ObjC C++ ObjC++,Wpedantic)
Warn about function pointer arithmetic

Wpointer-sign
C ObjC Var(warn_pointer_sign) Warning LangEnabledBy(C ObjC,Wall)
Warn when a pointer differs in signedness in an assignment

Wpointer-sign
C ObjC LangEnabledBy(C ObjC,Wpedantic)
;

Wpointer-to-int-cast
C ObjC Var(warn_pointer_to_int_cast) Init(1) Warning
Warn when a pointer is cast to an integer of a different size

Wpragmas
C ObjC C++ ObjC++ Var(warn_pragmas) Init(1) Warning
Warn about misuses of pragmas

Wdate-time
Common Var(cpp_warn_date_time) Warning
Warn about __TIME__, __DATE__ and __TIMESTAMP__ usage

Wproperty-assign-default
ObjC ObjC++ Var(warn_property_assign_default) Init(1) Warning
Warn if a property for an Objective-C object has no assign semantics specified

Wprotocol
ObjC ObjC++ Var(warn_protocol) Init(1) Warning
Warn if inherited methods are unimplemented

Wredundant-decls
C ObjC C++ ObjC++ Var(warn_redundant_decls) Warning
Warn about multiple declarations of the same object

Wreorder
C++ ObjC++ Var(warn_reorder) Warning LangEnabledBy(C++ ObjC++,Wall)
Warn when the compiler reorders code

Wreturn-local-addr
C ObjC C++ ObjC++ Var(warn_return_local_addr) Init(1) Warning
Warn about returning a pointer/reference to a local or temporary variable.

Wreturn-type
C ObjC C++ ObjC++ Var(warn_return_type) Warning LangEnabledBy(C ObjC C++ ObjC++,Wall)
Warn whenever a function's return type defaults to \"int\" (C), or about inconsistent return types (C++)

Wselector
ObjC ObjC++ Var(warn_selector) Warning
Warn if a selector has multiple methods

Wshadow-ivar
ObjC ObjC++ Var(warn_shadow_ivar) EnabledBy(Wshadow) Init(1) Warning
Warn if a local declaration hides an instance variable

Wsequence-point
C ObjC C++ ObjC++ Var(warn_sequence_point) Warning LangEnabledBy(C ObjC C++ ObjC++,Wall)
Warn about possible violations of sequence point rules

Wsign-compare
C ObjC C++ ObjC++ Var(warn_sign_compare) Warning LangEnabledBy(C++ ObjC++,Wall)
Warn about signed-unsigned comparisons

Wsign-compare
C ObjC C++ ObjC++ EnabledBy(Wextra)
;

Wsign-conversion
C ObjC C++ ObjC++ Var(warn_sign_conversion) LangEnabledBy(C ObjC,Wconversion)
Warn for implicit type conversions between signed and unsigned integers

Wsign-promo
C++ ObjC++ Var(warn_sign_promo) Warning
Warn when overload promotes from unsigned to signed

Wstrict-null-sentinel
C++ ObjC++ Warning Var(warn_strict_null_sentinel)
Warn about uncasted NULL used as sentinel

Wstrict-prototypes
C ObjC Var(warn_strict_prototypes) Warning
Warn about unprototyped function declarations

Wstrict-aliasing=
C ObjC C++ ObjC++ LangEnabledBy(C ObjC C++ ObjC++,Wall, 3, 0)
;

Wstrict-overflow=
C ObjC C++ ObjC++ LangEnabledBy(C ObjC C++ ObjC++,Wall, 1, 0)
;

Wstrict-selector-match
ObjC ObjC++ Var(warn_strict_selector_match) Warning
Warn if type signatures of candidate methods do not match exactly

Wsync-nand
C C++ Var(warn_sync_nand) Init(1) Warning
Warn when __sync_fetch_and_nand and __sync_nand_and_fetch built-in functions are used

Wsynth
C++ ObjC++ Var(warn_synth) Warning
Deprecated.  This switch has no effect

Wsystem-headers
C ObjC C++ ObjC++ Warning
; Documented in common.opt

Wtraditional
C ObjC Var(warn_traditional) Warning
Warn about features not present in traditional C

Wtraditional-conversion
C ObjC Var(warn_traditional_conversion) Warning
Warn of prototypes causing type conversions different from what would happen in the absence of prototype

Wtrigraphs
C ObjC C++ ObjC++ Warning
Warn if trigraphs are encountered that might affect the meaning of the program

Wundeclared-selector
ObjC ObjC++ Var(warn_undeclared_selector) Warning
Warn about @selector()s without previously declared methods

Wundef
C ObjC C++ ObjC++ Warning
Warn if an undefined macro is used in an #if directive

Wuninitialized
C ObjC C++ ObjC++ LangEnabledBy(C ObjC C++ ObjC++,Wall)
;

Wmaybe-uninitialized
C ObjC C++ ObjC++ LangEnabledBy(C ObjC C++ ObjC++,Wall)
;

Wunknown-pragmas
C ObjC C++ ObjC++ Warning Var(warn_unknown_pragmas) LangEnabledBy(C ObjC C++ ObjC++,Wall, 1, 0)
Warn about unrecognized pragmas

Wunsuffixed-float-constants
C ObjC Var(warn_unsuffixed_float_constants) Warning
Warn about unsuffixed float constants

Wunused
C ObjC C++ ObjC++ LangEnabledBy(C ObjC C++ ObjC++,Wall)
; documented in common.opt

Wunused-local-typedefs
C ObjC C++ ObjC++ Var(warn_unused_local_typedefs) Warning EnabledBy(Wunused)
Warn when typedefs locally defined in a function are not used

Wunused-macros
C ObjC C++ ObjC++ Var(cpp_warn_unused_macros) Warning
Warn about macros defined in the main file that are not used

Wunused-result
C ObjC C++ ObjC++ Var(warn_unused_result) Init(1) Warning
Warn if a caller of a function, marked with attribute warn_unused_result, does not use its return value

Wvariadic-macros
C ObjC C++ ObjC++ Var(cpp_warn_variadic_macros) Init(1) Warning
Warn about using variadic macros

Wvarargs
C ObjC C++ ObjC++ Warning Var(warn_varargs) Init(1)
Warn about questionable usage of the macros used to retrieve variable arguments

Wvla
C ObjC C++ ObjC++ Var(warn_vla) Init(-1) Warning
Warn if a variable length array is used

Wvolatile-register-var
C ObjC C++ ObjC++ Var(warn_volatile_register_var) Warning LangEnabledBy(C ObjC C++ ObjC++,Wall)
Warn when a register variable is declared volatile

Wvirtual-move-assign
C++ ObjC++ Var(warn_virtual_move_assign) Warning Init(1)
Warn if a virtual base has a non-trivial move assignment operator

Wwrite-strings
C ObjC C++ ObjC++ Var(warn_write_strings) Warning
In C++, nonzero means warn about deprecated conversion from string literals to 'char *'.  In C, similar warning, except that the conversion is of course not deprecated by the ISO C standard.

Wzero-as-null-pointer-constant
C++ ObjC++ Var(warn_zero_as_null_pointer_constant) Warning
Warn when a literal '0' is used as null pointer

Wuseless-cast
C++ ObjC++ Var(warn_useless_cast) Warning
Warn about useless casts

ansi
C ObjC C++ ObjC++
A synonym for -std=c89 (for C) or -std=c++98 (for C++)

d
C ObjC C++ ObjC++ Joined
; Documented in common.opt.  FIXME - what about -dI, -dD, -dN and -dD?

dwarf-2-upc
C LTO Report Var(use_upc_dwarf2_extensions) Init(0)
Generate DWARF-2 debug info with UPC extensions

fabi-compat-version=
C++ ObjC++ Joined RejectNegative UInteger Var(flag_abi_compat_version) Init(-1)
The version of the C++ ABI used for -Wabi warnings and link compatibility aliases

faccess-control
C++ ObjC++ Var(flag_access_control) Init(1)
Enforce class member access control semantics

fada-spec-parent=
C ObjC C++ ObjC++ RejectNegative Joined Var(ada_specs_parent)
-fada-spec-parent=unit  Dump Ada specs as child units of given parent

fall-virtual
C++ ObjC++ Ignore Warn(switch %qs is no longer supported)

fallow-parameterless-variadic-functions
C ObjC Var(flag_allow_parameterless_variadic_functions)
Allow variadic functions without named parameter

falt-external-templates
C++ ObjC++ Ignore Warn(switch %qs is no longer supported)
No longer supported

fasm
C ObjC C++ ObjC++ Var(flag_no_asm, 0)
Recognize the \"asm\" keyword

; Define extra predefined macros for use in libgcc.
fbuilding-libgcc
C ObjC C++ ObjC++ Undocumented Var(flag_building_libgcc)

fbuiltin
C ObjC C++ ObjC++ Var(flag_no_builtin, 0)
Recognize built-in functions

fbuiltin-
C ObjC C++ ObjC++ Joined

fcanonical-system-headers
C ObjC C++ ObjC++
Where shorter, use canonicalized paths to systems headers.

fcilkplus
C ObjC C++ ObjC++ LTO Report Var(flag_cilkplus) Init(0)
Enable Cilk Plus

fcond-mismatch
C ObjC C++ ObjC++
Allow the arguments of the '?' operator to have different types

fconserve-space
C++ ObjC++ Var(flag_conserve_space)
Does nothing.  Preserved for backward compatibility.

fconstant-string-class=
ObjC ObjC++ Joined MissingArgError(no class name specified with %qs)
-fconst-string-class=<name>	Use class <name> for constant strings

fconstexpr-depth=
C++ ObjC++ Joined RejectNegative UInteger Var(max_constexpr_depth) Init(512)
-fconstexpr-depth=<number>	Specify maximum constexpr recursion depth

fdebug-cpp
C ObjC C++ ObjC++
Emit debug annotations during preprocessing

fdeduce-init-list
C++ ObjC++ Var(flag_deduce_init_list) Init(0)
-fdeduce-init-list	enable deduction of std::initializer_list for a template type parameter from a brace-enclosed initializer-list

fdeclone-ctor-dtor
C++ ObjC++ Var(flag_declone_ctor_dtor) Init(-1)
Factor complex constructors and destructors to favor space over speed

fdefault-inline
C++ ObjC++ Ignore
Does nothing.  Preserved for backward compatibility.

fdirectives-only
C ObjC C++ ObjC++
Preprocess directives only.

fdollars-in-identifiers
C ObjC C++ ObjC++
Permit '$' as an identifier character

fdump-ada-spec
C ObjC C++ ObjC++ RejectNegative Var(flag_dump_ada_spec)
Write all declarations as Ada code transitively

fdump-ada-spec-slim
C ObjC C++ ObjC++ RejectNegative Var(flag_dump_ada_spec_slim)
Write all declarations as Ada code for the given file only

felide-constructors
C++ ObjC++ Var(flag_elide_constructors) Init(1)

fenforce-eh-specs
C++ ObjC++ Var(flag_enforce_eh_specs) Init(1)
Generate code to check exception specifications

fenum-int-equiv
C++ ObjC++ Ignore Warn(switch %qs is no longer supported)

fexec-charset=
C ObjC C++ ObjC++ Joined RejectNegative
-fexec-charset=<cset>	Convert all strings and character constants to character set <cset>

fextended-identifiers
C ObjC C++ ObjC++
Permit universal character names (\\u and \\U) in identifiers

finput-charset=
C ObjC C++ ObjC++ Joined RejectNegative
-finput-charset=<cset>	Specify the default character set for source files

fextern-tls-init
C++ ObjC++ Var(flag_extern_tls_init) Init(-1)
Support dynamic initialization of thread-local variables in a different translation unit

fexternal-templates
C++ ObjC++ Ignore Warn(switch %qs is no longer supported)

ffor-scope
C++ ObjC++ Var(flag_new_for_scope) Init(1)
Scope of for-init-statement variables is local to the loop

ffreestanding
C ObjC C++ ObjC++
Do not assume that standard C libraries and \"main\" exist

fgnu-keywords
C++ ObjC++ Var(flag_no_gnu_keywords, 0)
Recognize GNU-defined keywords

fgnu-runtime
ObjC ObjC++ LTO Report RejectNegative Var(flag_next_runtime,0) Init(NEXT_OBJC_RUNTIME)
Generate code for GNU runtime environment

fgnu89-inline
C ObjC Var(flag_gnu89_inline) Init(-1)
Use traditional GNU semantics for inline functions

fguiding-decls
C++ ObjC++ Ignore Warn(switch %qs is no longer supported)

fhandle-exceptions
C++ ObjC++ Optimization Alias(fexceptions) Warn({-fhandle-exceptions has been renamed -fexceptions (and is now on by default)})

fhonor-std
C++ ObjC++ Ignore Warn(switch %qs is no longer supported)

fhosted
C ObjC
Assume normal C execution environment

fhuge-objects
C++ ObjC++ Ignore Warn(switch %qs is no longer supported)
No longer supported

fimplement-inlines
C++ ObjC++ Var(flag_implement_inlines) Init(1)
Export functions even if they can be inlined

fimplicit-inline-templates
C++ ObjC++ Var(flag_implicit_inline_templates) Init(1)
Emit implicit instantiations of inline templates

fimplicit-templates
C++ ObjC++ Var(flag_implicit_templates) Init(1)
Emit implicit instantiations of templates

ffriend-injection
C++ ObjC++ Var(flag_friend_injection)
Inject friend functions into enclosing namespace

fkeep-inline-dllexport
C C++ ObjC ObjC++ Var(flag_keep_inline_dllexport) Init(1) Report Condition(TARGET_DLLIMPORT_DECL_ATTRIBUTES)
Don't emit dllexported inline functions unless needed

flabels-ok
C++ ObjC++ Ignore Warn(switch %qs is no longer supported)

flax-vector-conversions
C ObjC C++ ObjC++ Var(flag_lax_vector_conversions)
Allow implicit conversions between vectors with differing numbers of subparts and/or differing element types.

fms-extensions
C ObjC C++ ObjC++ Var(flag_ms_extensions)
Don't warn about uses of Microsoft extensions

fmudflap
C ObjC C++ ObjC++ Ignore Warn(switch %qs is no longer supported)

fmudflapth
C ObjC C++ ObjC++ Ignore Warn(switch %qs is no longer supported)

fmudflapir
C ObjC C++ ObjC++ Ignore Warn(switch %qs is no longer supported)

fname-mangling-version-
C++ ObjC++ Joined Ignore Warn(switch %qs is no longer supported)

fnew-abi
C++ ObjC++ Ignore Warn(switch %qs is no longer supported)

fnext-runtime
ObjC ObjC++ LTO Report RejectNegative Var(flag_next_runtime)
Generate code for NeXT (Apple Mac OS X) runtime environment

fnil-receivers
ObjC ObjC++ Var(flag_nil_receivers) Init(1)
Assume that receivers of Objective-C messages may be nil

flocal-ivars
ObjC ObjC++ Var(flag_local_ivars) Init(1)
Allow access to instance variables as if they were local declarations within instance method implementations.

fivar-visibility=
ObjC ObjC++ Joined RejectNegative Enum(ivar_visibility) Var(default_ivar_visibility) Init(IVAR_VISIBILITY_PROTECTED)
-fvisibility=[private|protected|public|package]	Set the default symbol visibility

Enum
Name(ivar_visibility) Type(enum ivar_visibility) UnknownError(unrecognized ivar visibility value %qs)

EnumValue
Enum(ivar_visibility) String(private) Value(IVAR_VISIBILITY_PRIVATE)

EnumValue
Enum(ivar_visibility) String(protected) Value(IVAR_VISIBILITY_PROTECTED)

EnumValue
Enum(ivar_visibility) String(public) Value(IVAR_VISIBILITY_PUBLIC)

EnumValue
Enum(ivar_visibility) String(package) Value(IVAR_VISIBILITY_PACKAGE)

fnonansi-builtins
C++ ObjC++ Var(flag_no_nonansi_builtin, 0)

fnonnull-objects
C++ ObjC++ Ignore Warn(switch %qs is no longer supported)

fnothrow-opt
C++ ObjC++ Optimization Var(flag_nothrow_opt)
Treat a throw() exception specification as noexcept to improve code size

fobjc-abi-version=
ObjC ObjC++ LTO Joined Report RejectNegative UInteger Var(flag_objc_abi)
Specify which ABI to use for Objective-C family code and meta-data generation.

; Generate special '- .cxx_construct' and '- .cxx_destruct' methods
; to initialize any non-POD ivars in Objective-C++ classes.
fobjc-call-cxx-cdtors
ObjC++ Var(flag_objc_call_cxx_cdtors)
Generate special Objective-C methods to initialize/destroy non-POD C++ ivars, if needed

fobjc-direct-dispatch
ObjC ObjC++ Var(flag_objc_direct_dispatch)
Allow fast jumps to the message dispatcher

; Nonzero means that we will allow new ObjC exception syntax (@throw,
; @try, etc.) in source code.
fobjc-exceptions
ObjC ObjC++ Var(flag_objc_exceptions)
Enable Objective-C exception and synchronization syntax

fobjc-gc
ObjC ObjC++ LTO Var(flag_objc_gc)
Enable garbage collection (GC) in Objective-C/Objective-C++ programs

fobjc-nilcheck
ObjC ObjC++ Var(flag_objc_nilcheck,1)
Enable inline checks for nil receivers with the NeXT runtime and ABI version 2.

; Nonzero means that we generate NeXT setjmp based exceptions.
fobjc-sjlj-exceptions
ObjC ObjC++ Var(flag_objc_sjlj_exceptions) Init(-1)
Enable Objective-C setjmp exception handling runtime

fobjc-std=objc1
ObjC ObjC++ Var(flag_objc1_only)
Conform to the Objective-C 1.0 language as implemented in GCC 4.0

fopenmp
C ObjC C++ ObjC++ Var(flag_openmp)
Enable OpenMP (implies -frecursive in Fortran)

fopenmp-simd
C ObjC C++ ObjC++ Var(flag_openmp_simd)
Enable OpenMP's SIMD directives

foperator-names
C++ ObjC++
Recognize C++ keywords like \"compl\" and \"xor\"

foptional-diags
C++ ObjC++ Ignore
Does nothing.  Preserved for backward compatibility.

fpch-deps
C ObjC C++ ObjC++

fpch-preprocess
C ObjC C++ ObjC++
Look for and use PCH files even when preprocessing

fpermissive
C++ ObjC++ Var(flag_permissive)
Downgrade conformance errors to warnings

fplan9-extensions
C ObjC Var(flag_plan9_extensions)
Enable Plan 9 language extensions

fpreprocessed
C ObjC C++ ObjC++
Treat the input file as already preprocessed

ftrack-macro-expansion
C ObjC C++ ObjC++ JoinedOrMissing RejectNegative UInteger
; converted into ftrack-macro-expansion=

ftrack-macro-expansion=
C ObjC C++ ObjC++ JoinedOrMissing RejectNegative UInteger
-ftrack-macro-expansion=<0|1|2>  Track locations of tokens coming from macro expansion and display them in error messages

fpretty-templates
C++ ObjC++ Var(flag_pretty_templates) Init(1)
-fno-pretty-templates Do not pretty-print template specializations as the template signature followed by the arguments

freplace-objc-classes
ObjC ObjC++ LTO Var(flag_replace_objc_classes)
Used in Fix-and-Continue mode to indicate that object files may be swapped in at runtime

frepo
C++ ObjC++
Enable automatic template instantiation

frtti
C++ ObjC++ Optimization Var(flag_rtti) Init(1)
Generate run time type descriptor information

fshort-double
C ObjC C++ ObjC++ LTO Optimization Var(flag_short_double)
Use the same size for double as for float

fshort-enums
C ObjC C++ ObjC++ LTO Optimization Var(flag_short_enums)
Use the narrowest integer type possible for enumeration types

fshort-wchar
C ObjC C++ ObjC++ LTO Optimization Var(flag_short_wchar)
Force the underlying type for \"wchar_t\" to be \"unsigned short\"

fsigned-bitfields
C ObjC C++ ObjC++ Var(flag_signed_bitfields) Init(1)
When \"signed\" or \"unsigned\" is not given make the bitfield signed

fsigned-char
C ObjC C++ ObjC++ LTO Var(flag_signed_char)
Make \"char\" signed by default

fsquangle
C++ ObjC++ Ignore Warn(switch %qs is no longer supported)

fstats
C++ ObjC++ Var(flag_detailed_statistics)
Display statistics accumulated during compilation

fstrict-enums
C++ ObjC++ Optimization Var(flag_strict_enums)
Assume that values of enumeration type are always within the minimum range of that type

fstrict-prototype
C++ ObjC++ Ignore Warn(switch %qs is no longer supported)

ftabstop=
C ObjC C++ ObjC++ Joined RejectNegative UInteger
-ftabstop=<number>	Distance between tab stops for column reporting

ftemplate-backtrace-limit=
C++ ObjC++ Joined RejectNegative UInteger Var(template_backtrace_limit) Init(10)
Set the maximum number of template instantiation notes for a single warning or error

ftemplate-depth-
C++ ObjC++ Joined RejectNegative Undocumented Alias(ftemplate-depth=)

ftemplate-depth=
C++ ObjC++ Joined RejectNegative UInteger
-ftemplate-depth=<number>	Specify maximum template instantiation depth

fthis-is-variable
C++ ObjC++ Ignore Warn(switch %qs is no longer supported)

fthreadsafe-statics
C++ ObjC++ Optimization Var(flag_threadsafe_statics) Init(1)
-fno-threadsafe-statics	Do not generate thread-safe code for initializing local statics

funsigned-bitfields
C ObjC C++ ObjC++ Var(flag_signed_bitfields, 0)
When \"signed\" or \"unsigned\" is not given make the bitfield unsigned

funsigned-char
C ObjC C++ ObjC++ LTO Var(flag_signed_char, 0)
Make \"char\" unsigned by default

<<<<<<< HEAD
fupc
C LTO Report Var(flag_upc) Init(0)
Enable UPC

fupc-debug
C Var(flag_upc_debug)
Generate code that provides the UPC runtime with
the file and line number where the runtime was called.

fupc-inline-lib
C Var(flag_upc_inline_lib)
Generate code for inlined UPC runtime library routines.
Default, at optimization levels greater than 0.

fupc-pre-include
C C++ Init(1)
Pre-include UPC runtime header file

fupc-pthreads-model-tls
C
Generate code for a POSIX threads based UPC runtime environment
with TLS (Thread Local Storage) support

fupc-threads=
C Joined RejectNegative UInteger
Specify the compile-time value of THREADS

fupc-threads-
C Joined RejectNegative UInteger Alias(fupc-threads=)
Deprecated in favor of -fupc-threads=

fupc-instrument
C Var(flag_upc_instrument)
Instrument UPC shared accesses and library calls, using GASP tool support

fupc-instrument-functions
C Var(flag_upc_instrument_functions)
Instrument functions calls, using GASP tool support (implies -fupc-instrument)
=======
fuse-all-virtuals
C++ ObjC++ Var(flag_use_all_virtuals) Init(1)
Treat all virtual functions as odr-used
>>>>>>> d8e11262

fuse-cxa-atexit
C++ ObjC++ Var(flag_use_cxa_atexit) Init(DEFAULT_USE_CXA_ATEXIT)
Use __cxa_atexit to register destructors

fuse-cxa-get-exception-ptr
C++ ObjC++ Var(flag_use_cxa_get_exception_ptr) Init(2)
Use __cxa_get_exception_ptr in exception handling

fvisibility-inlines-hidden
C++ ObjC++
Marks all inlined functions and methods as having hidden visibility

fvisibility-ms-compat
C++ ObjC++ Var(flag_visibility_ms_compat)
Changes visibility to match Microsoft Visual Studio by default

fvtable-gc
C++ ObjC++ Ignore Warn(switch %qs is no longer supported)
No longer supported

fvtable-thunks
C++ ObjC++ Ignore Warn(switch %qs is no longer supported)
No longer supported

fweak
C++ ObjC++ Var(flag_weak) Init(1)
Emit common-like symbols as weak symbols

fwide-exec-charset=
C ObjC C++ ObjC++ Joined RejectNegative
-fwide-exec-charset=<cset>	Convert all wide strings and character constants to character set <cset>

fworking-directory
C ObjC C++ ObjC++ Var(flag_working_directory) Init(-1)
Generate a #line directive pointing at the current working directory

fxref
C++ ObjC++ Ignore Warn(switch %qs is no longer supported)
No longer supported

fzero-link
ObjC ObjC++ Var(flag_zero_link)
Generate lazy class lookup (via objc_getClass()) for use in Zero-Link mode

gen-decls
ObjC ObjC++ Var(flag_gen_declaration)
Dump declarations to a .decl file

femit-struct-debug-baseonly
C ObjC C++ ObjC++
-femit-struct-debug-baseonly	Aggressive reduced debug info for structs

femit-struct-debug-reduced
C ObjC C++ ObjC++
-femit-struct-debug-reduced	Conservative reduced debug info for structs

femit-struct-debug-detailed=
C ObjC C++ ObjC++ Joined
-femit-struct-debug-detailed=<spec-list>	Detailed reduced debug info for structs

fext-numeric-literals
C++ ObjC++ 
Interpret imaginary, fixed-point, or other gnu number suffix as the corresponding
number literal rather than a user-defined number literal.

idirafter
C ObjC C++ ObjC++ Joined Separate MissingArgError(missing path after %qs)
-idirafter <dir>	Add <dir> to the end of the system include path

imacros
C ObjC C++ ObjC++ Joined Separate MissingArgError(missing filename after %qs)
-imacros <file>	Accept definition of macros in <file>

imultilib
C ObjC C++ ObjC++ Joined Separate
-imultilib <dir>	Set <dir> to be the multilib include subdirectory

include
C ObjC C++ ObjC++ Joined Separate MissingArgError(missing filename after %qs)
-include <file>	Include the contents of <file> before other files

iprefix
C ObjC C++ ObjC++ Joined Separate
-iprefix <path>	Specify <path> as a prefix for next two options

isysroot
C ObjC C++ ObjC++ Joined Separate MissingArgError(missing path after %qs)
-isysroot <dir>	Set <dir> to be the system root directory

isystem
C ObjC C++ ObjC++ Joined Separate MissingArgError(missing path after %qs)
-isystem <dir>	Add <dir> to the start of the system include path

iquote
C ObjC C++ ObjC++ Joined Separate MissingArgError(missing path after %qs)
-iquote <dir>	Add <dir> to the end of the quote include path

iwithprefix
C ObjC C++ ObjC++ Joined Separate
-iwithprefix <dir>	Add <dir> to the end of the system include path

iwithprefixbefore
C ObjC C++ ObjC++ Joined Separate
-iwithprefixbefore <dir>	Add <dir> to the end of the main include path

lang-asm
C Undocumented RejectDriver

no-integrated-cpp
Driver

nostdinc
C ObjC C++ ObjC++
Do not search standard system include directories (those specified with -isystem will still be used)

nostdinc++
C++ ObjC++
Do not search standard system include directories for C++

o
C ObjC C++ ObjC++ Joined Separate
; Documented in common.opt

pedantic
C ObjC C++ ObjC++ Alias(Wpedantic)
; Documented in common.opt

print-objc-runtime-info
ObjC ObjC++
Generate C header of platform-specific features

remap
C ObjC C++ ObjC++
Remap file names when including files

std=c++98
C++ ObjC++
Conform to the ISO 1998 C++ standard revised by the 2003 technical corrigendum

std=c++03
C++ ObjC++ Alias(std=c++98)
Conform to the ISO 1998 C++ standard revised by the 2003 technical corrigendum

std=c++11
C++ ObjC++
Conform to the ISO 2011 C++ standard

std=c++0x
C++ ObjC++ Alias(std=c++11) Undocumented
Deprecated in favor of -std=c++11

std=c++1y
C++ ObjC++
Conform to the ISO 2014(?) C++ draft standard (experimental and incomplete support)

std=c++14
C++ ObjC++ Alias(std=c++1y) Undocumented

std=c++1z
C++ ObjC++
Conform to the ISO 2017(?) C++ draft standard (experimental and incomplete support)

std=c++17
C++ ObjC++ Alias(std=c++1z) Undocumented

std=c11
C ObjC
Conform to the ISO 2011 C standard (experimental and incomplete support)

std=c1x
C ObjC Alias(std=c11)
Deprecated in favor of -std=c11

std=c89
C ObjC Alias(std=c90)
Conform to the ISO 1990 C standard

std=c90
C ObjC
Conform to the ISO 1990 C standard

std=c99
C ObjC
Conform to the ISO 1999 C standard

std=c9x
C ObjC Alias(std=c99)
Deprecated in favor of -std=c99

std=gnu++98
C++ ObjC++
Conform to the ISO 1998 C++ standard revised by the 2003 technical
corrigendum with GNU extensions

std=gnu++03
C++ ObjC++ Alias(std=gnu++98)
Conform to the ISO 1998 C++ standard revised by the 2003 technical
corrigendum with GNU extensions

std=gnu++11
C++ ObjC++
Conform to the ISO 2011 C++ standard with GNU extensions (experimental and incomplete support)

std=gnu++0x
C++ ObjC++ Alias(std=gnu++11)
Deprecated in favor of -std=gnu++11

std=gnu++1y
C++ ObjC++
Conform to the ISO 201y(4?) C++ draft standard with GNU extensions (experimental and incomplete support)

std=gnu++14
C++ ObjC++ Alias(std=gnu++1y) Undocumented

std=gnu++1z
C++ ObjC++
Conform to the ISO 201z(7?) C++ draft standard with GNU extensions (experimental and incomplete support)

std=gnu++17
C++ ObjC++ Alias(std=gnu++1y) Undocumented

std=gnu11
C ObjC
Conform to the ISO 2011 C standard with GNU extensions (experimental and incomplete support)

std=gnu1x
C ObjC Alias(std=gnu11)
Deprecated in favor of -std=gnu11

std=gnu89
C ObjC Alias(std=gnu90)
Conform to the ISO 1990 C standard with GNU extensions

std=gnu90
C ObjC
Conform to the ISO 1990 C standard with GNU extensions

std=gnu99
C ObjC
Conform to the ISO 1999 C standard with GNU extensions

std=gnu9x
C ObjC Alias(std=gnu99)
Deprecated in favor of -std=gnu99

std=iso9899:1990
C ObjC Alias(std=c90)
Conform to the ISO 1990 C standard

std=iso9899:199409
C ObjC
Conform to the ISO 1990 C standard as amended in 1994

std=iso9899:1999
C ObjC Alias(std=c99)
Conform to the ISO 1999 C standard

std=iso9899:199x
C ObjC Alias(std=c99)
Deprecated in favor of -std=iso9899:1999

std=iso9899:2011
C ObjC Alias(std=c11)
Conform to the ISO 2011 C standard (experimental and incomplete support)

traditional
Driver

traditional-cpp
C ObjC C++ ObjC++
Enable traditional preprocessing

trigraphs
C ObjC C++ ObjC++
-trigraphs	Support ISO C trigraphs

undef
C ObjC C++ ObjC++ Var(flag_undef)
Do not predefine system-specific and GCC-specific macros

v
C ObjC C++ ObjC++
; Documented in common.opt

w
C ObjC C++ ObjC++
; Documented in common.opt

; This comment is to ensure we retain the blank line above.<|MERGE_RESOLUTION|>--- conflicted
+++ resolved
@@ -1276,7 +1276,6 @@
 C ObjC C++ ObjC++ LTO Var(flag_signed_char, 0)
 Make \"char\" unsigned by default
 
-<<<<<<< HEAD
 fupc
 C LTO Report Var(flag_upc) Init(0)
 Enable UPC
@@ -1315,11 +1314,10 @@
 fupc-instrument-functions
 C Var(flag_upc_instrument_functions)
 Instrument functions calls, using GASP tool support (implies -fupc-instrument)
-=======
+
 fuse-all-virtuals
 C++ ObjC++ Var(flag_use_all_virtuals) Init(1)
 Treat all virtual functions as odr-used
->>>>>>> d8e11262
 
 fuse-cxa-atexit
 C++ ObjC++ Var(flag_use_cxa_atexit) Init(DEFAULT_USE_CXA_ATEXIT)
