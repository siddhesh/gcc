/* Callgraph handling code.
   Copyright (C) 2003-2020 Free Software Foundation, Inc.
   Contributed by Jan Hubicka

This file is part of GCC.

GCC is free software; you can redistribute it and/or modify it under
the terms of the GNU General Public License as published by the Free
Software Foundation; either version 3, or (at your option) any later
version.

GCC is distributed in the hope that it will be useful, but WITHOUT ANY
WARRANTY; without even the implied warranty of MERCHANTABILITY or
FITNESS FOR A PARTICULAR PURPOSE.  See the GNU General Public License
for more details.

You should have received a copy of the GNU General Public License
along with GCC; see the file COPYING3.  If not see
<http://www.gnu.org/licenses/>.  */

/*  This file contains basic routines manipulating call graph

    The call-graph is a data structure designed for inter-procedural
    optimization.  It represents a multi-graph where nodes are functions
    (symbols within symbol table) and edges are call sites. */

#include "config.h"
#include "system.h"
#include "coretypes.h"
#include "backend.h"
#include "target.h"
#include "rtl.h"
#include "tree.h"
#include "gimple.h"
#include "predict.h"
#include "alloc-pool.h"
#include "gimple-ssa.h"
#include "cgraph.h"
#include "lto-streamer.h"
#include "fold-const.h"
#include "varasm.h"
#include "calls.h"
#include "print-tree.h"
#include "langhooks.h"
#include "intl.h"
#include "tree-eh.h"
#include "gimple-iterator.h"
#include "tree-cfg.h"
#include "tree-ssa.h"
#include "value-prof.h"
#include "ipa-utils.h"
#include "symbol-summary.h"
#include "tree-vrp.h"
#include "ipa-prop.h"
#include "ipa-fnsummary.h"
#include "cfgloop.h"
#include "gimple-pretty-print.h"
#include "tree-dfa.h"
#include "profile.h"
#include "context.h"
#include "gimplify.h"
#include "stringpool.h"
#include "attribs.h"
#include "selftest.h"
#include "tree-into-ssa.h"
#include "ipa-inline.h"

/* FIXME: Only for PROP_loops, but cgraph shouldn't have to know about this.  */
#include "tree-pass.h"

/* Queue of cgraph nodes scheduled to be lowered.  */
symtab_node *x_cgraph_nodes_queue;
#define cgraph_nodes_queue ((cgraph_node *)x_cgraph_nodes_queue)

/* Symbol table global context.  */
symbol_table *symtab;

/* List of hooks triggered on cgraph_edge events.  */
struct cgraph_edge_hook_list {
  cgraph_edge_hook hook;
  void *data;
  struct cgraph_edge_hook_list *next;
};

/* List of hooks triggered on cgraph_node events.  */
struct cgraph_node_hook_list {
  cgraph_node_hook hook;
  void *data;
  struct cgraph_node_hook_list *next;
};

/* List of hooks triggered on events involving two cgraph_edges.  */
struct cgraph_2edge_hook_list {
  cgraph_2edge_hook hook;
  void *data;
  struct cgraph_2edge_hook_list *next;
};

/* List of hooks triggered on events involving two cgraph_nodes.  */
struct cgraph_2node_hook_list {
  cgraph_2node_hook hook;
  void *data;
  struct cgraph_2node_hook_list *next;
};

/* Hash descriptor for cgraph_function_version_info.  */

struct function_version_hasher : ggc_ptr_hash<cgraph_function_version_info>
{
  static hashval_t hash (cgraph_function_version_info *);
  static bool equal (cgraph_function_version_info *,
		     cgraph_function_version_info *);
};

/* Map a cgraph_node to cgraph_function_version_info using this htab.
   The cgraph_function_version_info has a THIS_NODE field that is the
   corresponding cgraph_node..  */

static GTY(()) hash_table<function_version_hasher> *cgraph_fnver_htab = NULL;

/* Hash function for cgraph_fnver_htab.  */
hashval_t
function_version_hasher::hash (cgraph_function_version_info *ptr)
{
  int uid = ptr->this_node->get_uid ();
  return (hashval_t)(uid);
}

/* eq function for cgraph_fnver_htab.  */
bool
function_version_hasher::equal (cgraph_function_version_info *n1,
			       	cgraph_function_version_info *n2)
{
  return n1->this_node->get_uid () == n2->this_node->get_uid ();
}

/* Mark as GC root all allocated nodes.  */
static GTY(()) struct cgraph_function_version_info *
  version_info_node = NULL;

/* Return true if NODE's address can be compared.  */

bool
symtab_node::address_can_be_compared_p ()
{
  /* Address of virtual tables and functions is never compared.  */
  if (DECL_VIRTUAL_P (decl))
    return false;
  /* Address of C++ cdtors is never compared.  */
  if (is_a <cgraph_node *> (this)
      && (DECL_CXX_CONSTRUCTOR_P (decl)
	  || DECL_CXX_DESTRUCTOR_P (decl)))
    return false;
  /* Constant pool symbols addresses are never compared.
     flag_merge_constants permits us to assume the same on readonly vars.  */
  if (is_a <varpool_node *> (this)
      && (DECL_IN_CONSTANT_POOL (decl)
	  || (flag_merge_constants >= 2
	      && TREE_READONLY (decl) && !TREE_THIS_VOLATILE (decl))))
    return false;
  return true;
}

/* Get the cgraph_function_version_info node corresponding to node.  */
cgraph_function_version_info *
cgraph_node::function_version (void)
{
  cgraph_function_version_info key;
  key.this_node = this;

  if (cgraph_fnver_htab == NULL)
    return NULL;

  return cgraph_fnver_htab->find (&key);
}

/* Insert a new cgraph_function_version_info node into cgraph_fnver_htab
   corresponding to cgraph_node NODE.  */
cgraph_function_version_info *
cgraph_node::insert_new_function_version (void)
{
  version_info_node = NULL;
  version_info_node = ggc_cleared_alloc<cgraph_function_version_info> ();
  version_info_node->this_node = this;

  if (cgraph_fnver_htab == NULL)
    cgraph_fnver_htab = hash_table<function_version_hasher>::create_ggc (2);

  *cgraph_fnver_htab->find_slot (version_info_node, INSERT)
    = version_info_node;
  return version_info_node;
}

/* Remove the cgraph_function_version_info node given by DECL_V.  */
static void
delete_function_version (cgraph_function_version_info *decl_v)
{
  if (decl_v == NULL)
    return;

  if (version_info_node == decl_v)
    version_info_node = NULL;

  if (decl_v->prev != NULL)
    decl_v->prev->next = decl_v->next;

  if (decl_v->next != NULL)
    decl_v->next->prev = decl_v->prev;

  if (cgraph_fnver_htab != NULL)
    cgraph_fnver_htab->remove_elt (decl_v);
}

/* Remove the cgraph_function_version_info and cgraph_node for DECL.  This
   DECL is a duplicate declaration.  */
void
cgraph_node::delete_function_version_by_decl (tree decl)
{
  cgraph_node *decl_node = cgraph_node::get (decl);

  if (decl_node == NULL)
    return;

  delete_function_version (decl_node->function_version ());

  decl_node->remove ();
}

<<<<<<< HEAD
=======
/* Release function dominator info if present.  */

>>>>>>> 07cbaed8
void
cgraph_node::maybe_release_dominators (void)
{
  struct function *fun = DECL_STRUCT_FUNCTION (decl);

  if (fun && fun->cfg)
    {
      if (dom_info_available_p (fun, CDI_DOMINATORS))
	free_dominance_info (fun, CDI_DOMINATORS);
      if (dom_info_available_p (fun, CDI_POST_DOMINATORS))
	free_dominance_info (fun, CDI_POST_DOMINATORS);
    }
}

/* Record that DECL1 and DECL2 are semantically identical function
   versions.  */
void
cgraph_node::record_function_versions (tree decl1, tree decl2)
{
  cgraph_node *decl1_node = cgraph_node::get_create (decl1);
  cgraph_node *decl2_node = cgraph_node::get_create (decl2);
  cgraph_function_version_info *decl1_v = NULL;
  cgraph_function_version_info *decl2_v = NULL;
  cgraph_function_version_info *before;
  cgraph_function_version_info *after;

  gcc_assert (decl1_node != NULL && decl2_node != NULL);
  decl1_v = decl1_node->function_version ();
  decl2_v = decl2_node->function_version ();

  if (decl1_v != NULL && decl2_v != NULL)
    return;

  if (decl1_v == NULL)
    decl1_v = decl1_node->insert_new_function_version ();

  if (decl2_v == NULL)
    decl2_v = decl2_node->insert_new_function_version ();

  /* Chain decl2_v and decl1_v.  All semantically identical versions
     will be chained together.  */

  before = decl1_v;
  after = decl2_v;

  while (before->next != NULL)
    before = before->next;

  while (after->prev != NULL)
    after= after->prev;

  before->next = after;
  after->prev = before;
}

/* Initialize callgraph dump file.  */

void
symbol_table::initialize (void)
{
  if (!dump_file)
    dump_file = dump_begin (TDI_cgraph, NULL);

  if (!ipa_clones_dump_file)
    ipa_clones_dump_file = dump_begin (TDI_clones, NULL);
}

/* Allocate new callgraph node and insert it into basic data structures.  */

cgraph_node *
symbol_table::create_empty (void)
{
  cgraph_count++;
  return new (ggc_alloc<cgraph_node> ()) cgraph_node (cgraph_max_uid++);
}

/* Register HOOK to be called with DATA on each removed edge.  */
cgraph_edge_hook_list *
symbol_table::add_edge_removal_hook (cgraph_edge_hook hook, void *data)
{
  cgraph_edge_hook_list *entry;
  cgraph_edge_hook_list **ptr = &m_first_edge_removal_hook;

  entry = (cgraph_edge_hook_list *) xmalloc (sizeof (*entry));
  entry->hook = hook;
  entry->data = data;
  entry->next = NULL;
  while (*ptr)
    ptr = &(*ptr)->next;
  *ptr = entry;
  return entry;
}

/* Remove ENTRY from the list of hooks called on removing edges.  */
void
symbol_table::remove_edge_removal_hook (cgraph_edge_hook_list *entry)
{
  cgraph_edge_hook_list **ptr = &m_first_edge_removal_hook;

  while (*ptr != entry)
    ptr = &(*ptr)->next;
  *ptr = entry->next;
  free (entry);
}

/* Call all edge removal hooks.  */
void
symbol_table::call_edge_removal_hooks (cgraph_edge *e)
{
  cgraph_edge_hook_list *entry = m_first_edge_removal_hook;
  while (entry)
  {
    entry->hook (e, entry->data);
    entry = entry->next;
  }
}

/* Register HOOK to be called with DATA on each removed node.  */
cgraph_node_hook_list *
symbol_table::add_cgraph_removal_hook (cgraph_node_hook hook, void *data)
{
  cgraph_node_hook_list *entry;
  cgraph_node_hook_list **ptr = &m_first_cgraph_removal_hook;

  entry = (cgraph_node_hook_list *) xmalloc (sizeof (*entry));
  entry->hook = hook;
  entry->data = data;
  entry->next = NULL;
  while (*ptr)
    ptr = &(*ptr)->next;
  *ptr = entry;
  return entry;
}

/* Remove ENTRY from the list of hooks called on removing nodes.  */
void
symbol_table::remove_cgraph_removal_hook (cgraph_node_hook_list *entry)
{
  cgraph_node_hook_list **ptr = &m_first_cgraph_removal_hook;

  while (*ptr != entry)
    ptr = &(*ptr)->next;
  *ptr = entry->next;
  free (entry);
}

/* Call all node removal hooks.  */
void
symbol_table::call_cgraph_removal_hooks (cgraph_node *node)
{
  cgraph_node_hook_list *entry = m_first_cgraph_removal_hook;
  while (entry)
  {
    entry->hook (node, entry->data);
    entry = entry->next;
  }
}

/* Call all node removal hooks.  */
void
symbol_table::call_cgraph_insertion_hooks (cgraph_node *node)
{
  cgraph_node_hook_list *entry = m_first_cgraph_insertion_hook;
  while (entry)
  {
    entry->hook (node, entry->data);
    entry = entry->next;
  }
}


/* Register HOOK to be called with DATA on each inserted node.  */
cgraph_node_hook_list *
symbol_table::add_cgraph_insertion_hook (cgraph_node_hook hook, void *data)
{
  cgraph_node_hook_list *entry;
  cgraph_node_hook_list **ptr = &m_first_cgraph_insertion_hook;

  entry = (cgraph_node_hook_list *) xmalloc (sizeof (*entry));
  entry->hook = hook;
  entry->data = data;
  entry->next = NULL;
  while (*ptr)
    ptr = &(*ptr)->next;
  *ptr = entry;
  return entry;
}

/* Remove ENTRY from the list of hooks called on inserted nodes.  */
void
symbol_table::remove_cgraph_insertion_hook (cgraph_node_hook_list *entry)
{
  cgraph_node_hook_list **ptr = &m_first_cgraph_insertion_hook;

  while (*ptr != entry)
    ptr = &(*ptr)->next;
  *ptr = entry->next;
  free (entry);
}

/* Register HOOK to be called with DATA on each duplicated edge.  */
cgraph_2edge_hook_list *
symbol_table::add_edge_duplication_hook (cgraph_2edge_hook hook, void *data)
{
  cgraph_2edge_hook_list *entry;
  cgraph_2edge_hook_list **ptr = &m_first_edge_duplicated_hook;

  entry = (cgraph_2edge_hook_list *) xmalloc (sizeof (*entry));
  entry->hook = hook;
  entry->data = data;
  entry->next = NULL;
  while (*ptr)
    ptr = &(*ptr)->next;
  *ptr = entry;
  return entry;
}

/* Remove ENTRY from the list of hooks called on duplicating edges.  */
void
symbol_table::remove_edge_duplication_hook (cgraph_2edge_hook_list *entry)
{
  cgraph_2edge_hook_list **ptr = &m_first_edge_duplicated_hook;

  while (*ptr != entry)
    ptr = &(*ptr)->next;
  *ptr = entry->next;
  free (entry);
}

/* Call all edge duplication hooks.  */
void
symbol_table::call_edge_duplication_hooks (cgraph_edge *cs1, cgraph_edge *cs2)
{
  cgraph_2edge_hook_list *entry = m_first_edge_duplicated_hook;
  while (entry)
  {
    entry->hook (cs1, cs2, entry->data);
    entry = entry->next;
  }
}

/* Register HOOK to be called with DATA on each duplicated node.  */
cgraph_2node_hook_list *
symbol_table::add_cgraph_duplication_hook (cgraph_2node_hook hook, void *data)
{
  cgraph_2node_hook_list *entry;
  cgraph_2node_hook_list **ptr = &m_first_cgraph_duplicated_hook;

  entry = (cgraph_2node_hook_list *) xmalloc (sizeof (*entry));
  entry->hook = hook;
  entry->data = data;
  entry->next = NULL;
  while (*ptr)
    ptr = &(*ptr)->next;
  *ptr = entry;
  return entry;
}

/* Remove ENTRY from the list of hooks called on duplicating nodes.  */
void
symbol_table::remove_cgraph_duplication_hook (cgraph_2node_hook_list *entry)
{
  cgraph_2node_hook_list **ptr = &m_first_cgraph_duplicated_hook;

  while (*ptr != entry)
    ptr = &(*ptr)->next;
  *ptr = entry->next;
  free (entry);
}

/* Call all node duplication hooks.  */
void
symbol_table::call_cgraph_duplication_hooks (cgraph_node *node,
					     cgraph_node *node2)
{
  cgraph_2node_hook_list *entry = m_first_cgraph_duplicated_hook;
  while (entry)
  {
    entry->hook (node, node2, entry->data);
    entry = entry->next;
  }
}

/* Return cgraph node assigned to DECL.  Create new one when needed.  */

cgraph_node *
cgraph_node::create (tree decl)
{
  cgraph_node *node = symtab->create_empty ();
  gcc_assert (TREE_CODE (decl) == FUNCTION_DECL);

  node->decl = decl;

  if ((flag_openacc || flag_openmp)
      && lookup_attribute ("omp declare target", DECL_ATTRIBUTES (decl)))
    {
      node->offloadable = 1;
      if (ENABLE_OFFLOADING)
	g->have_offload = true;
    }

  if (lookup_attribute ("ifunc", DECL_ATTRIBUTES (decl)))
    node->ifunc_resolver = true;

  node->register_symbol ();

  if (DECL_CONTEXT (decl) && TREE_CODE (DECL_CONTEXT (decl)) == FUNCTION_DECL)
    {
      node->origin = cgraph_node::get_create (DECL_CONTEXT (decl));
      node->next_nested = node->origin->nested;
      node->origin->nested = node;
    }
  return node;
}

/* Try to find a call graph node for declaration DECL and if it does not exist
   or if it corresponds to an inline clone, create a new one.  */

cgraph_node *
cgraph_node::get_create (tree decl)
{
  cgraph_node *first_clone = cgraph_node::get (decl);

  if (first_clone && !first_clone->inlined_to)
    return first_clone;

  cgraph_node *node = cgraph_node::create (decl);
  if (first_clone)
    {
      first_clone->clone_of = node;
      node->clones = first_clone;
      node->order = first_clone->order;
      symtab->symtab_prevail_in_asm_name_hash (node);
      node->decl->decl_with_vis.symtab_node = node;
      if (dump_file)
	fprintf (dump_file, "Introduced new external node "
		 "(%s) and turned into root of the clone tree.\n",
		 node->dump_name ());
    }
  else if (dump_file)
    fprintf (dump_file, "Introduced new external node "
	     "(%s).\n", node->dump_name ());
  return node;
}

/* Mark ALIAS as an alias to DECL.  DECL_NODE is cgraph node representing
   the function body is associated with
   (not necessarily cgraph_node (DECL)).  */

cgraph_node *
cgraph_node::create_alias (tree alias, tree target)
{
  cgraph_node *alias_node;

  gcc_assert (TREE_CODE (target) == FUNCTION_DECL
	      || TREE_CODE (target) == IDENTIFIER_NODE);
  gcc_assert (TREE_CODE (alias) == FUNCTION_DECL);
  alias_node = cgraph_node::get_create (alias);
  gcc_assert (!alias_node->definition);
  alias_node->alias_target = target;
  alias_node->definition = true;
  alias_node->alias = true;
  if (lookup_attribute ("weakref", DECL_ATTRIBUTES (alias)) != NULL)
    alias_node->transparent_alias = alias_node->weakref = true;
  if (lookup_attribute ("ifunc", DECL_ATTRIBUTES (alias)))
    alias_node->ifunc_resolver = true;
  return alias_node;
}

/* Attempt to mark ALIAS as an alias to DECL.  Return alias node if successful
   and NULL otherwise.
   Same body aliases are output whenever the body of DECL is output,
   and cgraph_node::get (ALIAS) transparently returns
   cgraph_node::get (DECL).  */

cgraph_node *
cgraph_node::create_same_body_alias (tree alias, tree decl)
{
  cgraph_node *n;

  /* If aliases aren't supported by the assembler, fail.  */
  if (!TARGET_SUPPORTS_ALIASES)
    return NULL;

  /* Langhooks can create same body aliases of symbols not defined.
     Those are useless. Drop them on the floor.  */
  if (symtab->global_info_ready)
    return NULL;

  n = cgraph_node::create_alias (alias, decl);
  n->cpp_implicit_alias = true;
  if (symtab->cpp_implicit_aliases_done)
    n->resolve_alias (cgraph_node::get (decl));
  return n;
}

/* Add thunk alias into callgraph.  The alias declaration is ALIAS and it
   aliases DECL with an adjustments made into the first parameter.
   See comments in struct cgraph_thunk_info for detail on the parameters.  */

cgraph_node *
cgraph_node::create_thunk (tree alias, tree, bool this_adjusting,
			   HOST_WIDE_INT fixed_offset,
			   HOST_WIDE_INT virtual_value,
			   HOST_WIDE_INT indirect_offset,
			   tree virtual_offset,
			   tree real_alias)
{
  cgraph_node *node;

  node = cgraph_node::get (alias);
  if (node)
    node->reset ();
  else
    node = cgraph_node::create (alias);

  /* Make sure that if VIRTUAL_OFFSET is in sync with VIRTUAL_VALUE.  */
  gcc_checking_assert (virtual_offset
		       ? virtual_value == wi::to_wide (virtual_offset)
		       : virtual_value == 0);

  node->thunk.fixed_offset = fixed_offset;
  node->thunk.virtual_value = virtual_value;
  node->thunk.indirect_offset = indirect_offset;
  node->thunk.alias = real_alias;
  node->thunk.this_adjusting = this_adjusting;
  node->thunk.virtual_offset_p = virtual_offset != NULL;
  node->thunk.thunk_p = true;
  node->definition = true;

  return node;
}

/* Return the cgraph node that has ASMNAME for its DECL_ASSEMBLER_NAME.
   Return NULL if there's no such node.  */

cgraph_node *
cgraph_node::get_for_asmname (tree asmname)
{
  /* We do not want to look at inline clones.  */
  for (symtab_node *node = symtab_node::get_for_asmname (asmname);
       node;
       node = node->next_sharing_asm_name)
    {
      cgraph_node *cn = dyn_cast <cgraph_node *> (node);
      if (cn && !cn->inlined_to)
	return cn;
    }
  return NULL;
}

/* Returns a hash value for X (which really is a cgraph_edge).  */

hashval_t
cgraph_edge_hasher::hash (cgraph_edge *e)
{
  /* This is a really poor hash function, but it is what htab_hash_pointer
     uses.  */
  return (hashval_t) ((intptr_t)e->call_stmt >> 3);
}

/* Returns a hash value for X (which really is a cgraph_edge).  */

hashval_t
cgraph_edge_hasher::hash (gimple *call_stmt)
{
  /* This is a really poor hash function, but it is what htab_hash_pointer
     uses.  */
  return (hashval_t) ((intptr_t)call_stmt >> 3);
}

/* Return nonzero if the call_stmt of cgraph_edge X is stmt *Y.  */

inline bool
cgraph_edge_hasher::equal (cgraph_edge *x, gimple *y)
{
  return x->call_stmt == y;
}

/* Add call graph edge E to call site hash of its caller.  */

static inline void
cgraph_update_edge_in_call_site_hash (cgraph_edge *e)
{
  gimple *call = e->call_stmt;
  *e->caller->call_site_hash->find_slot_with_hash
      (call, cgraph_edge_hasher::hash (call), INSERT) = e;
}

/* Add call graph edge E to call site hash of its caller.  */

static inline void
cgraph_add_edge_to_call_site_hash (cgraph_edge *e)
{
  /* There are two speculative edges for every statement (one direct,
     one indirect); always hash the direct one.  */
  if (e->speculative && e->indirect_unknown_callee)
    return;
  cgraph_edge **slot = e->caller->call_site_hash->find_slot_with_hash
      (e->call_stmt, cgraph_edge_hasher::hash (e->call_stmt), INSERT);
  if (*slot)
    {
      gcc_assert (((cgraph_edge *)*slot)->speculative);
      if (e->callee && (!e->prev_callee
			|| !e->prev_callee->speculative
			|| e->prev_callee->call_stmt != e->call_stmt))
	*slot = e;
      return;
    }
  gcc_assert (!*slot || e->speculative);
  *slot = e;
}

/* Return the callgraph edge representing the GIMPLE_CALL statement
   CALL_STMT.  */

cgraph_edge *
cgraph_node::get_edge (gimple *call_stmt)
{
  cgraph_edge *e, *e2;
  int n = 0;

  if (call_site_hash)
    return call_site_hash->find_with_hash
	(call_stmt, cgraph_edge_hasher::hash (call_stmt));

  /* This loop may turn out to be performance problem.  In such case adding
     hashtables into call nodes with very many edges is probably best
     solution.  It is not good idea to add pointer into CALL_EXPR itself
     because we want to make possible having multiple cgraph nodes representing
     different clones of the same body before the body is actually cloned.  */
  for (e = callees; e; e = e->next_callee)
    {
      if (e->call_stmt == call_stmt)
	break;
      n++;
    }

  if (!e)
    for (e = indirect_calls; e; e = e->next_callee)
      {
	if (e->call_stmt == call_stmt)
	  break;
	n++;
      }

  if (n > 100)
    {
      call_site_hash = hash_table<cgraph_edge_hasher>::create_ggc (120);
      for (e2 = callees; e2; e2 = e2->next_callee)
	cgraph_add_edge_to_call_site_hash (e2);
      for (e2 = indirect_calls; e2; e2 = e2->next_callee)
	cgraph_add_edge_to_call_site_hash (e2);
    }

  return e;
}


/* Change field call_stmt of edge E to NEW_STMT.  If UPDATE_SPECULATIVE and E
   is any component of speculative edge, then update all components.
   Speculations can be resolved in the process and EDGE can be removed and
   deallocated.  Return the edge that now represents the call.  */

cgraph_edge *
cgraph_edge::set_call_stmt (cgraph_edge *e, gcall *new_stmt,
			    bool update_speculative)
{
  tree decl;

  /* Speculative edges has three component, update all of them
     when asked to.  */
  if (update_speculative && e->speculative)
    {
      cgraph_edge *direct, *indirect, *next;
      ipa_ref *ref;
      bool e_indirect = e->indirect_unknown_callee;
      int n = 0;

      direct = e->first_speculative_call_target ();
      indirect = e->speculative_call_indirect_edge ();

      gcall *old_stmt = direct->call_stmt;
      for (cgraph_edge *d = direct; d; d = next)
	{
	  next = d->next_speculative_call_target ();
	  cgraph_edge *d2 = set_call_stmt (d, new_stmt, false);
	  gcc_assert (d2 == d);
	  n++;
	}
      gcc_checking_assert (indirect->num_speculative_call_targets_p () == n);
      for (unsigned int i = 0; e->caller->iterate_reference (i, ref); i++)
	if (ref->speculative && ref->stmt == old_stmt)
	  {
	    ref->stmt = new_stmt;
	    n--;
	  }

      indirect = set_call_stmt (indirect, new_stmt, false);
      return e_indirect ? indirect : direct;
    }

  /* Only direct speculative edges go to call_site_hash.  */
  if (e->caller->call_site_hash
      && (!e->speculative || !e->indirect_unknown_callee)
      /* It is possible that edge was previously speculative.  In this case
	 we have different value in call stmt hash which needs preserving.  */
      && e->caller->get_edge (e->call_stmt) == e)
    e->caller->call_site_hash->remove_elt_with_hash
      (e->call_stmt, cgraph_edge_hasher::hash (e->call_stmt));

  e->call_stmt = new_stmt;
  if (e->indirect_unknown_callee
      && (decl = gimple_call_fndecl (new_stmt)))
    {
      /* Constant propagation (and possibly also inlining?) can turn an
	 indirect call into a direct one.  */
      cgraph_node *new_callee = cgraph_node::get (decl);

      gcc_checking_assert (new_callee);
      e = make_direct (e, new_callee);
    }

  function *fun = DECL_STRUCT_FUNCTION (e->caller->decl);
  e->can_throw_external = stmt_can_throw_external (fun, new_stmt);
  /* Update call stite hash.  For speculative calls we only record the first
     direct edge.  */
  if (e->caller->call_site_hash
      && (!e->speculative
	  || (e->callee
	      && (!e->prev_callee || !e->prev_callee->speculative
		  || e->prev_callee->call_stmt != e->call_stmt))
	  || (e->speculative && !e->callee)))
    cgraph_add_edge_to_call_site_hash (e);
  return e;
}

/* Allocate a cgraph_edge structure and fill it with data according to the
   parameters of which only CALLEE can be NULL (when creating an indirect call
   edge).  CLONING_P should be set if properties that are copied from an
   original edge should not be calculated.  */

cgraph_edge *
symbol_table::create_edge (cgraph_node *caller, cgraph_node *callee,
			   gcall *call_stmt, profile_count count,
			   bool indir_unknown_callee, bool cloning_p)
{
  cgraph_edge *edge;

  /* LTO does not actually have access to the call_stmt since these
     have not been loaded yet.  */
  if (call_stmt)
    {
      /* This is a rather expensive check possibly triggering
	 construction of call stmt hashtable.  */
      cgraph_edge *e;
      gcc_checking_assert (!(e = caller->get_edge (call_stmt))
			   || e->speculative);

      gcc_assert (is_gimple_call (call_stmt));
    }

  edge = ggc_alloc<cgraph_edge> ();
  edge->m_summary_id = -1;
  edges_count++;

  gcc_assert (++edges_max_uid != 0);
  edge->m_uid = edges_max_uid;
  edge->aux = NULL;
  edge->caller = caller;
  edge->callee = callee;
  edge->prev_caller = NULL;
  edge->next_caller = NULL;
  edge->prev_callee = NULL;
  edge->next_callee = NULL;
  edge->lto_stmt_uid = 0;
  edge->speculative_id = 0;

  edge->count = count;
  edge->call_stmt = call_stmt;
  edge->indirect_info = NULL;
  edge->indirect_inlining_edge = 0;
  edge->speculative = false;
  edge->indirect_unknown_callee = indir_unknown_callee;
  if (call_stmt && caller->call_site_hash)
    cgraph_add_edge_to_call_site_hash (edge);

  if (cloning_p)
    return edge;

  edge->can_throw_external
    = call_stmt ? stmt_can_throw_external (DECL_STRUCT_FUNCTION (caller->decl),
					   call_stmt) : false;
  edge->inline_failed = CIF_FUNCTION_NOT_CONSIDERED;
  edge->call_stmt_cannot_inline_p = false;

  if (opt_for_fn (edge->caller->decl, flag_devirtualize)
      && call_stmt && DECL_STRUCT_FUNCTION (caller->decl))
    edge->in_polymorphic_cdtor
      = decl_maybe_in_construction_p (NULL, NULL, call_stmt,
				      caller->decl);
  else
    edge->in_polymorphic_cdtor = caller->thunk.thunk_p;
  if (callee)
    caller->calls_declare_variant_alt |= callee->declare_variant_alt;

  if (callee && symtab->state != LTO_STREAMING
      && edge->callee->comdat_local_p ())
    edge->caller->calls_comdat_local = true;

  return edge;
}

/* Create edge from a given function to CALLEE in the cgraph.  CLONING_P should
   be set if properties that are copied from an original edge should not be
   calculated.  */

cgraph_edge *
cgraph_node::create_edge (cgraph_node *callee,
			  gcall *call_stmt, profile_count count, bool cloning_p)
{
  cgraph_edge *edge = symtab->create_edge (this, callee, call_stmt, count,
					   false, cloning_p);

  if (!cloning_p)
    initialize_inline_failed (edge);

  edge->next_caller = callee->callers;
  if (callee->callers)
    callee->callers->prev_caller = edge;
  edge->next_callee = callees;
  if (callees)
    callees->prev_callee = edge;
  callees = edge;
  callee->callers = edge;

  return edge;
}

/* Allocate cgraph_indirect_call_info and set its fields to default values. */

cgraph_indirect_call_info *
cgraph_allocate_init_indirect_info (void)
{
  cgraph_indirect_call_info *ii;

  ii = ggc_cleared_alloc<cgraph_indirect_call_info> ();
  ii->param_index = -1;
  return ii;
}

/* Create an indirect edge with a yet-undetermined callee where the call
   statement destination is a formal parameter of the caller with index
   PARAM_INDEX. CLONING_P should be set if properties that are copied from an
   original edge should not be calculated and indirect_info structure should
   not be calculated.  */

cgraph_edge *
cgraph_node::create_indirect_edge (gcall *call_stmt, int ecf_flags,
				   profile_count count,
				   bool cloning_p)
{
  cgraph_edge *edge = symtab->create_edge (this, NULL, call_stmt, count, true,
					   cloning_p);
  tree target;

  if (!cloning_p)
    initialize_inline_failed (edge);

  edge->indirect_info = cgraph_allocate_init_indirect_info ();
  edge->indirect_info->ecf_flags = ecf_flags;
  edge->indirect_info->vptr_changed = true;

  /* Record polymorphic call info.  */
  if (!cloning_p
      && call_stmt
      && (target = gimple_call_fn (call_stmt))
      && virtual_method_call_p (target))
    {
      ipa_polymorphic_call_context context (decl, target, call_stmt);

      /* Only record types can have virtual calls.  */
      edge->indirect_info->polymorphic = true;
      edge->indirect_info->param_index = -1;
      edge->indirect_info->otr_token
	 = tree_to_uhwi (OBJ_TYPE_REF_TOKEN (target));
      edge->indirect_info->otr_type = obj_type_ref_class (target);
      gcc_assert (TREE_CODE (edge->indirect_info->otr_type) == RECORD_TYPE);
      edge->indirect_info->context = context;
    }

  edge->next_callee = indirect_calls;
  if (indirect_calls)
    indirect_calls->prev_callee = edge;
  indirect_calls = edge;

  return edge;
}

/* Remove the edge from the list of the callees of the caller.  */

void
cgraph_edge::remove_caller (void)
{
  if (prev_callee)
    prev_callee->next_callee = next_callee;
  if (next_callee)
    next_callee->prev_callee = prev_callee;
  if (!prev_callee)
    {
      if (indirect_unknown_callee)
	caller->indirect_calls = next_callee;
      else
	caller->callees = next_callee;
    }
  if (caller->call_site_hash
      && this == caller->get_edge (call_stmt))
    caller->call_site_hash->remove_elt_with_hash
	(call_stmt, cgraph_edge_hasher::hash (call_stmt));
}

/* Put the edge onto the free list.  */

void
symbol_table::free_edge (cgraph_edge *e)
{
  edges_count--;
  if (e->m_summary_id != -1)
    edge_released_summary_ids.safe_push (e->m_summary_id);

  if (e->indirect_info)
    ggc_free (e->indirect_info);
  ggc_free (e);
}

/* Remove the edge in the cgraph.  */

void
cgraph_edge::remove (cgraph_edge *edge)
{
  /* Call all edge removal hooks.  */
  symtab->call_edge_removal_hooks (edge);

  if (!edge->indirect_unknown_callee)
    /* Remove from callers list of the callee.  */
    edge->remove_callee ();

  /* Remove from callees list of the callers.  */
  edge->remove_caller ();

  /* Put the edge onto the free list.  */
  symtab->free_edge (edge);
}

/* Turn edge into speculative call calling N2. Update
   the profile so the direct call is taken COUNT times
   with FREQUENCY.  

   At clone materialization time, the indirect call E will
   be expanded as:

   if (call_dest == N2)
     n2 ();
   else
     call call_dest

   At this time the function just creates the direct call,
   the reference representing the if conditional and attaches
   them all to the original indirect call statement.  

   speculative_id is used to link direct calls with their corresponding
   IPA_REF_ADDR references when representing speculative calls.

   Return direct edge created.  */

cgraph_edge *
cgraph_edge::make_speculative (cgraph_node *n2, profile_count direct_count,
			       unsigned int speculative_id)
{
  cgraph_node *n = caller;
  ipa_ref *ref = NULL;
  cgraph_edge *e2;

  if (dump_file)
    fprintf (dump_file, "Indirect call -> speculative call %s => %s\n",
	     n->dump_name (), n2->dump_name ());
  speculative = true;
  e2 = n->create_edge (n2, call_stmt, direct_count);
  initialize_inline_failed (e2);
  e2->speculative = true;
  if (TREE_NOTHROW (n2->decl))
    e2->can_throw_external = false;
  else
    e2->can_throw_external = can_throw_external;
  e2->lto_stmt_uid = lto_stmt_uid;
  e2->speculative_id = speculative_id;
  e2->in_polymorphic_cdtor = in_polymorphic_cdtor;
  indirect_info->num_speculative_call_targets++;
  count -= e2->count;
  symtab->call_edge_duplication_hooks (this, e2);
  ref = n->create_reference (n2, IPA_REF_ADDR, call_stmt);
  ref->lto_stmt_uid = lto_stmt_uid;
  ref->speculative_id = speculative_id;
  ref->speculative = speculative;
  n2->mark_address_taken ();
  return e2;
}

/* Speculative call consists of an indirect edge and one or more
   direct edge+ref pairs.

   Given an edge which is part of speculative call, return the first
   direct call edge in the speculative call sequence.  */

cgraph_edge *
cgraph_edge::first_speculative_call_target ()
{
  cgraph_edge *e = this;

  gcc_checking_assert (e->speculative);
  if (e->callee)
    {
      while (e->prev_callee && e->prev_callee->speculative
	     && e->prev_callee->call_stmt == e->call_stmt
	     && e->prev_callee->lto_stmt_uid == e->lto_stmt_uid)
	e = e->prev_callee;
      return e;
    }
  /* Call stmt site hash always points to the first target of the
     speculative call sequence.  */
  if (e->call_stmt)
    return e->caller->get_edge (e->call_stmt);
  for (cgraph_edge *e2 = e->caller->callees; true; e2 = e2->next_callee)
    if (e2->speculative
	&& e->call_stmt == e2->call_stmt
	&& e->lto_stmt_uid == e2->lto_stmt_uid)
      return e2;
}

/* We always maintain first direct edge in the call site hash, if one
   exists.  E is going to be removed.  See if it is first one and update
   hash accordingly.  INDIRECT is the indirect edge of speculative call.
   We assume that INDIRECT->num_speculative_call_targets_p () is already
   updated for removal of E.  */
static void
update_call_stmt_hash_for_removing_direct_edge (cgraph_edge *e,
						cgraph_edge *indirect)
{
  if (e->caller->call_site_hash)
    {
      if (e->caller->get_edge (e->call_stmt) != e)
	;
      else if (!indirect->num_speculative_call_targets_p ())
	cgraph_update_edge_in_call_site_hash (indirect);
      else
	{
	  gcc_checking_assert (e->next_callee && e->next_callee->speculative
			       && e->next_callee->call_stmt == e->call_stmt);
	  cgraph_update_edge_in_call_site_hash (e->next_callee);
	}
    }
}

/* Speculative call EDGE turned out to be direct call to CALLEE_DECL.  Remove
   the speculative call sequence and return edge representing the call, the
   original EDGE can be removed and deallocated.  Return the edge that now
   represents the call.

   For "speculative" indirect call that contains multiple "speculative"
   targets (i.e. edge->indirect_info->num_speculative_call_targets > 1),
   decrease the count and only remove current direct edge.

   If no speculative direct call left to the speculative indirect call, remove
   the speculative of both the indirect call and corresponding direct edge.

   It is up to caller to iteratively resolve each "speculative" direct call and
   redirect the call as appropriate.  */

cgraph_edge *
cgraph_edge::resolve_speculation (cgraph_edge *edge, tree callee_decl)
{
  cgraph_edge *e2;
  ipa_ref *ref;

  gcc_assert (edge->speculative && (!callee_decl || edge->callee));
  if (!edge->callee)
    e2 = edge->first_speculative_call_target ();
  else
    e2 = edge;
  ref = e2->speculative_call_target_ref ();
  edge = edge->speculative_call_indirect_edge ();
  if (!callee_decl
      || !ref->referred->semantically_equivalent_p
	   (symtab_node::get (callee_decl)))
    {
      if (dump_file)
	{
	  if (callee_decl)
	    {
	      fprintf (dump_file, "Speculative indirect call %s => %s has "
		       "turned out to have contradicting known target ",
		       edge->caller->dump_name (),
		       e2->callee->dump_name ());
	      print_generic_expr (dump_file, callee_decl);
	      fprintf (dump_file, "\n");
	    }
	  else
	    {
	      fprintf (dump_file, "Removing speculative call %s => %s\n",
		       edge->caller->dump_name (),
		       e2->callee->dump_name ());
	    }
	}
    }
  else
    {
      cgraph_edge *tmp = edge;
      if (dump_file)
        fprintf (dump_file, "Speculative call turned into direct call.\n");
      edge = e2;
      e2 = tmp;
      /* FIXME:  If EDGE is inlined, we should scale up the frequencies
	 and counts in the functions inlined through it.  */
    }
  edge->count += e2->count;
  if (edge->num_speculative_call_targets_p ())
    {
      /* The indirect edge has multiple speculative targets, don't remove
	 speculative until all related direct edges are resolved.  */
      edge->indirect_info->num_speculative_call_targets--;
      if (!edge->indirect_info->num_speculative_call_targets)
	edge->speculative = false;
    }
  else
    edge->speculative = false;
  e2->speculative = false;
  update_call_stmt_hash_for_removing_direct_edge (e2, edge);
  ref->remove_reference ();
  if (e2->indirect_unknown_callee || e2->inline_failed)
    remove (e2);
  else
    e2->callee->remove_symbol_and_inline_clones ();
  return edge;
}

/* Return edge corresponding to speculative call to a given target.
   NULL if speculative call does not have one.  */

cgraph_edge *
cgraph_edge::speculative_call_for_target (cgraph_node *target)
{
  for (cgraph_edge *direct = first_speculative_call_target ();
       direct;
       direct = direct->next_speculative_call_target ())
    if (direct->speculative_call_target_ref ()
	->referred->semantically_equivalent_p (target))
      return direct;
  return NULL;
}

/* Make an indirect edge with an unknown callee an ordinary edge leading to
   CALLEE.  Speculations can be resolved in the process and EDGE can be removed
   and deallocated.  Return the edge that now represents the call.  */

cgraph_edge *
cgraph_edge::make_direct (cgraph_edge *edge, cgraph_node *callee)
{
  gcc_assert (edge->indirect_unknown_callee);

  /* If we are redirecting speculative call, make it non-speculative.  */
  if (edge->speculative)
    {
      cgraph_edge *found = NULL;
      cgraph_edge *direct, *next;

      edge = edge->speculative_call_indirect_edge ();

      /* Look all speculative targets and remove all but one corresponding
	 to callee (if it exists).  */
      for (direct = edge->first_speculative_call_target ();
	   direct;
	   direct = next)
	{
	  next = direct->next_speculative_call_target ();

	  /* Compare ref not direct->callee.  Direct edge is possibly
	     inlined or redirected.  */
	  if (!direct->speculative_call_target_ref ()
	       ->referred->semantically_equivalent_p (callee))
	    edge = direct->resolve_speculation (direct, NULL);
	  else
	    {
	      gcc_checking_assert (!found);
	      found = direct;
	    }
	}

      /* On successful speculation just remove the indirect edge and
	 return the pre existing direct edge.
	 It is important to not remove it and redirect because the direct
	 edge may be inlined or redirected.  */
      if (found)
	{
	  cgraph_edge *e2 = resolve_speculation (found, callee->decl);
	  gcc_checking_assert (!found->speculative && e2 == found);
	  return found;
	}
      gcc_checking_assert (!edge->speculative);
    }

  edge->indirect_unknown_callee = 0;
  ggc_free (edge->indirect_info);
  edge->indirect_info = NULL;

  /* Get the edge out of the indirect edge list. */
  if (edge->prev_callee)
    edge->prev_callee->next_callee = edge->next_callee;
  if (edge->next_callee)
    edge->next_callee->prev_callee = edge->prev_callee;
  if (!edge->prev_callee)
    edge->caller->indirect_calls = edge->next_callee;

  /* Put it into the normal callee list */
  edge->prev_callee = NULL;
  edge->next_callee = edge->caller->callees;
  if (edge->caller->callees)
    edge->caller->callees->prev_callee = edge;
  edge->caller->callees = edge;

  /* Insert to callers list of the new callee.  */
  edge->set_callee (callee);

  /* We need to re-determine the inlining status of the edge.  */
  initialize_inline_failed (edge);
  return edge;
}

/* Redirect callee of the edge to N.  The function does not update underlying
   call expression.  */

void
cgraph_edge::redirect_callee (cgraph_node *n)
{
  bool loc = callee->comdat_local_p ();
  /* Remove from callers list of the current callee.  */
  remove_callee ();

  /* Insert to callers list of the new callee.  */
  set_callee (n);

  if (!inline_failed)
    return;
  if (!loc && n->comdat_local_p ())
    {
      cgraph_node *to = caller->inlined_to ? caller->inlined_to : caller;
      to->calls_comdat_local = true;
    }
  else if (loc && !n->comdat_local_p ())
    {
      cgraph_node *to = caller->inlined_to ? caller->inlined_to : caller;
      gcc_checking_assert (to->calls_comdat_local);
      to->calls_comdat_local = to->check_calls_comdat_local_p ();
    }
}

/* If necessary, change the function declaration in the call statement
   associated with E so that it corresponds to the edge callee.  Speculations
   can be resolved in the process and EDGE can be removed and deallocated.

   The edge could be one of speculative direct call generated from speculative
   indirect call.  In this circumstance, decrease the speculative targets
   count (i.e. num_speculative_call_targets) and redirect call stmt to the
   corresponding i-th target.  If no speculative direct call left to the
   speculative indirect call, remove "speculative" of the indirect call and
   also redirect stmt to it's final direct target.

   It is up to caller to iteratively transform each "speculative"
   direct call as appropriate.  */

gimple *
cgraph_edge::redirect_call_stmt_to_callee (cgraph_edge *e)
{
  tree decl = gimple_call_fndecl (e->call_stmt);
  gcall *new_stmt;
  gimple_stmt_iterator gsi;

  if (e->speculative)
    {
      /* If there already is an direct call (i.e. as a result of inliner's
	 substitution), forget about speculating.  */
      if (decl)
	e = make_direct (e->speculative_call_indirect_edge (),
			 cgraph_node::get (decl));
      else
	{
	  /* Be sure we redirect all speculative targets before poking
	     abou tindirect edge.  */
	  gcc_checking_assert (e->callee);
	  cgraph_edge *indirect = e->speculative_call_indirect_edge ();
	  gcall *new_stmt;
	  ipa_ref *ref;

	  /* Expand speculation into GIMPLE code.  */
	  if (dump_file)
	    {
	      fprintf (dump_file,
		       "Expanding speculative call of %s -> %s count: ",
		       e->caller->dump_name (),
		       e->callee->dump_name ());
	      e->count.dump (dump_file);
	      fprintf (dump_file, "\n");
	    }
	  push_cfun (DECL_STRUCT_FUNCTION (e->caller->decl));

	  profile_count all = indirect->count;
	  for (cgraph_edge *e2 = e->first_speculative_call_target ();
	       e2;
	       e2 = e2->next_speculative_call_target ())
	    all = all + e2->count;
	  profile_probability prob = e->count.probability_in (all);
	  if (!prob.initialized_p ())
	    prob = profile_probability::even ();
	  ref = e->speculative_call_target_ref ();
	  new_stmt = gimple_ic (e->call_stmt,
				dyn_cast<cgraph_node *> (ref->referred),
				prob);
	  e->speculative = false;
	  if (indirect->num_speculative_call_targets_p ())
	    {
	      /* The indirect edge has multiple speculative targets, don't
		 remove speculative until all related direct edges are
		 redirected.  */
	      indirect->indirect_info->num_speculative_call_targets--;
	      if (!indirect->indirect_info->num_speculative_call_targets)
		indirect->speculative = false;
	    }
	  else
	    indirect->speculative = false;
	  /* Indirect edges are not both in the call site hash.
	     get it updated.  */
	  update_call_stmt_hash_for_removing_direct_edge (e, indirect);
	  cgraph_edge::set_call_stmt (e, new_stmt, false);
	  e->count = gimple_bb (e->call_stmt)->count;

	  /* Once we are done with expanding the sequence, update also indirect
	     call probability.  Until then the basic block accounts for the
	     sum of indirect edge and all non-expanded speculations.  */
	  if (!indirect->speculative)
	    indirect->count = gimple_bb (indirect->call_stmt)->count;
	  ref->speculative = false;
	  ref->stmt = NULL;
	  pop_cfun ();
	  /* Continue redirecting E to proper target.  */
	}
    }


  if (e->indirect_unknown_callee
      || decl == e->callee->decl)
    return e->call_stmt;

  if (decl && ipa_saved_clone_sources)
    {
      tree *p = ipa_saved_clone_sources->get (e->callee);
      if (p && decl == *p)
	{
	  gimple_call_set_fndecl (e->call_stmt, e->callee->decl);
	  return e->call_stmt;
	}
    }

  if (flag_checking && decl)
    {
      cgraph_node *node = cgraph_node::get (decl);
      gcc_assert (!node || !node->clone.param_adjustments);
    }

  if (symtab->dump_file)
    {
      fprintf (symtab->dump_file, "updating call of %s -> %s: ",
	       e->caller->dump_name (), e->callee->dump_name ());
      print_gimple_stmt (symtab->dump_file, e->call_stmt, 0, dump_flags);
      if (e->callee->clone.param_adjustments)
	e->callee->clone.param_adjustments->dump (symtab->dump_file);
      unsigned performed_len
	= vec_safe_length (e->caller->clone.performed_splits);
      if (performed_len > 0)
	fprintf (symtab->dump_file, "Performed splits records:\n");
      for (unsigned i = 0; i < performed_len; i++)
	{
	  ipa_param_performed_split *sm
	    = &(*e->caller->clone.performed_splits)[i];
	  print_node_brief (symtab->dump_file, "  dummy_decl: ", sm->dummy_decl,
			    TDF_UID);
	  fprintf (symtab->dump_file, ", unit_offset: %u\n", sm->unit_offset);
	}
    }

  if (ipa_param_adjustments *padjs = e->callee->clone.param_adjustments)
    {
      /* We need to defer cleaning EH info on the new statement to
         fixup-cfg.  We may not have dominator information at this point
	 and thus would end up with unreachable blocks and have no way
	 to communicate that we need to run CFG cleanup then.  */
      int lp_nr = lookup_stmt_eh_lp (e->call_stmt);
      if (lp_nr != 0)
	remove_stmt_from_eh_lp (e->call_stmt);

      tree old_fntype = gimple_call_fntype (e->call_stmt);
      new_stmt = padjs->modify_call (e->call_stmt,
				     e->caller->clone.performed_splits,
				     e->callee->decl, false);
      cgraph_node *origin = e->callee;
      while (origin->clone_of)
	origin = origin->clone_of;

      if ((origin->former_clone_of
	   && old_fntype == TREE_TYPE (origin->former_clone_of))
	  || old_fntype == TREE_TYPE (origin->decl))
	gimple_call_set_fntype (new_stmt, TREE_TYPE (e->callee->decl));
      else
	{
	  tree new_fntype = padjs->build_new_function_type (old_fntype, true);
	  gimple_call_set_fntype (new_stmt, new_fntype);
	}

      if (lp_nr != 0)
	add_stmt_to_eh_lp (new_stmt, lp_nr);
    }
  else
    {
      new_stmt = e->call_stmt;
      gimple_call_set_fndecl (new_stmt, e->callee->decl);
      update_stmt_fn (DECL_STRUCT_FUNCTION (e->caller->decl), new_stmt);
    }

  /* If changing the call to __cxa_pure_virtual or similar noreturn function,
     adjust gimple_call_fntype too.  */
  if (gimple_call_noreturn_p (new_stmt)
      && VOID_TYPE_P (TREE_TYPE (TREE_TYPE (e->callee->decl)))
      && TYPE_ARG_TYPES (TREE_TYPE (e->callee->decl))
      && (TREE_VALUE (TYPE_ARG_TYPES (TREE_TYPE (e->callee->decl)))
	  == void_type_node))
    gimple_call_set_fntype (new_stmt, TREE_TYPE (e->callee->decl));

  /* If the call becomes noreturn, remove the LHS if possible.  */
  tree lhs = gimple_call_lhs (new_stmt);
  if (lhs
      && gimple_call_noreturn_p (new_stmt)
      && (VOID_TYPE_P (TREE_TYPE (gimple_call_fntype (new_stmt)))
	  || should_remove_lhs_p (lhs)))
    {
      if (TREE_CODE (lhs) == SSA_NAME)
	{
	  tree var = create_tmp_reg_fn (DECL_STRUCT_FUNCTION (e->caller->decl),
					TREE_TYPE (lhs), NULL);
	  var = get_or_create_ssa_default_def
		  (DECL_STRUCT_FUNCTION (e->caller->decl), var);
	  gimple *set_stmt = gimple_build_assign (lhs, var);
          gsi = gsi_for_stmt (new_stmt);
	  gsi_insert_before_without_update (&gsi, set_stmt, GSI_SAME_STMT);
	  update_stmt_fn (DECL_STRUCT_FUNCTION (e->caller->decl), set_stmt);
	}
      gimple_call_set_lhs (new_stmt, NULL_TREE);
      update_stmt_fn (DECL_STRUCT_FUNCTION (e->caller->decl), new_stmt);
    }

  /* If new callee has no static chain, remove it.  */
  if (gimple_call_chain (new_stmt) && !DECL_STATIC_CHAIN (e->callee->decl))
    {
      gimple_call_set_chain (new_stmt, NULL);
      update_stmt_fn (DECL_STRUCT_FUNCTION (e->caller->decl), new_stmt);
    }

  maybe_remove_unused_call_args (DECL_STRUCT_FUNCTION (e->caller->decl),
				 new_stmt);

  e->caller->set_call_stmt_including_clones (e->call_stmt, new_stmt, false);

  if (symtab->dump_file)
    {
      fprintf (symtab->dump_file, "  updated to:");
      print_gimple_stmt (symtab->dump_file, e->call_stmt, 0, dump_flags);
    }
  return new_stmt;
}

/* Update or remove the corresponding cgraph edge if a GIMPLE_CALL
   OLD_STMT changed into NEW_STMT.  OLD_CALL is gimple_call_fndecl
   of OLD_STMT if it was previously call statement.
   If NEW_STMT is NULL, the call has been dropped without any
   replacement.  */

static void
cgraph_update_edges_for_call_stmt_node (cgraph_node *node,
					gimple *old_stmt, tree old_call,
					gimple *new_stmt)
{
  tree new_call = (new_stmt && is_gimple_call (new_stmt))
		  ? gimple_call_fndecl (new_stmt) : 0;

  /* We are seeing indirect calls, then there is nothing to update.  */
  if (!new_call && !old_call)
    return;
  /* See if we turned indirect call into direct call or folded call to one builtin
     into different builtin.  */
  if (old_call != new_call)
    {
      cgraph_edge *e = node->get_edge (old_stmt);
      cgraph_edge *ne = NULL;
      profile_count count;

      if (e)
	{
	  /* Keep calls marked as dead dead.  */
	  if (new_stmt && is_gimple_call (new_stmt) && e->callee
	      && fndecl_built_in_p (e->callee->decl, BUILT_IN_UNREACHABLE))
	    {
	      cgraph_edge::set_call_stmt (node->get_edge (old_stmt),
					  as_a <gcall *> (new_stmt));
	      return;
	    }
	  /* See if the edge is already there and has the correct callee.  It
	     might be so because of indirect inlining has already updated
	     it.  We also might've cloned and redirected the edge.  */
	  if (new_call && e->callee)
	    {
	      cgraph_node *callee = e->callee;
	      while (callee)
		{
		  if (callee->decl == new_call
		      || callee->former_clone_of == new_call)
		    {
		      cgraph_edge::set_call_stmt (e, as_a <gcall *> (new_stmt));
		      return;
		    }
		  callee = callee->clone_of;
		}
	    }

	  /* Otherwise remove edge and create new one; we can't simply redirect
	     since function has changed, so inline plan and other information
	     attached to edge is invalid.  */
	  count = e->count;
 	  if (e->indirect_unknown_callee || e->inline_failed)
	    cgraph_edge::remove (e);
	  else
	    e->callee->remove_symbol_and_inline_clones ();
	}
      else if (new_call)
	{
	  /* We are seeing new direct call; compute profile info based on BB.  */
	  basic_block bb = gimple_bb (new_stmt);
	  count = bb->count;
	}

      if (new_call)
	{
	  ne = node->create_edge (cgraph_node::get_create (new_call),
				  as_a <gcall *> (new_stmt), count);
	  gcc_assert (ne->inline_failed);
	}
    }
  /* We only updated the call stmt; update pointer in cgraph edge..  */
  else if (old_stmt != new_stmt)
    cgraph_edge::set_call_stmt (node->get_edge (old_stmt),
				as_a <gcall *> (new_stmt));
}

/* Update or remove the corresponding cgraph edge if a GIMPLE_CALL
   OLD_STMT changed into NEW_STMT.  OLD_DECL is gimple_call_fndecl
   of OLD_STMT before it was updated (updating can happen inplace).  */

void
cgraph_update_edges_for_call_stmt (gimple *old_stmt, tree old_decl,
				   gimple *new_stmt)
{
  cgraph_node *orig = cgraph_node::get (cfun->decl);
  cgraph_node *node;

  gcc_checking_assert (orig);
  cgraph_update_edges_for_call_stmt_node (orig, old_stmt, old_decl, new_stmt);
  if (orig->clones)
    for (node = orig->clones; node != orig;)
      {
        cgraph_update_edges_for_call_stmt_node (node, old_stmt, old_decl, new_stmt);
	if (node->clones)
	  node = node->clones;
	else if (node->next_sibling_clone)
	  node = node->next_sibling_clone;
	else
	  {
	    while (node != orig && !node->next_sibling_clone)
	      node = node->clone_of;
	    if (node != orig)
	      node = node->next_sibling_clone;
	  }
      }
}


/* Remove all callees from the node.  */

void
cgraph_node::remove_callees (void)
{
  cgraph_edge *e, *f;

  calls_comdat_local = false;

  /* It is sufficient to remove the edges from the lists of callers of
     the callees.  The callee list of the node can be zapped with one
     assignment.  */
  for (e = callees; e; e = f)
    {
      f = e->next_callee;
      symtab->call_edge_removal_hooks (e);
      if (!e->indirect_unknown_callee)
	e->remove_callee ();
      symtab->free_edge (e);
    }
  for (e = indirect_calls; e; e = f)
    {
      f = e->next_callee;
      symtab->call_edge_removal_hooks (e);
      if (!e->indirect_unknown_callee)
	e->remove_callee ();
      symtab->free_edge (e);
    }
  indirect_calls = NULL;
  callees = NULL;
  if (call_site_hash)
    {
      call_site_hash->empty ();
      call_site_hash = NULL;
    }
}

/* Remove all callers from the node.  */

void
cgraph_node::remove_callers (void)
{
  cgraph_edge *e, *f;

  /* It is sufficient to remove the edges from the lists of callees of
     the callers.  The caller list of the node can be zapped with one
     assignment.  */
  for (e = callers; e; e = f)
    {
      f = e->next_caller;
      symtab->call_edge_removal_hooks (e);
      e->remove_caller ();
      symtab->free_edge (e);
    }
  callers = NULL;
}

/* Helper function for cgraph_release_function_body and free_lang_data.
   It releases body from function DECL without having to inspect its
   possibly non-existent symtab node.  */

void
release_function_body (tree decl)
{
  function *fn = DECL_STRUCT_FUNCTION (decl);
  if (fn)
    {
      if (fn->cfg
	  && loops_for_fn (fn))
	{
	  fn->curr_properties &= ~PROP_loops;
	  loop_optimizer_finalize (fn);
	}
      if (fn->gimple_df)
	{
	  delete_tree_ssa (fn);
	  fn->eh = NULL;
	}
      if (fn->cfg)
	{
	  gcc_assert (!dom_info_available_p (fn, CDI_DOMINATORS));
	  gcc_assert (!dom_info_available_p (fn, CDI_POST_DOMINATORS));
	  delete_tree_cfg_annotations (fn);
	  clear_edges (fn);
	  fn->cfg = NULL;
	}
      if (fn->value_histograms)
	free_histograms (fn);
      gimple_set_body (decl, NULL);
      /* Struct function hangs a lot of data that would leak if we didn't
         removed all pointers to it.   */
      ggc_free (fn);
      DECL_STRUCT_FUNCTION (decl) = NULL;
    }
  DECL_SAVED_TREE (decl) = NULL;
}

/* Release memory used to represent body of function.
   Use this only for functions that are released before being translated to
   target code (i.e. RTL).  Functions that are compiled to RTL and beyond
   are free'd in final.c via free_after_compilation().
   KEEP_ARGUMENTS are useful only if you want to rebuild body as thunk.  */

void
cgraph_node::release_body (bool keep_arguments)
{
  ipa_transforms_to_apply.release ();
  if (!used_as_abstract_origin && symtab->state != PARSING)
    {
      DECL_RESULT (decl) = NULL;

      if (!keep_arguments)
	DECL_ARGUMENTS (decl) = NULL;
    }
  /* If the node is abstract and needed, then do not clear
     DECL_INITIAL of its associated function declaration because it's
     needed to emit debug info later.  */
  if (!used_as_abstract_origin && DECL_INITIAL (decl))
    DECL_INITIAL (decl) = error_mark_node;
  release_function_body (decl);
  if (lto_file_data)
    {
      lto_free_function_in_decl_state_for_node (this);
      lto_file_data = NULL;
    }
}

/* Remove function from symbol table.  */

void
cgraph_node::remove (void)
{
  if (symtab->ipa_clones_dump_file && symtab->cloned_nodes.contains (this))
    fprintf (symtab->ipa_clones_dump_file,
	     "Callgraph removal;%s;%d;%s;%d;%d\n", asm_name (), order,
	     DECL_SOURCE_FILE (decl), DECL_SOURCE_LINE (decl),
	     DECL_SOURCE_COLUMN (decl));

  symtab->call_cgraph_removal_hooks (this);
  remove_callers ();
  remove_callees ();
  ipa_transforms_to_apply.release ();
  delete_function_version (function_version ());

  /* Incremental inlining access removed nodes stored in the postorder list.
     */
  force_output = false;
  forced_by_abi = false;
  cgraph_node *next;
  for (cgraph_node *n = nested; n; n = next)
  {
    next = n->next_nested;
    n->origin = NULL;
    n->next_nested = NULL;
  }
  nested = NULL;
  if (origin)
    {
      cgraph_node **node2 = &origin->nested;

      while (*node2 != this)
	node2 = &(*node2)->next_nested;
      *node2 = next_nested;
    }
  unregister ();
  if (prev_sibling_clone)
    prev_sibling_clone->next_sibling_clone = next_sibling_clone;
  else if (clone_of)
    clone_of->clones = next_sibling_clone;
  if (next_sibling_clone)
    next_sibling_clone->prev_sibling_clone = prev_sibling_clone;
  if (clones)
    {
      cgraph_node *n, *next;

      if (clone_of)
        {
	  for (n = clones; n->next_sibling_clone; n = n->next_sibling_clone)
	    n->clone_of = clone_of;
	  n->clone_of = clone_of;
	  n->next_sibling_clone = clone_of->clones;
	  if (clone_of->clones)
	    clone_of->clones->prev_sibling_clone = n;
	  clone_of->clones = clones;
	}
      else
        {
	  /* We are removing node with clones.  This makes clones inconsistent,
	     but assume they will be removed subsequently and just keep clone
	     tree intact.  This can happen in unreachable function removal since
	     we remove unreachable functions in random order, not by bottom-up
	     walk of clone trees.  */
	  for (n = clones; n; n = next)
	    {
	       next = n->next_sibling_clone;
	       n->next_sibling_clone = NULL;
	       n->prev_sibling_clone = NULL;
	       n->clone_of = NULL;
	    }
	}
    }

  /* While all the clones are removed after being proceeded, the function
     itself is kept in the cgraph even after it is compiled.  Check whether
     we are done with this body and reclaim it proactively if this is the case.
     */
  if (symtab->state != LTO_STREAMING)
    {
      cgraph_node *n = cgraph_node::get (decl);
      if (!n
	  || (!n->clones && !n->clone_of && !n->inlined_to
	      && ((symtab->global_info_ready || in_lto_p)
		  && (TREE_ASM_WRITTEN (n->decl)
		      || DECL_EXTERNAL (n->decl)
		      || !n->analyzed
		      || (!flag_wpa && n->in_other_partition)))))
	release_body ();
    }
  else
    {
      lto_free_function_in_decl_state_for_node (this);
      lto_file_data = NULL;
    }

  decl = NULL;
  if (call_site_hash)
    {
      call_site_hash->empty ();
      call_site_hash = NULL;
    }

  symtab->release_symbol (this);
}

/* Likewise indicate that a node is having address taken.  */

void
cgraph_node::mark_address_taken (void)
{
  /* Indirect inlining can figure out that all uses of the address are
     inlined.  */
  if (inlined_to)
    {
      gcc_assert (cfun->after_inlining);
      gcc_assert (callers->indirect_inlining_edge);
      return;
    }
  /* FIXME: address_taken flag is used both as a shortcut for testing whether
     IPA_REF_ADDR reference exists (and thus it should be set on node
     representing alias we take address of) and as a test whether address
     of the object was taken (and thus it should be set on node alias is
     referring to).  We should remove the first use and the remove the
     following set.  */
  address_taken = 1;
  cgraph_node *node = ultimate_alias_target ();
  node->address_taken = 1;
}

/* Return local info node for the compiled function.  */

cgraph_node *
cgraph_node::local_info_node (tree decl)
{
  gcc_assert (TREE_CODE (decl) == FUNCTION_DECL);
  cgraph_node *node = get (decl);
  if (!node)
    return NULL;
  return node->ultimate_alias_target ();
}

/* Return RTL info for the compiled function.  */

cgraph_rtl_info *
cgraph_node::rtl_info (const_tree decl)
{
  gcc_assert (TREE_CODE (decl) == FUNCTION_DECL);
  cgraph_node *node = get (decl);
  if (!node)
    return NULL;
  enum availability avail;
  node = node->ultimate_alias_target (&avail);
  if (decl != current_function_decl
      && (avail < AVAIL_AVAILABLE
	  || (node->decl != current_function_decl
	      && !TREE_ASM_WRITTEN (node->decl))))
    return NULL;
  /* Allocate if it doesn't exist.  */
  if (node->rtl == NULL)
    {
      node->rtl = ggc_cleared_alloc<cgraph_rtl_info> ();
      SET_HARD_REG_SET (node->rtl->function_used_regs);
    }
  return node->rtl;
}

/* Return a string describing the failure REASON.  */

const char*
cgraph_inline_failed_string (cgraph_inline_failed_t reason)
{
#undef DEFCIFCODE
#define DEFCIFCODE(code, type, string)	string,

  static const char *cif_string_table[CIF_N_REASONS] = {
#include "cif-code.def"
  };

  /* Signedness of an enum type is implementation defined, so cast it
     to unsigned before testing. */
  gcc_assert ((unsigned) reason < CIF_N_REASONS);
  return cif_string_table[reason];
}

/* Return a type describing the failure REASON.  */

cgraph_inline_failed_type_t
cgraph_inline_failed_type (cgraph_inline_failed_t reason)
{
#undef DEFCIFCODE
#define DEFCIFCODE(code, type, string)	type,

  static cgraph_inline_failed_type_t cif_type_table[CIF_N_REASONS] = {
#include "cif-code.def"
  };

  /* Signedness of an enum type is implementation defined, so cast it
     to unsigned before testing. */
  gcc_assert ((unsigned) reason < CIF_N_REASONS);
  return cif_type_table[reason];
}

/* Names used to print out the availability enum.  */
const char * const cgraph_availability_names[] =
  {"unset", "not_available", "overwritable", "available", "local"};

/* Output flags of edge to a file F.  */

void
cgraph_edge::dump_edge_flags (FILE *f)
{
  if (speculative)
    fprintf (f, "(speculative) ");
  if (!inline_failed)
    fprintf (f, "(inlined) ");
  if (call_stmt_cannot_inline_p)
    fprintf (f, "(call_stmt_cannot_inline_p) ");
  if (indirect_inlining_edge)
    fprintf (f, "(indirect_inlining) ");
  if (count.initialized_p ())
    {
      fprintf (f, "(");
      count.dump (f);
      fprintf (f, ",");
      fprintf (f, "%.2f per call) ", sreal_frequency ().to_double ());
    }
  if (can_throw_external)
    fprintf (f, "(can throw external) ");
}

/* Dump call graph node to file F.  */

void
cgraph_node::dump (FILE *f)
{
  cgraph_edge *edge;

  dump_base (f);

  if (inlined_to)
    fprintf (f, "  Function %s is inline copy in %s\n",
	     dump_name (),
	     inlined_to->dump_name ());
  if (clone_of)
    fprintf (f, "  Clone of %s\n", clone_of->dump_asm_name ());
  if (symtab->function_flags_ready)
    fprintf (f, "  Availability: %s\n",
	     cgraph_availability_names [get_availability ()]);

  if (profile_id)
    fprintf (f, "  Profile id: %i\n",
	     profile_id);
  if (unit_id)
    fprintf (f, "  Unit id: %i\n",
	     unit_id);
  cgraph_function_version_info *vi = function_version ();
  if (vi != NULL)
    {
      fprintf (f, "  Version info: ");
      if (vi->prev != NULL)
	{
	  fprintf (f, "prev: ");
	  fprintf (f, "%s ", vi->prev->this_node->dump_asm_name ());
	}
      if (vi->next != NULL)
	{
	  fprintf (f, "next: ");
	  fprintf (f, "%s ", vi->next->this_node->dump_asm_name ());
	}
      if (vi->dispatcher_resolver != NULL_TREE)
	fprintf (f, "dispatcher: %s",
		 lang_hooks.decl_printable_name (vi->dispatcher_resolver, 2));

      fprintf (f, "\n");
    }
  fprintf (f, "  Function flags:");
  if (count.initialized_p ())
    {
      fprintf (f, " count:");
      count.dump (f);
    }
  if (tp_first_run > 0)
    fprintf (f, " first_run:%" PRId64, (int64_t) tp_first_run);
  if (origin)
    fprintf (f, " nested in:%s", origin->dump_asm_name ());
  if (gimple_has_body_p (decl))
    fprintf (f, " body");
  if (process)
    fprintf (f, " process");
  if (local)
    fprintf (f, " local");
  if (redefined_extern_inline)
    fprintf (f, " redefined_extern_inline");
  if (only_called_at_startup)
    fprintf (f, " only_called_at_startup");
  if (only_called_at_exit)
    fprintf (f, " only_called_at_exit");
  if (tm_clone)
    fprintf (f, " tm_clone");
  if (calls_comdat_local)
    fprintf (f, " calls_comdat_local");
  if (icf_merged)
    fprintf (f, " icf_merged");
  if (merged_comdat)
    fprintf (f, " merged_comdat");
  if (merged_extern_inline)
    fprintf (f, " merged_extern_inline");
  if (split_part)
    fprintf (f, " split_part");
  if (indirect_call_target)
    fprintf (f, " indirect_call_target");
  if (nonfreeing_fn)
    fprintf (f, " nonfreeing_fn");
  if (DECL_STATIC_CONSTRUCTOR (decl))
    fprintf (f," static_constructor (priority:%i)", get_init_priority ());
  if (DECL_STATIC_DESTRUCTOR (decl))
    fprintf (f," static_destructor (priority:%i)", get_fini_priority ());
  if (frequency == NODE_FREQUENCY_HOT)
    fprintf (f, " hot");
  if (frequency == NODE_FREQUENCY_UNLIKELY_EXECUTED)
    fprintf (f, " unlikely_executed");
  if (frequency == NODE_FREQUENCY_EXECUTED_ONCE)
    fprintf (f, " executed_once");
  if (opt_for_fn (decl, optimize_size))
    fprintf (f, " optimize_size");
  if (parallelized_function)
    fprintf (f, " parallelized_function");
  if (DECL_IS_OPERATOR_NEW_P (decl))
    fprintf (f, " %soperator_new",
	     DECL_IS_REPLACEABLE_OPERATOR (decl) ? "replaceable_" : "");
  if (DECL_IS_OPERATOR_DELETE_P (decl))
    fprintf (f, " %soperator_delete",
	     DECL_IS_REPLACEABLE_OPERATOR (decl) ? "replaceable_" : "");

  fprintf (f, "\n");

  if (thunk.thunk_p)
    {
      fprintf (f, "  Thunk");
      if (thunk.alias)
	fprintf (f, "  of %s (asm:%s)",
		 lang_hooks.decl_printable_name (thunk.alias, 2),
		 IDENTIFIER_POINTER (DECL_ASSEMBLER_NAME (thunk.alias)));
      fprintf (f, " fixed offset %i virtual value %i indirect_offset %i "
		  "has virtual offset %i\n",
	       (int)thunk.fixed_offset,
	       (int)thunk.virtual_value,
	       (int)thunk.indirect_offset,
	       (int)thunk.virtual_offset_p);
    }
  else if (former_thunk_p ())
    fprintf (f, "  Former thunk fixed offset %i virtual value %i "
	     "indirect_offset %i has virtual offset %i\n",
	     (int)thunk.fixed_offset,
	     (int)thunk.virtual_value,
	     (int)thunk.indirect_offset,
	     (int)thunk.virtual_offset_p);
  if (alias && thunk.alias
      && DECL_P (thunk.alias))
    {
      fprintf (f, "  Alias of %s",
	       lang_hooks.decl_printable_name (thunk.alias, 2));
      if (DECL_ASSEMBLER_NAME_SET_P (thunk.alias))
	fprintf (f, " (asm:%s)",
		 IDENTIFIER_POINTER (DECL_ASSEMBLER_NAME (thunk.alias)));
      fprintf (f, "\n");
    }
  
  fprintf (f, "  Called by: ");

  profile_count sum = profile_count::zero ();
  for (edge = callers; edge; edge = edge->next_caller)
    {
      fprintf (f, "%s ", edge->caller->dump_asm_name ());
      edge->dump_edge_flags (f);
      if (edge->count.initialized_p ())
	sum += edge->count.ipa ();
    }

  fprintf (f, "\n  Calls: ");
  for (edge = callees; edge; edge = edge->next_callee)
    {
      fprintf (f, "%s ", edge->callee->dump_asm_name ());
      edge->dump_edge_flags (f);
    }
  fprintf (f, "\n");

  if (count.ipa ().initialized_p ())
    {
      bool ok = true;
      bool min = false;
      ipa_ref *ref;

      FOR_EACH_ALIAS (this, ref)
	if (dyn_cast <cgraph_node *> (ref->referring)->count.initialized_p ())
	  sum += dyn_cast <cgraph_node *> (ref->referring)->count.ipa ();
  
      if (inlined_to
	  || (symtab->state < EXPANSION
	      && ultimate_alias_target () == this && only_called_directly_p ()))
	ok = !count.ipa ().differs_from_p (sum);
      else if (count.ipa () > profile_count::from_gcov_type (100)
	       && count.ipa () < sum.apply_scale (99, 100))
	ok = false, min = true;
      if (!ok)
	{
	  fprintf (f, "   Invalid sum of caller counts ");
	  sum.dump (f);
	  if (min)
	    fprintf (f, ", should be at most ");
	  else
	    fprintf (f, ", should be ");
	  count.ipa ().dump (f);
	  fprintf (f, "\n");
	}
    }

  for (edge = indirect_calls; edge; edge = edge->next_callee)
    {
      if (edge->indirect_info->polymorphic)
	{
          fprintf (f, "   Polymorphic indirect call of type ");
	  print_generic_expr (f, edge->indirect_info->otr_type, TDF_SLIM);
	  fprintf (f, " token:%i", (int) edge->indirect_info->otr_token);
	}
      else
        fprintf (f, "   Indirect call");
      edge->dump_edge_flags (f);
      if (edge->indirect_info->param_index != -1)
	{
	  fprintf (f, " of param:%i", edge->indirect_info->param_index);
	  if (edge->indirect_info->agg_contents)
	   fprintf (f, " loaded from %s %s at offset %i",
		    edge->indirect_info->member_ptr ? "member ptr" : "aggregate",
		    edge->indirect_info->by_ref ? "passed by reference":"",
		    (int)edge->indirect_info->offset);
	  if (edge->indirect_info->vptr_changed)
	    fprintf (f, " (vptr maybe changed)");
	}
      fprintf (f, " Num speculative call targets: %i",
	       edge->indirect_info->num_speculative_call_targets);
      fprintf (f, "\n");
      if (edge->indirect_info->polymorphic)
	edge->indirect_info->context.dump (f);
    }
}

/* Dump call graph node to file F in graphviz format.  */

void
cgraph_node::dump_graphviz (FILE *f)
{
  cgraph_edge *edge;

  for (edge = callees; edge; edge = edge->next_callee)
    {
      cgraph_node *callee = edge->callee;

      fprintf (f, "\t\"%s\" -> \"%s\"\n", dump_name (), callee->dump_name ());
    }
}


/* Dump call graph node NODE to stderr.  */

DEBUG_FUNCTION void
cgraph_node::debug (void)
{
  dump (stderr);
}

/* Dump the callgraph to file F.  */

void
cgraph_node::dump_cgraph (FILE *f)
{
  cgraph_node *node;

  fprintf (f, "callgraph:\n\n");
  FOR_EACH_FUNCTION (node)
    node->dump (f);
}

/* Return true when the DECL can possibly be inlined.  */

bool
cgraph_function_possibly_inlined_p (tree decl)
{
  if (!symtab->global_info_ready)
    return !DECL_UNINLINABLE (decl);
  return DECL_POSSIBLY_INLINED (decl);
}

/* cgraph_node is no longer nested function; update cgraph accordingly.  */
void
cgraph_node::unnest (void)
{
  cgraph_node **node2 = &origin->nested;
  gcc_assert (origin);

  while (*node2 != this)
    node2 = &(*node2)->next_nested;
  *node2 = next_nested;
  origin = NULL;
}

/* Return function availability.  See cgraph.h for description of individual
   return values.  */
enum availability
cgraph_node::get_availability (symtab_node *ref)
{
  if (ref)
    {
      cgraph_node *cref = dyn_cast <cgraph_node *> (ref);
      if (cref)
	ref = cref->inlined_to;
    }
  enum availability avail;
  if (!analyzed)
    avail = AVAIL_NOT_AVAILABLE;
  else if (local)
    avail = AVAIL_LOCAL;
  else if (inlined_to)
    avail = AVAIL_AVAILABLE;
  else if (transparent_alias)
    ultimate_alias_target (&avail, ref);
  else if (ifunc_resolver
	   || lookup_attribute ("noipa", DECL_ATTRIBUTES (decl)))
    avail = AVAIL_INTERPOSABLE;
  else if (!externally_visible)
    avail = AVAIL_AVAILABLE;
  /* If this is a reference from symbol itself and there are no aliases, we
     may be sure that the symbol was not interposed by something else because
     the symbol itself would be unreachable otherwise.

     Also comdat groups are always resolved in groups.  */
  else if ((this == ref && !has_aliases_p ())
           || (ref && get_comdat_group ()
               && get_comdat_group () == ref->get_comdat_group ()))
    avail = AVAIL_AVAILABLE;
  /* Inline functions are safe to be analyzed even if their symbol can
     be overwritten at runtime.  It is not meaningful to enforce any sane
     behavior on replacing inline function by different body.  */
  else if (DECL_DECLARED_INLINE_P (decl))
    avail = AVAIL_AVAILABLE;

  /* If the function can be overwritten, return OVERWRITABLE.  Take
     care at least of two notable extensions - the COMDAT functions
     used to share template instantiations in C++ (this is symmetric
     to code cp_cannot_inline_tree_fn and probably shall be shared and
     the inlinability hooks completely eliminated).  */

  else if (decl_replaceable_p (decl) && !DECL_EXTERNAL (decl))
    avail = AVAIL_INTERPOSABLE;
  else avail = AVAIL_AVAILABLE;

  return avail;
}

/* Worker for cgraph_node_can_be_local_p.  */
static bool
cgraph_node_cannot_be_local_p_1 (cgraph_node *node, void *)
{
  return !(!node->force_output
	   && !node->ifunc_resolver
	   /* Limitation of gas requires us to output targets of symver aliases
	      as global symbols.  This is binutils PR 25295.  */
	   && !node->symver
	   && ((DECL_COMDAT (node->decl)
		&& !node->forced_by_abi
		&& !node->used_from_object_file_p ()
		&& !node->same_comdat_group)
	       || !node->externally_visible));
}

/* Return true if cgraph_node can be made local for API change.
   Extern inline functions and C++ COMDAT functions can be made local
   at the expense of possible code size growth if function is used in multiple
   compilation units.  */
bool
cgraph_node::can_be_local_p (void)
{
  return (!address_taken
	  && !call_for_symbol_thunks_and_aliases (cgraph_node_cannot_be_local_p_1,
						NULL, true));
}

/* Call callback on cgraph_node, thunks and aliases associated to cgraph_node.
   When INCLUDE_OVERWRITABLE is false, overwritable symbols are
   skipped.  When EXCLUDE_VIRTUAL_THUNKS is true, virtual thunks are
   skipped.  */
bool
cgraph_node::call_for_symbol_thunks_and_aliases (bool (*callback)
						   (cgraph_node *, void *),
						 void *data,
						 bool include_overwritable,
						 bool exclude_virtual_thunks)
{
  cgraph_edge *e;
  ipa_ref *ref;
  enum availability avail = AVAIL_AVAILABLE;

  if (include_overwritable
      || (avail = get_availability ()) > AVAIL_INTERPOSABLE)
    {
      if (callback (this, data))
        return true;
    }
  FOR_EACH_ALIAS (this, ref)
    {
      cgraph_node *alias = dyn_cast <cgraph_node *> (ref->referring);
      if (include_overwritable
	  || alias->get_availability () > AVAIL_INTERPOSABLE)
	if (alias->call_for_symbol_thunks_and_aliases (callback, data,
						     include_overwritable,
						     exclude_virtual_thunks))
	  return true;
    }
  if (avail <= AVAIL_INTERPOSABLE)
    return false;
  for (e = callers; e; e = e->next_caller)
    if (e->caller->thunk.thunk_p
	&& (include_overwritable
	    || e->caller->get_availability () > AVAIL_INTERPOSABLE)
	&& !(exclude_virtual_thunks
	     && e->caller->thunk.virtual_offset_p))
      if (e->caller->call_for_symbol_thunks_and_aliases (callback, data,
						       include_overwritable,
						       exclude_virtual_thunks))
	return true;

  return false;
}

/* Worker to bring NODE local.  */

bool
cgraph_node::make_local (cgraph_node *node, void *)
{
  gcc_checking_assert (node->can_be_local_p ());
  if (DECL_COMDAT (node->decl) || DECL_EXTERNAL (node->decl))
    {
      node->make_decl_local ();
      node->set_section (NULL);
      node->set_comdat_group (NULL);
      node->externally_visible = false;
      node->forced_by_abi = false;
      node->local = true;
      node->set_section (NULL);
      node->unique_name = ((node->resolution == LDPR_PREVAILING_DEF_IRONLY
			   || node->resolution == LDPR_PREVAILING_DEF_IRONLY_EXP)
			   && !flag_incremental_link);
      node->resolution = LDPR_PREVAILING_DEF_IRONLY;
      gcc_assert (node->get_availability () == AVAIL_LOCAL);
    }
  return false;
}

/* Bring cgraph node local.  */

void
cgraph_node::make_local (void)
{
  call_for_symbol_thunks_and_aliases (cgraph_node::make_local, NULL, true);
}

/* Worker to set nothrow flag.  */

static void
set_nothrow_flag_1 (cgraph_node *node, bool nothrow, bool non_call,
		    bool *changed)
{
  cgraph_edge *e;

  if (nothrow && !TREE_NOTHROW (node->decl))
    {
      /* With non-call exceptions we can't say for sure if other function body
	 was not possibly optimized to still throw.  */
      if (!non_call || node->binds_to_current_def_p ())
	{
	  TREE_NOTHROW (node->decl) = true;
	  *changed = true;
	  for (e = node->callers; e; e = e->next_caller)
	    e->can_throw_external = false;
	}
    }
  else if (!nothrow && TREE_NOTHROW (node->decl))
    {
      TREE_NOTHROW (node->decl) = false;
      *changed = true;
    }
  ipa_ref *ref;
  FOR_EACH_ALIAS (node, ref)
    {
      cgraph_node *alias = dyn_cast <cgraph_node *> (ref->referring);
      if (!nothrow || alias->get_availability () > AVAIL_INTERPOSABLE)
	set_nothrow_flag_1 (alias, nothrow, non_call, changed);
    }
  for (cgraph_edge *e = node->callers; e; e = e->next_caller)
    if (e->caller->thunk.thunk_p
	&& (!nothrow || e->caller->get_availability () > AVAIL_INTERPOSABLE))
      set_nothrow_flag_1 (e->caller, nothrow, non_call, changed);
}

/* Set TREE_NOTHROW on NODE's decl and on aliases of NODE
   if any to NOTHROW.  */

bool
cgraph_node::set_nothrow_flag (bool nothrow)
{
  bool changed = false;
  bool non_call = opt_for_fn (decl, flag_non_call_exceptions);

  if (!nothrow || get_availability () > AVAIL_INTERPOSABLE)
    set_nothrow_flag_1 (this, nothrow, non_call, &changed);
  else
    {
      ipa_ref *ref;

      FOR_EACH_ALIAS (this, ref)
	{
	  cgraph_node *alias = dyn_cast <cgraph_node *> (ref->referring);
	  if (!nothrow || alias->get_availability () > AVAIL_INTERPOSABLE)
	    set_nothrow_flag_1 (alias, nothrow, non_call, &changed);
	}
    }
  return changed;
}

/* Worker to set malloc flag.  */
static void
set_malloc_flag_1 (cgraph_node *node, bool malloc_p, bool *changed)
{
  if (malloc_p && !DECL_IS_MALLOC (node->decl))
    {
      DECL_IS_MALLOC (node->decl) = true;
      *changed = true;
    }

  ipa_ref *ref;
  FOR_EACH_ALIAS (node, ref)
    {
      cgraph_node *alias = dyn_cast<cgraph_node *> (ref->referring);
      if (!malloc_p || alias->get_availability () > AVAIL_INTERPOSABLE)
	set_malloc_flag_1 (alias, malloc_p, changed);
    }

  for (cgraph_edge *e = node->callers; e; e = e->next_caller)
    if (e->caller->thunk.thunk_p
	&& (!malloc_p || e->caller->get_availability () > AVAIL_INTERPOSABLE))
      set_malloc_flag_1 (e->caller, malloc_p, changed);
}

/* Set DECL_IS_MALLOC on NODE's decl and on NODE's aliases if any.  */

bool
cgraph_node::set_malloc_flag (bool malloc_p)
{
  bool changed = false;

  if (!malloc_p || get_availability () > AVAIL_INTERPOSABLE)
    set_malloc_flag_1 (this, malloc_p, &changed);
  else
    {
      ipa_ref *ref;

      FOR_EACH_ALIAS (this, ref)
	{
	  cgraph_node *alias = dyn_cast<cgraph_node *> (ref->referring);
	  if (!malloc_p || alias->get_availability () > AVAIL_INTERPOSABLE)
	    set_malloc_flag_1 (alias, malloc_p, &changed);
	}
    }
  return changed;
}

/* Worker to set_const_flag.  */

static void
set_const_flag_1 (cgraph_node *node, bool set_const, bool looping,
		  bool *changed)
{
  /* Static constructors and destructors without a side effect can be
     optimized out.  */
  if (set_const && !looping)
    {
      if (DECL_STATIC_CONSTRUCTOR (node->decl))
	{
	  DECL_STATIC_CONSTRUCTOR (node->decl) = 0;
	  *changed = true;
	}
      if (DECL_STATIC_DESTRUCTOR (node->decl))
	{
	  DECL_STATIC_DESTRUCTOR (node->decl) = 0;
	  *changed = true;
	}
    }
  if (!set_const)
    {
      if (TREE_READONLY (node->decl))
	{
          TREE_READONLY (node->decl) = 0;
          DECL_LOOPING_CONST_OR_PURE_P (node->decl) = false;
	  *changed = true;
	}
    }
  else
    {
      /* Consider function:

	 bool a(int *p)
	 {
	   return *p==*p;
	 }

	 During early optimization we will turn this into:

	 bool a(int *p)
	 {
	   return true;
	 }

	 Now if this function will be detected as CONST however when interposed
	 it may end up being just pure.  We always must assume the worst
	 scenario here.  */
      if (TREE_READONLY (node->decl))
	{
	  if (!looping && DECL_LOOPING_CONST_OR_PURE_P (node->decl))
	    {
              DECL_LOOPING_CONST_OR_PURE_P (node->decl) = false;
	      *changed = true;
	    }
	}
      else if (node->binds_to_current_def_p ())
	{
	  TREE_READONLY (node->decl) = true;
          DECL_LOOPING_CONST_OR_PURE_P (node->decl) = looping;
	  DECL_PURE_P (node->decl) = false;
	  *changed = true;
	}
      else
	{
	  if (dump_file && (dump_flags & TDF_DETAILS))
	    fprintf (dump_file, "Dropping state to PURE because function does "
		     "not bind to current def.\n");
	  if (!DECL_PURE_P (node->decl))
	    {
	      DECL_PURE_P (node->decl) = true;
              DECL_LOOPING_CONST_OR_PURE_P (node->decl) = looping;
	      *changed = true;
	    }
	  else if (!looping && DECL_LOOPING_CONST_OR_PURE_P (node->decl))
	    {
              DECL_LOOPING_CONST_OR_PURE_P (node->decl) = false;
	      *changed = true;
	    }
	}
    }

  ipa_ref *ref;
  FOR_EACH_ALIAS (node, ref)
    {
      cgraph_node *alias = dyn_cast <cgraph_node *> (ref->referring);
      if (!set_const || alias->get_availability () > AVAIL_INTERPOSABLE)
	set_const_flag_1 (alias, set_const, looping, changed);
    }
  for (cgraph_edge *e = node->callers; e; e = e->next_caller)
    if (e->caller->thunk.thunk_p
	&& (!set_const || e->caller->get_availability () > AVAIL_INTERPOSABLE))
      {
	/* Virtual thunks access virtual offset in the vtable, so they can
	   only be pure, never const.  */
        if (set_const
	    && (e->caller->thunk.virtual_offset_p
	        || !node->binds_to_current_def_p (e->caller)))
	  *changed |= e->caller->set_pure_flag (true, looping);
	else
	  set_const_flag_1 (e->caller, set_const, looping, changed);
      }
}

/* If SET_CONST is true, mark function, aliases and thunks to be ECF_CONST.
   If SET_CONST if false, clear the flag.

   When setting the flag be careful about possible interposition and
   do not set the flag for functions that can be interposed and set pure
   flag for functions that can bind to other definition. 

   Return true if any change was done. */

bool
cgraph_node::set_const_flag (bool set_const, bool looping)
{
  bool changed = false;
  if (!set_const || get_availability () > AVAIL_INTERPOSABLE)
    set_const_flag_1 (this, set_const, looping, &changed);
  else
    {
      ipa_ref *ref;

      FOR_EACH_ALIAS (this, ref)
	{
	  cgraph_node *alias = dyn_cast <cgraph_node *> (ref->referring);
	  if (!set_const || alias->get_availability () > AVAIL_INTERPOSABLE)
	    set_const_flag_1 (alias, set_const, looping, &changed);
	}
    }
  return changed;
}

/* Info used by set_pure_flag_1.  */

struct set_pure_flag_info
{
  bool pure;
  bool looping;
  bool changed;
};

/* Worker to set_pure_flag.  */

static bool
set_pure_flag_1 (cgraph_node *node, void *data)
{
  struct set_pure_flag_info *info = (struct set_pure_flag_info *)data;
  /* Static constructors and destructors without a side effect can be
     optimized out.  */
  if (info->pure && !info->looping)
    {
      if (DECL_STATIC_CONSTRUCTOR (node->decl))
	{
	  DECL_STATIC_CONSTRUCTOR (node->decl) = 0;
	  info->changed = true;
	}
      if (DECL_STATIC_DESTRUCTOR (node->decl))
	{
	  DECL_STATIC_DESTRUCTOR (node->decl) = 0;
	  info->changed = true;
	}
    }
  if (info->pure)
    {
      if (!DECL_PURE_P (node->decl) && !TREE_READONLY (node->decl))
	{
          DECL_PURE_P (node->decl) = true;
          DECL_LOOPING_CONST_OR_PURE_P (node->decl) = info->looping;
	  info->changed = true;
	}
      else if (DECL_LOOPING_CONST_OR_PURE_P (node->decl)
	       && !info->looping)
	{
          DECL_LOOPING_CONST_OR_PURE_P (node->decl) = false;
	  info->changed = true;
	}
    }
  else
    {
      if (DECL_PURE_P (node->decl))
	{
          DECL_PURE_P (node->decl) = false;
          DECL_LOOPING_CONST_OR_PURE_P (node->decl) = false;
	  info->changed = true;
	}
    }
  return false;
}

/* Set DECL_PURE_P on cgraph_node's decl and on aliases of the node
   if any to PURE.

   When setting the flag, be careful about possible interposition.
   Return true if any change was done. */

bool
cgraph_node::set_pure_flag (bool pure, bool looping)
{
  struct set_pure_flag_info info = {pure, looping, false};
  call_for_symbol_thunks_and_aliases (set_pure_flag_1, &info, !pure, true);
  return info.changed;
}

/* Return true when cgraph_node cannot return or throw and thus
   it is safe to ignore its side effects for IPA analysis.  */

bool
cgraph_node::cannot_return_p (void)
{
  int flags = flags_from_decl_or_type (decl);
  if (!opt_for_fn (decl, flag_exceptions))
    return (flags & ECF_NORETURN) != 0;
  else
    return ((flags & (ECF_NORETURN | ECF_NOTHROW))
	     == (ECF_NORETURN | ECF_NOTHROW));
}

/* Return true when call of edge cannot lead to return from caller
   and thus it is safe to ignore its side effects for IPA analysis
   when computing side effects of the caller.
   FIXME: We could actually mark all edges that have no reaching
   patch to the exit block or throw to get better results.  */
bool
cgraph_edge::cannot_lead_to_return_p (void)
{
  if (caller->cannot_return_p ())
    return true;
  if (indirect_unknown_callee)
    {
      int flags = indirect_info->ecf_flags;
      if (!opt_for_fn (caller->decl, flag_exceptions))
	return (flags & ECF_NORETURN) != 0;
      else
	return ((flags & (ECF_NORETURN | ECF_NOTHROW))
		 == (ECF_NORETURN | ECF_NOTHROW));
    }
  else
    return callee->cannot_return_p ();
}

/* Return true if the edge may be considered hot.  */

bool
cgraph_edge::maybe_hot_p (void)
{
  if (!maybe_hot_count_p (NULL, count.ipa ()))
    return false;
  if (caller->frequency == NODE_FREQUENCY_UNLIKELY_EXECUTED
      || (callee
	  && callee->frequency == NODE_FREQUENCY_UNLIKELY_EXECUTED))
    return false;
  if (caller->frequency > NODE_FREQUENCY_UNLIKELY_EXECUTED
      && (callee
	  && callee->frequency <= NODE_FREQUENCY_EXECUTED_ONCE))
    return false;
  if (opt_for_fn (caller->decl, optimize_size))
    return false;
  if (caller->frequency == NODE_FREQUENCY_HOT)
    return true;
  if (!count.initialized_p ())
    return true;
  cgraph_node *where = caller->inlined_to ? caller->inlined_to : caller;
  if (!where->count.initialized_p ())
    return false;
  if (caller->frequency == NODE_FREQUENCY_EXECUTED_ONCE)
    {
      if (count.apply_scale (2, 1) < where->count.apply_scale (3, 1))
	return false;
    }
  else if (count.apply_scale (param_hot_bb_frequency_fraction , 1)
	   < where->count)
    return false;
  return true;
}

/* Worker for cgraph_can_remove_if_no_direct_calls_p.  */

static bool
nonremovable_p (cgraph_node *node, void *)
{
  return !node->can_remove_if_no_direct_calls_and_refs_p ();
}

/* Return true if whole comdat group can be removed if there are no direct
   calls to THIS.  */

bool
cgraph_node::can_remove_if_no_direct_calls_p (bool will_inline)
{
  struct ipa_ref *ref;

  /* For local symbols or non-comdat group it is the same as 
     can_remove_if_no_direct_calls_p.  */
  if (!externally_visible || !same_comdat_group)
    {
      if (DECL_EXTERNAL (decl))
	return true;
      if (address_taken)
	return false;
      return !call_for_symbol_and_aliases (nonremovable_p, NULL, true);
    }

  if (will_inline && address_taken)
    return false;

  /* Otherwise check if we can remove the symbol itself and then verify
     that only uses of the comdat groups are direct call to THIS
     or its aliases.   */
  if (!can_remove_if_no_direct_calls_and_refs_p ())
    return false;

  /* Check that all refs come from within the comdat group.  */
  for (int i = 0; iterate_referring (i, ref); i++)
    if (ref->referring->get_comdat_group () != get_comdat_group ())
      return false;

  struct cgraph_node *target = ultimate_alias_target ();
  for (cgraph_node *next = dyn_cast<cgraph_node *> (same_comdat_group);
       next != this; next = dyn_cast<cgraph_node *> (next->same_comdat_group))
    {
      if (!externally_visible)
	continue;
      if (!next->alias
	  && !next->can_remove_if_no_direct_calls_and_refs_p ())
	return false;

      /* If we see different symbol than THIS, be sure to check calls.  */
      if (next->ultimate_alias_target () != target)
	for (cgraph_edge *e = next->callers; e; e = e->next_caller)
	  if (e->caller->get_comdat_group () != get_comdat_group ()
	      || will_inline)
	    return false;

      /* If function is not being inlined, we care only about
	 references outside of the comdat group.  */
      if (!will_inline)
        for (int i = 0; next->iterate_referring (i, ref); i++)
	  if (ref->referring->get_comdat_group () != get_comdat_group ())
	    return false;
    }
  return true;
}

/* Return true when function cgraph_node can be expected to be removed
   from program when direct calls in this compilation unit are removed.

   As a special case COMDAT functions are
   cgraph_can_remove_if_no_direct_calls_p while the are not
   cgraph_only_called_directly_p (it is possible they are called from other
   unit)

   This function behaves as cgraph_only_called_directly_p because eliminating
   all uses of COMDAT function does not make it necessarily disappear from
   the program unless we are compiling whole program or we do LTO.  In this
   case we know we win since dynamic linking will not really discard the
   linkonce section.  */

bool
cgraph_node::will_be_removed_from_program_if_no_direct_calls_p
	 (bool will_inline)
{
  gcc_assert (!inlined_to);
  if (DECL_EXTERNAL (decl))
    return true;

  if (!in_lto_p && !flag_whole_program)
    {
      /* If the symbol is in comdat group, we need to verify that whole comdat
	 group becomes unreachable.  Technically we could skip references from
	 within the group, too.  */
      if (!only_called_directly_p ())
	return false;
      if (same_comdat_group && externally_visible)
	{
	  struct cgraph_node *target = ultimate_alias_target ();

	  if (will_inline && address_taken)
	    return true;
	  for (cgraph_node *next = dyn_cast<cgraph_node *> (same_comdat_group);
	       next != this;
	       next = dyn_cast<cgraph_node *> (next->same_comdat_group))
	    {
	      if (!externally_visible)
		continue;
	      if (!next->alias
		  && !next->only_called_directly_p ())
		return false;

	      /* If we see different symbol than THIS,
		 be sure to check calls.  */
	      if (next->ultimate_alias_target () != target)
		for (cgraph_edge *e = next->callers; e; e = e->next_caller)
		  if (e->caller->get_comdat_group () != get_comdat_group ()
		      || will_inline)
		    return false;
	    }
	}
      return true;
    }
  else
    return can_remove_if_no_direct_calls_p (will_inline);
}


/* Worker for cgraph_only_called_directly_p.  */

static bool
cgraph_not_only_called_directly_p_1 (cgraph_node *node, void *)
{
  return !node->only_called_directly_or_aliased_p ();
}

/* Return true when function cgraph_node and all its aliases are only called
   directly.
   i.e. it is not externally visible, address was not taken and
   it is not used in any other non-standard way.  */

bool
cgraph_node::only_called_directly_p (void)
{
  gcc_assert (ultimate_alias_target () == this);
  return !call_for_symbol_and_aliases (cgraph_not_only_called_directly_p_1,
				       NULL, true);
}


/* Collect all callers of NODE.  Worker for collect_callers_of_node.  */

static bool
collect_callers_of_node_1 (cgraph_node *node, void *data)
{
  vec<cgraph_edge *> *redirect_callers = (vec<cgraph_edge *> *)data;
  cgraph_edge *cs;
  enum availability avail;
  node->ultimate_alias_target (&avail);

  if (avail > AVAIL_INTERPOSABLE)
    for (cs = node->callers; cs != NULL; cs = cs->next_caller)
      if (!cs->indirect_inlining_edge
	  && !cs->caller->thunk.thunk_p)
        redirect_callers->safe_push (cs);
  return false;
}

/* Collect all callers of cgraph_node and its aliases that are known to lead to
   cgraph_node (i.e. are not overwritable).  */

vec<cgraph_edge *>
cgraph_node::collect_callers (void)
{
  vec<cgraph_edge *> redirect_callers = vNULL;
  call_for_symbol_thunks_and_aliases (collect_callers_of_node_1,
				    &redirect_callers, false);
  return redirect_callers;
}


/* Return TRUE if NODE2 a clone of NODE or is equivalent to it.  Return
   optimistically true if this cannot be determined.  */

static bool
clone_of_p (cgraph_node *node, cgraph_node *node2)
{
  node = node->ultimate_alias_target ();
  node2 = node2->ultimate_alias_target ();

  if (node2->clone_of == node
      || node2->former_clone_of == node->decl)
    return true;

  if (!node->thunk.thunk_p && !node->former_thunk_p ())
    {
      while (node2 && node->decl != node2->decl)
	node2 = node2->clone_of;
      return node2 != NULL;
    }

  /* There are no virtual clones of thunks so check former_clone_of or if we
     might have skipped thunks because this adjustments are no longer
     necessary.  */
  while (node->thunk.thunk_p || node->former_thunk_p ())
    {
      if (!node->thunk.this_adjusting)
	return false;
      /* In case of instrumented expanded thunks, which can have multiple calls
	 in them, we do not know how to continue and just have to be
	 optimistic.  The same applies if all calls have already been inlined
	 into the thunk.  */
      if (!node->callees || node->callees->next_callee)
	return true;
      node = node->callees->callee->ultimate_alias_target ();

      if (!node2->clone.param_adjustments
	  || node2->clone.param_adjustments->first_param_intact_p ())
	return false;
      if (node2->former_clone_of == node->decl
	  || node2->former_clone_of == node->former_clone_of)
	return true;

      cgraph_node *n2 = node2;
      while (n2 && node->decl != n2->decl)
	n2 = n2->clone_of;
      if (n2)
	return true;
    }

  return false;
}

/* Verify edge count and frequency.  */

bool
cgraph_edge::verify_count ()
{
  bool error_found = false;
  if (!count.verify ())
    {
      error ("caller edge count invalid");
      error_found = true;
    }
  return error_found;
}

/* Switch to THIS_CFUN if needed and print STMT to stderr.  */
static void
cgraph_debug_gimple_stmt (function *this_cfun, gimple *stmt)
{
  bool fndecl_was_null = false;
  /* debug_gimple_stmt needs correct cfun */
  if (cfun != this_cfun)
    set_cfun (this_cfun);
  /* ...and an actual current_function_decl */
  if (!current_function_decl)
    {
      current_function_decl = this_cfun->decl;
      fndecl_was_null = true;
    }
  debug_gimple_stmt (stmt);
  if (fndecl_was_null)
    current_function_decl = NULL;
}

/* Verify that call graph edge corresponds to DECL from the associated
   statement.  Return true if the verification should fail.  */

bool
cgraph_edge::verify_corresponds_to_fndecl (tree decl)
{
  cgraph_node *node;

  if (!decl || callee->inlined_to)
    return false;
  if (symtab->state == LTO_STREAMING)
    return false;
  node = cgraph_node::get (decl);

  /* We do not know if a node from a different partition is an alias or what it
     aliases and therefore cannot do the former_clone_of check reliably.  When
     body_removed is set, we have lost all information about what was alias or
     thunk of and also cannot proceed.  */
  if (!node
      || node->body_removed
      || node->in_other_partition
      || callee->icf_merged
      || callee->in_other_partition)
    return false;

  node = node->ultimate_alias_target ();

  /* Optimizers can redirect unreachable calls or calls triggering undefined
     behavior to builtin_unreachable.  */

  if (fndecl_built_in_p (callee->decl, BUILT_IN_UNREACHABLE))
    return false;

  if (callee->former_clone_of != node->decl
      && (node != callee->ultimate_alias_target ())
      && !clone_of_p (node, callee))
    return true;
  else
    return false;
}

/* Disable warnings about missing quoting in GCC diagnostics for
   the verification errors.  Their format strings don't follow GCC
   diagnostic conventions and the calls are ultimately followed by
   one to internal_error.  */
#if __GNUC__ >= 10
#  pragma GCC diagnostic push
#  pragma GCC diagnostic ignored "-Wformat-diag"
#endif

/* Verify consistency of speculative call in NODE corresponding to STMT
   and LTO_STMT_UID.  If INDIRECT is set, assume that it is the indirect
   edge of call sequence. Return true if error is found.

   This function is called to every component of indirect call (direct edges,
   indirect edge and refs).  To save duplicated work, do full testing only
   in that case.  */
static bool
verify_speculative_call (struct cgraph_node *node, gimple *stmt,
			 unsigned int lto_stmt_uid,
			 struct cgraph_edge *indirect)
{
  if (indirect == NULL)
    {
      for (indirect = node->indirect_calls; indirect;
	   indirect = indirect->next_callee)
	if (indirect->call_stmt == stmt
	    && indirect->lto_stmt_uid == lto_stmt_uid)
	  break;
      if (!indirect)
	{
	  error ("missing indirect call in speculative call sequence");
	  return true;
	}
      if (!indirect->speculative)
	{
	  error ("indirect call in speculative call sequence has no "
		 "speculative flag");
	  return true;
	}
      return false;
    }

  /* Maximal number of targets.  We probably will never want to have more than
     this.  */
  const unsigned int num = 256;
  cgraph_edge *direct_calls[num];
  ipa_ref *refs[num];

  for (unsigned int i = 0; i < num; i++)
    {
      direct_calls[i] = NULL;
      refs[i] = NULL;
    }

  cgraph_edge *first_call = NULL;
  cgraph_edge *prev_call = NULL;

  for (cgraph_edge *direct = node->callees; direct;
       direct = direct->next_callee)
    if (direct->call_stmt == stmt && direct->lto_stmt_uid == lto_stmt_uid)
      {
	if (!first_call)
	  first_call = direct;
	if (prev_call && direct != prev_call->next_callee)
	  {
	    error ("speculative edges are not adjacent");
	    return true;
	  }
	prev_call = direct;
	if (!direct->speculative)
	  {
	    error ("direct call to %s in speculative call sequence has no "
		   "speculative flag", direct->callee->dump_name ());
	    return true;
	  }
	if (direct->speculative_id >= num)
	  {
	    error ("direct call to %s in speculative call sequence has "
		   "speculative_id %i out of range",
		   direct->callee->dump_name (), direct->speculative_id);
	    return true;
	  }
	if (direct_calls[direct->speculative_id])
	  {
	    error ("duplicate direct call to %s in speculative call sequence "
		   "with speculative_id %i",
		   direct->callee->dump_name (), direct->speculative_id);
	    return true;
	  }
	direct_calls[direct->speculative_id] = direct;
      }

  if (first_call->call_stmt
      && first_call != node->get_edge (first_call->call_stmt))
    {
      error ("call stmt hash does not point to first direct edge of "
	     "speculative call sequence");
      return true;
    }

  ipa_ref *ref;
  for (int i = 0; node->iterate_reference (i, ref); i++)
    if (ref->speculative
	&& ref->stmt == stmt && ref->lto_stmt_uid == lto_stmt_uid)
      {
	if (ref->speculative_id >= num)
	  {
	    error ("direct call to %s in speculative call sequence has "
		   "speculative_id %i out of range",
		   ref->referred->dump_name (), ref->speculative_id);
	    return true;
	  }
	if (refs[ref->speculative_id])
	  {
	    error ("duplicate reference %s in speculative call sequence "
		   "with speculative_id %i",
		   ref->referred->dump_name (), ref->speculative_id);
	    return true;
	  }
	refs[ref->speculative_id] = ref;
      }

  int num_targets = 0;
  for (unsigned int i = 0 ; i < num ; i++)
    {
      if (refs[i] && !direct_calls[i])
	{
	  error ("missing direct call for speculation %i", i);
	  return true;
	}
      if (!refs[i] && direct_calls[i])
	{
	  error ("missing ref for speculation %i", i);
	  return true;
	}
      if (refs[i] != NULL)
	num_targets++;
    }

  if (num_targets != indirect->num_speculative_call_targets_p ())
    {
      error ("number of speculative targets %i mismatched with "
	     "num_speculative_call_targets %i",
	     num_targets,
	     indirect->num_speculative_call_targets_p ());
      return true;
    }
  return false;
}

/* Verify cgraph nodes of given cgraph node.  */
DEBUG_FUNCTION void
cgraph_node::verify_node (void)
{
  cgraph_edge *e;
  function *this_cfun = DECL_STRUCT_FUNCTION (decl);
  basic_block this_block;
  gimple_stmt_iterator gsi;
  bool error_found = false;
  int i;
  ipa_ref *ref = NULL;

  if (seen_error ())
    return;

  timevar_push (TV_CGRAPH_VERIFY);
  error_found |= verify_base ();
  for (e = callees; e; e = e->next_callee)
    if (e->aux)
      {
	error ("aux field set for edge %s->%s",
	       identifier_to_locale (e->caller->name ()),
	       identifier_to_locale (e->callee->name ()));
	error_found = true;
      }
  if (!count.verify ())
    {
      error ("cgraph count invalid");
      error_found = true;
    }
  if (inlined_to && same_comdat_group)
    {
      error ("inline clone in same comdat group list");
      error_found = true;
    }
  if (inlined_to && !count.compatible_p (inlined_to->count))
    {
      error ("inline clone count is not compatible");
      count.debug ();
      inlined_to->count.debug ();
      error_found = true;
    }
  if (tp_first_run < 0)
    {
      error ("tp_first_run must be non-negative");
      error_found = true;
    }
  if (!definition && !in_other_partition && local)
    {
      error ("local symbols must be defined");
      error_found = true;
    }
  if (inlined_to && externally_visible)
    {
      error ("externally visible inline clone");
      error_found = true;
    }
  if (inlined_to && address_taken)
    {
      error ("inline clone with address taken");
      error_found = true;
    }
  if (inlined_to && force_output)
    {
      error ("inline clone is forced to output");
      error_found = true;
    }
  if (symtab->state != LTO_STREAMING)
    {
      if (calls_comdat_local && !same_comdat_group)
	{
	  error ("calls_comdat_local is set outside of a comdat group");
	  error_found = true;
	}
      if (!inlined_to && calls_comdat_local != check_calls_comdat_local_p ())
	{
	  error ("invalid calls_comdat_local flag");
	  error_found = true;
	}
    }
  if (DECL_IS_MALLOC (decl)
      && !POINTER_TYPE_P (TREE_TYPE (TREE_TYPE (decl))))
    {
      error ("malloc attribute should be used for a function that "
	     "returns a pointer");
      error_found = true;
    }
  for (e = indirect_calls; e; e = e->next_callee)
    {
      if (e->aux)
	{
	  error ("aux field set for indirect edge from %s",
		 identifier_to_locale (e->caller->name ()));
	  error_found = true;
	}
      if (!e->count.compatible_p (count))
	{
	  error ("edge count is not compatible with function count");
	  e->count.debug ();
	  count.debug ();
	  error_found = true;
	}
      if (!e->indirect_unknown_callee
	  || !e->indirect_info)
	{
	  error ("An indirect edge from %s is not marked as indirect or has "
		 "associated indirect_info, the corresponding statement is: ",
		 identifier_to_locale (e->caller->name ()));
	  cgraph_debug_gimple_stmt (this_cfun, e->call_stmt);
	  error_found = true;
	}
      if (e->call_stmt && e->lto_stmt_uid)
	{
	  error ("edge has both call_stmt and lto_stmt_uid set");
	  error_found = true;
	}
    }
  bool check_comdat = comdat_local_p ();
  for (e = callers; e; e = e->next_caller)
    {
      if (e->verify_count ())
	error_found = true;
      if (check_comdat
	  && !in_same_comdat_group_p (e->caller))
	{
	  error ("comdat-local function called by %s outside its comdat",
		 identifier_to_locale (e->caller->name ()));
	  error_found = true;
	}
      if (!e->inline_failed)
	{
	  if (inlined_to
	      != (e->caller->inlined_to
		  ? e->caller->inlined_to : e->caller))
	    {
	      error ("inlined_to pointer is wrong");
	      error_found = true;
	    }
	  if (callers->next_caller)
	    {
	      error ("multiple inline callers");
	      error_found = true;
	    }
	}
      else
	if (inlined_to)
	  {
	    error ("inlined_to pointer set for noninline callers");
	    error_found = true;
	  }
    }
  for (e = callees; e; e = e->next_callee)
    {
      if (e->verify_count ())
	error_found = true;
      if (!e->count.compatible_p (count))
	{
	  error ("edge count is not compatible with function count");
	  e->count.debug ();
	  count.debug ();
	  error_found = true;
	}
      if (gimple_has_body_p (e->caller->decl)
	  && !e->caller->inlined_to
	  && !e->speculative
	  /* Optimized out calls are redirected to __builtin_unreachable.  */
	  && (e->count.nonzero_p ()
	      || ! e->callee->decl
	      || !fndecl_built_in_p (e->callee->decl, BUILT_IN_UNREACHABLE))
	  && count
	      == ENTRY_BLOCK_PTR_FOR_FN (DECL_STRUCT_FUNCTION (decl))->count
	  && (!e->count.ipa_p ()
	      && e->count.differs_from_p (gimple_bb (e->call_stmt)->count)))
	{
	  error ("caller edge count does not match BB count");
	  fprintf (stderr, "edge count: ");
	  e->count.dump (stderr);
	  fprintf (stderr, "\n bb count: ");
	  gimple_bb (e->call_stmt)->count.dump (stderr);
	  fprintf (stderr, "\n");
	  error_found = true;
	}
      if (e->call_stmt && e->lto_stmt_uid)
	{
	  error ("edge has both call_stmt and lto_stmt_uid set");
	  error_found = true;
	}
      if (e->speculative
	  && verify_speculative_call (e->caller, e->call_stmt, e->lto_stmt_uid,
				      NULL))
	error_found = true;
    }
  for (e = indirect_calls; e; e = e->next_callee)
    {
      if (e->verify_count ())
	error_found = true;
      if (gimple_has_body_p (e->caller->decl)
	  && !e->caller->inlined_to
	  && !e->speculative
	  && e->count.ipa_p ()
	  && count
	      == ENTRY_BLOCK_PTR_FOR_FN (DECL_STRUCT_FUNCTION (decl))->count
	  && (!e->count.ipa_p ()
	      && e->count.differs_from_p (gimple_bb (e->call_stmt)->count)))
	{
	  error ("indirect call count does not match BB count");
	  fprintf (stderr, "edge count: ");
	  e->count.dump (stderr);
	  fprintf (stderr, "\n bb count: ");
	  gimple_bb (e->call_stmt)->count.dump (stderr);
	  fprintf (stderr, "\n");
	  error_found = true;
	}
      if (e->speculative
	  && verify_speculative_call (e->caller, e->call_stmt, e->lto_stmt_uid,
				      e))
	error_found = true;
    }
  for (i = 0; iterate_reference (i, ref); i++)
    {
      if (ref->stmt && ref->lto_stmt_uid)
	{
	  error ("reference has both stmt and lto_stmt_uid set");
	  error_found = true;
	}
      if (ref->speculative
	  && verify_speculative_call (this, ref->stmt,
				      ref->lto_stmt_uid, NULL))
	error_found = true;
    }

  if (!callers && inlined_to)
    {
      error ("inlined_to pointer is set but no predecessors found");
      error_found = true;
    }
  if (inlined_to == this)
    {
      error ("inlined_to pointer refers to itself");
      error_found = true;
    }

  if (clone_of)
    {
      cgraph_node *first_clone = clone_of->clones;
      if (first_clone != this)
	{
	  if (prev_sibling_clone->clone_of != clone_of)
	    {
	      error ("cgraph_node has wrong clone_of");
	      error_found = true;
	    }
	}
    }
  if (clones)
    {
      cgraph_node *n;
      for (n = clones; n; n = n->next_sibling_clone)
	if (n->clone_of != this)
	  break;
      if (n)
	{
	  error ("cgraph_node has wrong clone list");
	  error_found = true;
	}
    }
  if ((prev_sibling_clone || next_sibling_clone) && !clone_of)
    {
       error ("cgraph_node is in clone list but it is not clone");
       error_found = true;
    }
  if (!prev_sibling_clone && clone_of && clone_of->clones != this)
    {
      error ("cgraph_node has wrong prev_clone pointer");
      error_found = true;
    }
  if (prev_sibling_clone && prev_sibling_clone->next_sibling_clone != this)
    {
      error ("double linked list of clones corrupted");
      error_found = true;
    }

  if (analyzed && alias)
    {
      bool ref_found = false;
      int i;
      ipa_ref *ref = NULL;

      if (callees)
	{
	  error ("Alias has call edges");
          error_found = true;
	}
      for (i = 0; iterate_reference (i, ref); i++)
	if (ref->use != IPA_REF_ALIAS)
	  {
	    error ("Alias has non-alias reference");
	    error_found = true;
	  }
	else if (ref_found)
	  {
	    error ("Alias has more than one alias reference");
	    error_found = true;
	  }
	else
	  ref_found = true;
      if (!ref_found)
	{
	  error ("Analyzed alias has no reference");
	  error_found = true;
	}
    }

  if (analyzed && thunk.thunk_p)
    {
      if (!callees)
	{
	  error ("No edge out of thunk node");
          error_found = true;
	}
      else if (callees->next_callee)
	{
	  error ("More than one edge out of thunk node");
          error_found = true;
	}
      if (gimple_has_body_p (decl) && !inlined_to)
        {
	  error ("Thunk is not supposed to have body");
          error_found = true;
        }
    }
  else if (analyzed && gimple_has_body_p (decl)
	   && !TREE_ASM_WRITTEN (decl)
	   && (!DECL_EXTERNAL (decl) || inlined_to)
	   && !flag_wpa)
    {
      if (this_cfun->cfg)
	{
	  hash_set<gimple *> stmts;

	  /* Reach the trees by walking over the CFG, and note the
	     enclosing basic-blocks in the call edges.  */
	  FOR_EACH_BB_FN (this_block, this_cfun)
	    {
	      for (gsi = gsi_start_phis (this_block);
		   !gsi_end_p (gsi); gsi_next (&gsi))
		stmts.add (gsi_stmt (gsi));
	      for (gsi = gsi_start_bb (this_block);
		   !gsi_end_p (gsi);
		   gsi_next (&gsi))
		{
		  gimple *stmt = gsi_stmt (gsi);
		  stmts.add (stmt);
		  if (is_gimple_call (stmt))
		    {
		      cgraph_edge *e = get_edge (stmt);
		      tree decl = gimple_call_fndecl (stmt);
		      if (e)
			{
			  if (e->aux)
			    {
			      error ("shared call_stmt:");
			      cgraph_debug_gimple_stmt (this_cfun, stmt);
			      error_found = true;
			    }
			  if (!e->indirect_unknown_callee)
			    {
			      if (e->verify_corresponds_to_fndecl (decl))
				{
				  error ("edge points to wrong declaration:");
				  debug_tree (e->callee->decl);
				  fprintf (stderr," Instead of:");
				  debug_tree (decl);
				  error_found = true;
				}
			    }
			  else if (decl)
			    {
			      error ("an indirect edge with unknown callee "
				     "corresponding to a call_stmt with "
				     "a known declaration:");
			      error_found = true;
			      cgraph_debug_gimple_stmt (this_cfun, e->call_stmt);
			    }
			  e->aux = (void *)1;
			}
		      else if (decl)
			{
			  error ("missing callgraph edge for call stmt:");
			  cgraph_debug_gimple_stmt (this_cfun, stmt);
			  error_found = true;
			}
		    }
		}
	      }
	    for (i = 0; iterate_reference (i, ref); i++)
	      if (ref->stmt && !stmts.contains (ref->stmt))
		{
		  error ("reference to dead statement");
		  cgraph_debug_gimple_stmt (this_cfun, ref->stmt);
		  error_found = true;
		}
	}
      else
	/* No CFG available?!  */
	gcc_unreachable ();

      for (e = callees; e; e = e->next_callee)
	{
	  if (!e->aux && !e->speculative)
	    {
	      error ("edge %s->%s has no corresponding call_stmt",
		     identifier_to_locale (e->caller->name ()),
		     identifier_to_locale (e->callee->name ()));
	      cgraph_debug_gimple_stmt (this_cfun, e->call_stmt);
	      error_found = true;
	    }
	  e->aux = 0;
	}
      for (e = indirect_calls; e; e = e->next_callee)
	{
	  if (!e->aux && !e->speculative)
	    {
	      error ("an indirect edge from %s has no corresponding call_stmt",
		     identifier_to_locale (e->caller->name ()));
	      cgraph_debug_gimple_stmt (this_cfun, e->call_stmt);
	      error_found = true;
	    }
	  e->aux = 0;
	}
    }

  if (nested != NULL)
    {
      for (cgraph_node *n = nested; n != NULL; n = n->next_nested)
	{
	  if (n->origin == NULL)
	    {
	      error ("missing origin for a node in a nested list");
	      error_found = true;
	    }
	  else if (n->origin != this)
	    {
	      error ("origin points to a different parent");
	      error_found = true;
	      break;
	    }
	}
    }
  if (next_nested != NULL && origin == NULL)
    {
      error ("missing origin for a node in a nested list");
      error_found = true;
    }

  if (error_found)
    {
      dump (stderr);
      internal_error ("verify_cgraph_node failed");
    }
  timevar_pop (TV_CGRAPH_VERIFY);
}

/* Verify whole cgraph structure.  */
DEBUG_FUNCTION void
cgraph_node::verify_cgraph_nodes (void)
{
  cgraph_node *node;

  if (seen_error ())
    return;

  FOR_EACH_FUNCTION (node)
    node->verify ();
}

#if __GNUC__ >= 10
#  pragma GCC diagnostic pop
#endif

/* Walk the alias chain to return the function cgraph_node is alias of.
   Walk through thunks, too.
   When AVAILABILITY is non-NULL, get minimal availability in the chain.
   When REF is non-NULL, assume that reference happens in symbol REF
   when determining the availability.  */

cgraph_node *
cgraph_node::function_symbol (enum availability *availability,
			      struct symtab_node *ref)
{
  cgraph_node *node = ultimate_alias_target (availability, ref);

  while (node->thunk.thunk_p)
    {
      enum availability a;

      ref = node;
      node = node->callees->callee;
      node = node->ultimate_alias_target (availability ? &a : NULL, ref);
      if (availability && a < *availability)
	*availability = a;
    }
  return node;
}

/* Walk the alias chain to return the function cgraph_node is alias of.
   Walk through non virtual thunks, too.  Thus we return either a function
   or a virtual thunk node.
   When AVAILABILITY is non-NULL, get minimal availability in the chain. 
   When REF is non-NULL, assume that reference happens in symbol REF
   when determining the availability.  */

cgraph_node *
cgraph_node::function_or_virtual_thunk_symbol
				(enum availability *availability,
				 struct symtab_node *ref)
{
  cgraph_node *node = ultimate_alias_target (availability, ref);

  while (node->thunk.thunk_p && !node->thunk.virtual_offset_p)
    {
      enum availability a;

      ref = node;
      node = node->callees->callee;
      node = node->ultimate_alias_target (availability ? &a : NULL, ref);
      if (availability && a < *availability)
	*availability = a;
    }
  return node;
}

/* When doing LTO, read cgraph_node's body from disk if it is not already
   present.  */

bool
cgraph_node::get_untransformed_body (void)
{
  lto_file_decl_data *file_data;
  const char *data, *name;
  size_t len;
  tree decl = this->decl;

  /* Check if body is already there.  Either we have gimple body or
     the function is thunk and in that case we set DECL_ARGUMENTS.  */
  if (DECL_ARGUMENTS (decl) || gimple_has_body_p (decl))
    return false;

  gcc_assert (in_lto_p && !DECL_RESULT (decl));

  timevar_push (TV_IPA_LTO_GIMPLE_IN);

  file_data = lto_file_data;
  name = IDENTIFIER_POINTER (DECL_ASSEMBLER_NAME (decl));

  /* We may have renamed the declaration, e.g., a static function.  */
  name = lto_get_decl_name_mapping (file_data, name);
  struct lto_in_decl_state *decl_state
	 = lto_get_function_in_decl_state (file_data, decl);

  cgraph_node *origin = this;
  while (origin->clone_of)
    origin = origin->clone_of;

  int stream_order = origin->order - file_data->order_base;
  data = lto_get_section_data (file_data, LTO_section_function_body,
			       name, stream_order, &len,
			       decl_state->compressed);
  if (!data)
    fatal_error (input_location, "%s: section %s.%d is missing",
		 file_data->file_name, name, stream_order);

  gcc_assert (DECL_STRUCT_FUNCTION (decl) == NULL);

  if (!quiet_flag)
    fprintf (stderr, " in:%s", IDENTIFIER_POINTER (DECL_ASSEMBLER_NAME (decl)));
  lto_input_function_body (file_data, this, data);
  lto_stats.num_function_bodies++;
  lto_free_section_data (file_data, LTO_section_function_body, name,
			 data, len, decl_state->compressed);
  lto_free_function_in_decl_state_for_node (this);
  /* Keep lto file data so ipa-inline-analysis knows about cross module
     inlining.  */

  timevar_pop (TV_IPA_LTO_GIMPLE_IN);

  return true;
}

/* Prepare function body.  When doing LTO, read cgraph_node's body from disk 
   if it is not already present.  When some IPA transformations are scheduled,
   apply them.  */

bool
cgraph_node::get_body (void)
{
  bool updated;

  updated = get_untransformed_body ();

  /* Getting transformed body makes no sense for inline clones;
     we should never use this on real clones because they are materialized
     early.
     TODO: Materializing clones here will likely lead to smaller LTRANS
     footprint. */
  gcc_assert (!inlined_to && !clone_of);
  if (ipa_transforms_to_apply.exists ())
    {
      opt_pass *saved_current_pass = current_pass;
      FILE *saved_dump_file = dump_file;
      const char *saved_dump_file_name = dump_file_name;
      dump_flags_t saved_dump_flags = dump_flags;
      dump_file_name = NULL;
      set_dump_file (NULL);

      push_cfun (DECL_STRUCT_FUNCTION (decl));

      update_ssa (TODO_update_ssa_only_virtuals);
      execute_all_ipa_transforms (true);
      cgraph_edge::rebuild_edges ();
      free_dominance_info (CDI_DOMINATORS);
      free_dominance_info (CDI_POST_DOMINATORS);
      pop_cfun ();
      updated = true;

      current_pass = saved_current_pass;
      set_dump_file (saved_dump_file);
      dump_file_name = saved_dump_file_name;
      dump_flags = saved_dump_flags;
    }
  return updated;
}

/* Return the DECL_STRUCT_FUNCTION of the function.  */

struct function *
cgraph_node::get_fun () const
{
  const cgraph_node *node = this;
  struct function *fun = DECL_STRUCT_FUNCTION (node->decl);

  while (!fun && node->clone_of)
    {
      node = node->clone_of;
      fun = DECL_STRUCT_FUNCTION (node->decl);
    }

  return fun;
}

/* Reset all state within cgraph.c so that we can rerun the compiler
   within the same process.  For use by toplev::finalize.  */

void
cgraph_c_finalize (void)
{
  symtab = NULL;

  x_cgraph_nodes_queue = NULL;

  cgraph_fnver_htab = NULL;
  version_info_node = NULL;
}

/* A worker for call_for_symbol_and_aliases.  */

bool
cgraph_node::call_for_symbol_and_aliases_1 (bool (*callback) (cgraph_node *,
							      void *),
					    void *data,
					    bool include_overwritable)
{
  ipa_ref *ref;
  FOR_EACH_ALIAS (this, ref)
    {
      cgraph_node *alias = dyn_cast <cgraph_node *> (ref->referring);
      if (include_overwritable
	  || alias->get_availability () > AVAIL_INTERPOSABLE)
	if (alias->call_for_symbol_and_aliases (callback, data,
						include_overwritable))
	  return true;
    }
  return false;
}

/* Return true if NODE has thunk.  */

bool
cgraph_node::has_thunk_p (cgraph_node *node, void *)
{
  for (cgraph_edge *e = node->callers; e; e = e->next_caller)
    if (e->caller->thunk.thunk_p)
      return true;
  return false;
}

/* Expected frequency of executions within the function.  */

sreal
cgraph_edge::sreal_frequency ()
{
  return count.to_sreal_scale (caller->inlined_to
			       ? caller->inlined_to->count
			       : caller->count);
}


/* During LTO stream in this can be used to check whether call can possibly
   be internal to the current translation unit.  */

bool
cgraph_edge::possibly_call_in_translation_unit_p (void)
{
  gcc_checking_assert (in_lto_p && caller->prevailing_p ());

  /* While incremental linking we may end up getting function body later.  */
  if (flag_incremental_link == INCREMENTAL_LINK_LTO)
    return true;

  /* We may be smarter here and avoid streaming in indirect calls we can't
     track, but that would require arranging streaming the indirect call
     summary first.  */
  if (!callee)
    return true;

  /* If callee is local to the original translation unit, it will be
     defined.  */
  if (!TREE_PUBLIC (callee->decl) && !DECL_EXTERNAL (callee->decl))
    return true;

  /* Otherwise we need to lookup prevailing symbol (symbol table is not merged,
     yet) and see if it is a definition.  In fact we may also resolve aliases,
     but that is probably not too important.  */
  symtab_node *node = callee;
  for (int n = 10; node->previous_sharing_asm_name && n ; n--)
    node = node->previous_sharing_asm_name;
  if (node->previous_sharing_asm_name)
    node = symtab_node::get_for_asmname (DECL_ASSEMBLER_NAME (callee->decl));
  gcc_assert (TREE_PUBLIC (node->decl));
  return node->get_availability () >= AVAIL_INTERPOSABLE;
}

/* Return num_speculative_targets of this edge.  */

int
cgraph_edge::num_speculative_call_targets_p (void)
{
  return indirect_info ? indirect_info->num_speculative_call_targets : 0;
}

/* Check if function calls comdat local.  This is used to recompute
   calls_comdat_local flag after function transformations.  */
bool
cgraph_node::check_calls_comdat_local_p ()
{
  for (cgraph_edge *e = callees; e; e = e->next_callee)
    if (e->inline_failed
	? e->callee->comdat_local_p ()
	: e->callee->check_calls_comdat_local_p ())
      return true;
  return false;
}

/* A stashed copy of "symtab" for use by selftest::symbol_table_test.
   This needs to be a global so that it can be a GC root, and thus
   prevent the stashed copy from being garbage-collected if the GC runs
   during a symbol_table_test.  */

symbol_table *saved_symtab;

#if CHECKING_P

namespace selftest {

/* class selftest::symbol_table_test.  */

/* Constructor.  Store the old value of symtab, and create a new one.  */

symbol_table_test::symbol_table_test ()
{
  gcc_assert (saved_symtab == NULL);
  saved_symtab = symtab;
  symtab = new (ggc_alloc<symbol_table> ()) symbol_table ();
}

/* Destructor.  Restore the old value of symtab.  */

symbol_table_test::~symbol_table_test ()
{
  gcc_assert (saved_symtab != NULL);
  symtab = saved_symtab;
  saved_symtab = NULL;
}

/* Verify that symbol_table_test works.  */

static void
test_symbol_table_test ()
{
  /* Simulate running two selftests involving symbol tables.  */
  for (int i = 0; i < 2; i++)
    {
      symbol_table_test stt;
      tree test_decl = build_decl (UNKNOWN_LOCATION, FUNCTION_DECL,
				   get_identifier ("test_decl"),
				   build_function_type_list (void_type_node,
							     NULL_TREE));
      cgraph_node *node = cgraph_node::get_create (test_decl);
      gcc_assert (node);

      /* Verify that the node has order 0 on both iterations,
	 and thus that nodes have predictable dump names in selftests.  */
      ASSERT_EQ (node->order, 0);
      ASSERT_STREQ (node->dump_name (), "test_decl/0");
    }
}

/* Run all of the selftests within this file.  */

void
cgraph_c_tests ()
{
  test_symbol_table_test ();
}

} // namespace selftest

#endif /* CHECKING_P */

#include "gt-cgraph.h"<|MERGE_RESOLUTION|>--- conflicted
+++ resolved
@@ -226,11 +226,8 @@
   decl_node->remove ();
 }
 
-<<<<<<< HEAD
-=======
 /* Release function dominator info if present.  */
 
->>>>>>> 07cbaed8
 void
 cgraph_node::maybe_release_dominators (void)
 {
