/* Parser for C and Objective-C.
   Copyright (C) 1987, 1988, 1989, 1992, 1993, 1994, 1995, 1996, 1997, 1998,
   1999, 2000, 2001, 2002, 2003, 2004, 2005, 2007, 2008, 2009, 2010, 2011
   Free Software Foundation, Inc.

   Parser actions based on the old Bison parser; structure somewhat
   influenced by and fragments based on the C++ parser.

This file is part of GCC.

GCC is free software; you can redistribute it and/or modify it under
the terms of the GNU General Public License as published by the Free
Software Foundation; either version 3, or (at your option) any later
version.

GCC is distributed in the hope that it will be useful, but WITHOUT ANY
WARRANTY; without even the implied warranty of MERCHANTABILITY or
FITNESS FOR A PARTICULAR PURPOSE.  See the GNU General Public License
for more details.

You should have received a copy of the GNU General Public License
along with GCC; see the file COPYING3.  If not see
<http://www.gnu.org/licenses/>.  */

/* TODO:

   Make sure all relevant comments, and all relevant code from all
   actions, brought over from old parser.  Verify exact correspondence
   of syntax accepted.

   Add testcases covering every input symbol in every state in old and
   new parsers.

   Include full syntax for GNU C, including erroneous cases accepted
   with error messages, in syntax productions in comments.

   Make more diagnostics in the front end generally take an explicit
   location rather than implicitly using input_location.  */

#include "config.h"
#include "system.h"
#include "coretypes.h"
#include "tm.h"			/* For rtl.h: needs enum reg_class.  */
#include "tree.h"
#include "langhooks.h"
#include "input.h"
#include "cpplib.h"
#include "timevar.h"
#include "c-family/c-pragma.h"
#include "c-tree.h"
#include "flags.h"
#include "output.h"
#include "ggc.h"
#include "c-family/c-common.h"
#include "c-family/c-objc.h"
#include "c-family/c-upc.h"
#include "vec.h"
#include "target.h"
#include "cgraph.h"
#include "plugin.h"

#include "upc/upc-tree.h"


/* Initialization routine for this file.  */

void
c_parse_init (void)
{
  /* The only initialization required is of the reserved word
     identifiers.  */
  unsigned int i;
  tree id;
  int mask = 0;

  /* Make sure RID_MAX hasn't grown past the 8 bits used to hold the keyword in
     the c_token structure.  */
  gcc_assert (RID_MAX <= 255);

  mask |= D_CXXONLY;
  if (!flag_isoc99)
    mask |= D_C99;
  if (flag_no_asm)
    {
      mask |= D_ASM | D_EXT;
      if (!flag_isoc99)
	mask |= D_EXT89;
    }
  if (!c_dialect_objc ())
    mask |= D_OBJC | D_CXX_OBJC;

  if (!c_dialect_upc ())
    mask |= D_UPC;

  ridpointers = ggc_alloc_cleared_vec_tree ((int) RID_MAX);
  for (i = 0; i < num_c_common_reswords; i++)
    {
      /* If a keyword is disabled, do not enter it into the table
	 and so create a canonical spelling that isn't a keyword.  */
      if (c_common_reswords[i].disable & mask)
	{
	  if (warn_cxx_compat
	      && (c_common_reswords[i].disable & D_CXXWARN))
	    {
	      id = get_identifier (c_common_reswords[i].word);
	      C_SET_RID_CODE (id, RID_CXX_COMPAT_WARN);
	      C_IS_RESERVED_WORD (id) = 1;
	    }
	  continue;
	}

      id = get_identifier (c_common_reswords[i].word);
      C_SET_RID_CODE (id, c_common_reswords[i].rid);
      C_IS_RESERVED_WORD (id) = 1;
      ridpointers [(int) c_common_reswords[i].rid] = id;
    }
}

/* The C lexer intermediates between the lexer in cpplib and c-lex.c
   and the C parser.  Unlike the C++ lexer, the parser structure
   stores the lexer information instead of using a separate structure.
   Identifiers are separated into ordinary identifiers, type names,
   keywords and some other Objective-C types of identifiers, and some
   look-ahead is maintained.

   ??? It might be a good idea to lex the whole file up front (as for
   C++).  It would then be possible to share more of the C and C++
   lexer code, if desired.  */

/* The following local token type is used.  */

/* A keyword.  */
#define CPP_KEYWORD ((enum cpp_ttype) (N_TTYPES + 1))

/* More information about the type of a CPP_NAME token.  */
typedef enum c_id_kind {
  /* An ordinary identifier.  */
  C_ID_ID,
  /* An identifier declared as a typedef name.  */
  C_ID_TYPENAME,
  /* An identifier declared as an Objective-C class name.  */
  C_ID_CLASSNAME,
  /* An address space identifier.  */
  C_ID_ADDRSPACE,
  /* Not an identifier.  */
  C_ID_NONE
} c_id_kind;

/* A single C token after string literal concatenation and conversion
   of preprocessing tokens to tokens.  */
typedef struct GTY (()) c_token {
  /* The kind of token.  */
  ENUM_BITFIELD (cpp_ttype) type : 8;
  /* If this token is a CPP_NAME, this value indicates whether also
     declared as some kind of type.  Otherwise, it is C_ID_NONE.  */
  ENUM_BITFIELD (c_id_kind) id_kind : 8;
  /* If this token is a keyword, this value indicates which keyword.
     Otherwise, this value is RID_MAX.  */
  ENUM_BITFIELD (rid) keyword : 8;
  /* If this token is a CPP_PRAGMA, this indicates the pragma that
     was seen.  Otherwise it is PRAGMA_NONE.  */
  ENUM_BITFIELD (pragma_kind) pragma_kind : 8;
  /* The location at which this token was found.  */
  location_t location;
  /* The value associated with this token, if any.  */
  tree value;
} c_token;

/* A parser structure recording information about the state and
   context of parsing.  Includes lexer information with up to two
   tokens of look-ahead; more are not needed for C.  */
typedef struct GTY(()) c_parser {
  /* The look-ahead tokens.  */
  c_token tokens[2];
  /* How many look-ahead tokens are available (0, 1 or 2).  */
  short tokens_avail;
  /* True if a syntax error is being recovered from; false otherwise.
     c_parser_error sets this flag.  It should clear this flag when
     enough tokens have been consumed to recover from the error.  */
  BOOL_BITFIELD error : 1;
  /* True if we're processing a pragma, and shouldn't automatically
     consume CPP_PRAGMA_EOL.  */
  BOOL_BITFIELD in_pragma : 1;
  /* True if we're parsing the outermost block of an if statement.  */
  BOOL_BITFIELD in_if_block : 1;
  /* True if we want to lex an untranslated string.  */
  BOOL_BITFIELD lex_untranslated_string : 1;

  /* Objective-C specific parser/lexer information.  */

  /* True if we are in a context where the Objective-C "PQ" keywords
     are considered keywords.  */
  BOOL_BITFIELD objc_pq_context : 1;
  /* True if we are parsing a (potential) Objective-C foreach
     statement.  This is set to true after we parsed 'for (' and while
     we wait for 'in' or ';' to decide if it's a standard C for loop or an
     Objective-C foreach loop.  */
  BOOL_BITFIELD objc_could_be_foreach_context : 1;
  /* The following flag is needed to contextualize Objective-C lexical
     analysis.  In some cases (e.g., 'int NSObject;'), it is
     undesirable to bind an identifier to an Objective-C class, even
     if a class with that name exists.  */
  BOOL_BITFIELD objc_need_raw_identifier : 1;
  /* Nonzero if we're processing a __transaction statement.  The value
     is 1 | TM_STMT_ATTR_*.  */
  unsigned int in_transaction : 4;
  /* True if we are in a context where the Objective-C "Property attribute"
     keywords are valid.  */
  BOOL_BITFIELD objc_property_attr_context : 1;
} c_parser;


/* The actual parser and external interface.  ??? Does this need to be
   garbage-collected?  */

static GTY (()) c_parser *the_parser;

/* Read in and lex a single token, storing it in *TOKEN.  */

static void
c_lex_one_token (c_parser *parser, c_token *token)
{
  timevar_push (TV_LEX);

  token->type = c_lex_with_flags (&token->value, &token->location, NULL,
				  (parser->lex_untranslated_string
				   ? C_LEX_STRING_NO_TRANSLATE : 0));
  token->id_kind = C_ID_NONE;
  token->keyword = RID_MAX;
  token->pragma_kind = PRAGMA_NONE;

  switch (token->type)
    {
    case CPP_NAME:
      {
	tree decl;

	bool objc_force_identifier = parser->objc_need_raw_identifier;
	if (c_dialect_objc ())
	  parser->objc_need_raw_identifier = false;

	if (C_IS_RESERVED_WORD (token->value))
	  {
	    enum rid rid_code = C_RID_CODE (token->value);

	    if (rid_code == RID_CXX_COMPAT_WARN)
	      {
		warning_at (token->location,
			    OPT_Wc___compat,
			    "identifier %qE conflicts with C++ keyword",
			    token->value);
	      }
	    else if (rid_code >= RID_FIRST_ADDR_SPACE
		     && rid_code <= RID_LAST_ADDR_SPACE)
	      {
		token->id_kind = C_ID_ADDRSPACE;
		token->keyword = rid_code;
		break;
	      }
	    else if (c_dialect_objc () && OBJC_IS_PQ_KEYWORD (rid_code))
	      {
		/* We found an Objective-C "pq" keyword (in, out,
		   inout, bycopy, byref, oneway).  They need special
		   care because the interpretation depends on the
		   context.  */
		if (parser->objc_pq_context)
		  {
		    token->type = CPP_KEYWORD;
		    token->keyword = rid_code;
		    break;
		  }
		else if (parser->objc_could_be_foreach_context
			 && rid_code == RID_IN)
		  {
		    /* We are in Objective-C, inside a (potential)
		       foreach context (which means after having
		       parsed 'for (', but before having parsed ';'),
		       and we found 'in'.  We consider it the keyword
		       which terminates the declaration at the
		       beginning of a foreach-statement.  Note that
		       this means you can't use 'in' for anything else
		       in that context; in particular, in Objective-C
		       you can't use 'in' as the name of the running
		       variable in a C for loop.  We could potentially
		       try to add code here to disambiguate, but it
		       seems a reasonable limitation.  */
		    token->type = CPP_KEYWORD;
		    token->keyword = rid_code;
		    break;
		  }
		/* Else, "pq" keywords outside of the "pq" context are
		   not keywords, and we fall through to the code for
		   normal tokens.  */
	      }
	    else if (c_dialect_objc () && OBJC_IS_PATTR_KEYWORD (rid_code))
	      {
		/* We found an Objective-C "property attribute"
		   keyword (getter, setter, readonly, etc). These are
		   only valid in the property context.  */
		if (parser->objc_property_attr_context)
		  {
		    token->type = CPP_KEYWORD;
		    token->keyword = rid_code;
		    break;
		  }
		/* Else they are not special keywords.
		*/
	      }
	    else if (c_dialect_objc () 
		     && (OBJC_IS_AT_KEYWORD (rid_code)
			 || OBJC_IS_CXX_KEYWORD (rid_code)))
	      {
		/* We found one of the Objective-C "@" keywords (defs,
		   selector, synchronized, etc) or one of the
		   Objective-C "cxx" keywords (class, private,
		   protected, public, try, catch, throw) without a
		   preceding '@' sign.  Do nothing and fall through to
		   the code for normal tokens (in C++ we would still
		   consider the CXX ones keywords, but not in C).  */
		;
	      }
	    else
	      {
		token->type = CPP_KEYWORD;
		token->keyword = rid_code;
		break;
	      }
	  }

	decl = lookup_name (token->value);
	if (decl)
	  {
	    if (TREE_CODE (decl) == TYPE_DECL)
	      {
		token->id_kind = C_ID_TYPENAME;
		break;
	      }
	  }
	else if (c_dialect_objc ())
	  {
	    tree objc_interface_decl = objc_is_class_name (token->value);
	    /* Objective-C class names are in the same namespace as
	       variables and typedefs, and hence are shadowed by local
	       declarations.  */
	    if (objc_interface_decl
                && (!objc_force_identifier || global_bindings_p ()))
	      {
		token->value = objc_interface_decl;
		token->id_kind = C_ID_CLASSNAME;
		break;
	      }
	  }
        token->id_kind = C_ID_ID;
      }
      break;
    case CPP_AT_NAME:
      /* This only happens in Objective-C; it must be a keyword.  */
      token->type = CPP_KEYWORD;
      switch (C_RID_CODE (token->value))
	{
	  /* Replace 'class' with '@class', 'private' with '@private',
	     etc.  This prevents confusion with the C++ keyword
	     'class', and makes the tokens consistent with other
	     Objective-C 'AT' keywords.  For example '@class' is
	     reported as RID_AT_CLASS which is consistent with
	     '@synchronized', which is reported as
	     RID_AT_SYNCHRONIZED.
	  */
	case RID_CLASS:     token->keyword = RID_AT_CLASS; break;
	case RID_PRIVATE:   token->keyword = RID_AT_PRIVATE; break;
	case RID_PROTECTED: token->keyword = RID_AT_PROTECTED; break;
	case RID_PUBLIC:    token->keyword = RID_AT_PUBLIC; break;
	case RID_THROW:     token->keyword = RID_AT_THROW; break;
	case RID_TRY:       token->keyword = RID_AT_TRY; break;
	case RID_CATCH:     token->keyword = RID_AT_CATCH; break;
	default:            token->keyword = C_RID_CODE (token->value);
	}
      break;
    case CPP_COLON:
    case CPP_COMMA:
    case CPP_CLOSE_PAREN:
    case CPP_SEMICOLON:
      /* These tokens may affect the interpretation of any identifiers
	 following, if doing Objective-C.  */
      if (c_dialect_objc ())
	parser->objc_need_raw_identifier = false;
      break;
    case CPP_PRAGMA:
      /* We smuggled the cpp_token->u.pragma value in an INTEGER_CST.  */
      token->pragma_kind = (enum pragma_kind) TREE_INT_CST_LOW (token->value);
      token->value = NULL;
      break;
    default:
      break;
    }
  timevar_pop (TV_LEX);
}

/* Return a pointer to the next token from PARSER, reading it in if
   necessary.  */

static inline c_token *
c_parser_peek_token (c_parser *parser)
{
  if (parser->tokens_avail == 0)
    {
      c_lex_one_token (parser, &parser->tokens[0]);
      parser->tokens_avail = 1;
    }
  return &parser->tokens[0];
}

/* Return true if the next token from PARSER has the indicated
   TYPE.  */

static inline bool
c_parser_next_token_is (c_parser *parser, enum cpp_ttype type)
{
  return c_parser_peek_token (parser)->type == type;
}

/* Return true if the next token from PARSER does not have the
   indicated TYPE.  */

static inline bool
c_parser_next_token_is_not (c_parser *parser, enum cpp_ttype type)
{
  return !c_parser_next_token_is (parser, type);
}

/* Return true if the next token from PARSER is the indicated
   KEYWORD.  */

static inline bool
c_parser_next_token_is_keyword (c_parser *parser, enum rid keyword)
{
  return c_parser_peek_token (parser)->keyword == keyword;
}

/* Return a pointer to the next-but-one token from PARSER, reading it
   in if necessary.  The next token is already read in.  */

static c_token *
c_parser_peek_2nd_token (c_parser *parser)
{
  if (parser->tokens_avail >= 2)
    return &parser->tokens[1];
  gcc_assert (parser->tokens_avail == 1);
  gcc_assert (parser->tokens[0].type != CPP_EOF);
  gcc_assert (parser->tokens[0].type != CPP_PRAGMA_EOL);
  c_lex_one_token (parser, &parser->tokens[1]);
  parser->tokens_avail = 2;
  return &parser->tokens[1];
}

/* Return true if TOKEN can start a type name,
   false otherwise.  */
static bool
c_token_starts_typename (c_token *token)
{
  switch (token->type)
    {
    case CPP_NAME:
      switch (token->id_kind)
	{
	case C_ID_ID:
	  return false;
	case C_ID_ADDRSPACE:
	  return true;
	case C_ID_TYPENAME:
	  return true;
	case C_ID_CLASSNAME:
	  gcc_assert (c_dialect_objc ());
	  return true;
	default:
	  gcc_unreachable ();
	}
    case CPP_KEYWORD:
      switch (token->keyword)
	{
	case RID_UNSIGNED:
	case RID_LONG:
	case RID_INT128:
	case RID_SHORT:
	case RID_SIGNED:
	case RID_COMPLEX:
	case RID_INT:
	case RID_CHAR:
	case RID_FLOAT:
	case RID_DOUBLE:
	case RID_VOID:
	case RID_DFLOAT32:
	case RID_DFLOAT64:
	case RID_DFLOAT128:
	case RID_BOOL:
	case RID_ENUM:
	case RID_STRUCT:
	case RID_UNION:
	case RID_TYPEOF:
	case RID_CONST:
	case RID_VOLATILE:
	case RID_RESTRICT:
	case RID_ATTRIBUTE:
	case RID_FRACT:
	case RID_ACCUM:
	case RID_SAT:
	  return true;
        /* UPC qualifiers */
	case RID_SHARED:
	case RID_STRICT:
	case RID_RELAXED:
	  return true;
	default:
	  return false;
	}
    case CPP_LESS:
      if (c_dialect_objc ())
	return true;
      return false;
    default:
      return false;
    }
}

enum c_lookahead_kind {
  /* Always treat unknown identifiers as typenames.  */
  cla_prefer_type,

  /* Could be parsing a nonabstract declarator.  Only treat an identifier
     as a typename if followed by another identifier or a star.  */
  cla_nonabstract_decl,

  /* Never treat identifiers as typenames.  */
  cla_prefer_id
};

/* Return true if the next token from PARSER can start a type name,
   false otherwise.  LA specifies how to do lookahead in order to
   detect unknown type names.  If unsure, pick CLA_PREFER_ID.  */

static inline bool
c_parser_next_tokens_start_typename (c_parser *parser, enum c_lookahead_kind la)
{
  c_token *token = c_parser_peek_token (parser);
  if (c_token_starts_typename (token))
    return true;

  /* Try a bit harder to detect an unknown typename.  */
  if (la != cla_prefer_id
      && token->type == CPP_NAME
      && token->id_kind == C_ID_ID

      /* Do not try too hard when we could have "object in array".  */
      && !parser->objc_could_be_foreach_context

      && (la == cla_prefer_type
	  || c_parser_peek_2nd_token (parser)->type == CPP_NAME
	  || c_parser_peek_2nd_token (parser)->type == CPP_MULT)

      /* Only unknown identifiers.  */
      && !lookup_name (token->value))
    return true;

  return false;
}

/* Return true if TOKEN is a type qualifier, false otherwise.  */
static bool
c_token_is_qualifier (c_token *token)
{
  switch (token->type)
    {
    case CPP_NAME:
      switch (token->id_kind)
	{
	case C_ID_ADDRSPACE:
	  return true;
	default:
	  return false;
	}
    case CPP_KEYWORD:
      switch (token->keyword)
	{
	case RID_CONST:
	case RID_VOLATILE:
	case RID_RESTRICT:
	case RID_ATTRIBUTE:
	  return true;
        case RID_SHARED:
        case RID_STRICT:
        case RID_RELAXED:
	  /* UPC qualifiers */
	  return true;
	default:
	  return false;
	}
    case CPP_LESS:
      return false;
    default:
      gcc_unreachable ();
    }
}

/* Return true if the next token from PARSER is a type qualifier,
   false otherwise.  */
static inline bool
c_parser_next_token_is_qualifier (c_parser *parser)
{
  c_token *token = c_parser_peek_token (parser);
  return c_token_is_qualifier (token);
}

/* Return true if TOKEN can start declaration specifiers, false
   otherwise.  */
static bool
c_token_starts_declspecs (c_token *token)
{
  switch (token->type)
    {
    case CPP_NAME:
      switch (token->id_kind)
	{
	case C_ID_ID:
	  return false;
	case C_ID_ADDRSPACE:
	  return true;
	case C_ID_TYPENAME:
	  return true;
	case C_ID_CLASSNAME:
	  gcc_assert (c_dialect_objc ());
	  return true;
	default:
	  gcc_unreachable ();
	}
    case CPP_KEYWORD:
      switch (token->keyword)
	{
	case RID_STATIC:
	case RID_EXTERN:
	case RID_REGISTER:
	case RID_TYPEDEF:
	case RID_INLINE:
	case RID_NORETURN:
	case RID_AUTO:
	case RID_THREAD:
	case RID_UNSIGNED:
	case RID_LONG:
	case RID_INT128:
	case RID_SHORT:
	case RID_SIGNED:
	case RID_COMPLEX:
	case RID_INT:
	case RID_CHAR:
	case RID_FLOAT:
	case RID_DOUBLE:
	case RID_VOID:
	case RID_DFLOAT32:
	case RID_DFLOAT64:
	case RID_DFLOAT128:
	case RID_BOOL:
	case RID_ENUM:
	case RID_STRUCT:
	case RID_UNION:
	case RID_TYPEOF:
	case RID_CONST:
	case RID_VOLATILE:
	case RID_RESTRICT:
	case RID_ATTRIBUTE:
	case RID_FRACT:
	case RID_ACCUM:
	case RID_SAT:
	case RID_ALIGNAS:
	  return true;
        /* UPC qualifiers */
	case RID_SHARED:
	case RID_STRICT:
	case RID_RELAXED:
	  return true;
	default:
	  return false;
	}
    case CPP_LESS:
      if (c_dialect_objc ())
	return true;
      return false;
    default:
      return false;
    }
}


/* Return true if TOKEN can start declaration specifiers or a static
   assertion, false otherwise.  */
static bool
c_token_starts_declaration (c_token *token)
{
  if (c_token_starts_declspecs (token)
      || token->keyword == RID_STATIC_ASSERT)
    return true;
  else
    return false;
}

/* Return true if the next token from PARSER can start declaration
   specifiers, false otherwise.  */
static inline bool
c_parser_next_token_starts_declspecs (c_parser *parser)
{
  c_token *token = c_parser_peek_token (parser);

  /* In Objective-C, a classname normally starts a declspecs unless it
     is immediately followed by a dot.  In that case, it is the
     Objective-C 2.0 "dot-syntax" for class objects, ie, calls the
     setter/getter on the class.  c_token_starts_declspecs() can't
     differentiate between the two cases because it only checks the
     current token, so we have a special check here.  */
  if (c_dialect_objc () 
      && token->type == CPP_NAME
      && token->id_kind == C_ID_CLASSNAME 
      && c_parser_peek_2nd_token (parser)->type == CPP_DOT)
    return false;

  return c_token_starts_declspecs (token);
}

/* Return true if the next tokens from PARSER can start declaration
   specifiers or a static assertion, false otherwise.  */
static inline bool
c_parser_next_tokens_start_declaration (c_parser *parser)
{
  c_token *token = c_parser_peek_token (parser);

  /* Same as above.  */
  if (c_dialect_objc () 
      && token->type == CPP_NAME
      && token->id_kind == C_ID_CLASSNAME 
      && c_parser_peek_2nd_token (parser)->type == CPP_DOT)
    return false;

  /* Labels do not start declarations.  */
  if (token->type == CPP_NAME
      && c_parser_peek_2nd_token (parser)->type == CPP_COLON)
    return false;

  if (c_token_starts_declaration (token))
    return true;

  if (c_parser_next_tokens_start_typename (parser, cla_nonabstract_decl))
    return true;

  return false;
}

/* Consume the next token from PARSER.  */

static void
c_parser_consume_token (c_parser *parser)
{
  gcc_assert (parser->tokens_avail >= 1);
  gcc_assert (parser->tokens[0].type != CPP_EOF);
  gcc_assert (!parser->in_pragma || parser->tokens[0].type != CPP_PRAGMA_EOL);
  gcc_assert (parser->error || parser->tokens[0].type != CPP_PRAGMA);
  if (parser->tokens_avail == 2)
    parser->tokens[0] = parser->tokens[1];
  parser->tokens_avail--;
}

/* Expect the current token to be a #pragma.  Consume it and remember
   that we've begun parsing a pragma.  */

static void
c_parser_consume_pragma (c_parser *parser)
{
  gcc_assert (!parser->in_pragma);
  gcc_assert (parser->tokens_avail >= 1);
  gcc_assert (parser->tokens[0].type == CPP_PRAGMA);
  if (parser->tokens_avail == 2)
    parser->tokens[0] = parser->tokens[1];
  parser->tokens_avail--;
  parser->in_pragma = true;
}

/* Update the globals input_location and in_system_header from
   TOKEN.  */
static inline void
c_parser_set_source_position_from_token (c_token *token)
{
  if (token->type != CPP_EOF)
    {
      input_location = token->location;
    }
}

/* Issue a diagnostic of the form
      FILE:LINE: MESSAGE before TOKEN
   where TOKEN is the next token in the input stream of PARSER.
   MESSAGE (specified by the caller) is usually of the form "expected
   OTHER-TOKEN".

   Do not issue a diagnostic if still recovering from an error.

   ??? This is taken from the C++ parser, but building up messages in
   this way is not i18n-friendly and some other approach should be
   used.  */

static void
c_parser_error (c_parser *parser, const char *gmsgid)
{
  c_token *token = c_parser_peek_token (parser);
  if (parser->error)
    return;
  parser->error = true;
  if (!gmsgid)
    return;
  /* This diagnostic makes more sense if it is tagged to the line of
     the token we just peeked at.  */
  c_parser_set_source_position_from_token (token);
  c_parse_error (gmsgid,
		 /* Because c_parse_error does not understand
		    CPP_KEYWORD, keywords are treated like
		    identifiers.  */
		 (token->type == CPP_KEYWORD ? CPP_NAME : token->type),
		 /* ??? The C parser does not save the cpp flags of a
		    token, we need to pass 0 here and we will not get
		    the source spelling of some tokens but rather the
		    canonical spelling.  */
		 token->value, /*flags=*/0);
}

/* If the next token is of the indicated TYPE, consume it.  Otherwise,
   issue the error MSGID.  If MSGID is NULL then a message has already
   been produced and no message will be produced this time.  Returns
   true if found, false otherwise.  */

static bool
c_parser_require (c_parser *parser,
		  enum cpp_ttype type,
		  const char *msgid)
{
  if (c_parser_next_token_is (parser, type))
    {
      c_parser_consume_token (parser);
      return true;
    }
  else
    {
      c_parser_error (parser, msgid);
      return false;
    }
}

/* If the next token is the indicated keyword, consume it.  Otherwise,
   issue the error MSGID.  Returns true if found, false otherwise.  */

static bool
c_parser_require_keyword (c_parser *parser,
			  enum rid keyword,
			  const char *msgid)
{
  if (c_parser_next_token_is_keyword (parser, keyword))
    {
      c_parser_consume_token (parser);
      return true;
    }
  else
    {
      c_parser_error (parser, msgid);
      return false;
    }
}

/* Like c_parser_require, except that tokens will be skipped until the
   desired token is found.  An error message is still produced if the
   next token is not as expected.  If MSGID is NULL then a message has
   already been produced and no message will be produced this
   time.  */

static void
c_parser_skip_until_found (c_parser *parser,
			   enum cpp_ttype type,
			   const char *msgid)
{
  unsigned nesting_depth = 0;

  if (c_parser_require (parser, type, msgid))
    return;

  /* Skip tokens until the desired token is found.  */
  while (true)
    {
      /* Peek at the next token.  */
      c_token *token = c_parser_peek_token (parser);
      /* If we've reached the token we want, consume it and stop.  */
      if (token->type == type && !nesting_depth)
	{
	  c_parser_consume_token (parser);
	  break;
	}

      /* If we've run out of tokens, stop.  */
      if (token->type == CPP_EOF)
	return;
      if (token->type == CPP_PRAGMA_EOL && parser->in_pragma)
	return;
      if (token->type == CPP_OPEN_BRACE
	  || token->type == CPP_OPEN_PAREN
	  || token->type == CPP_OPEN_SQUARE)
	++nesting_depth;
      else if (token->type == CPP_CLOSE_BRACE
	       || token->type == CPP_CLOSE_PAREN
	       || token->type == CPP_CLOSE_SQUARE)
	{
	  if (nesting_depth-- == 0)
	    break;
	}
      /* Consume this token.  */
      c_parser_consume_token (parser);
    }
  parser->error = false;
}

/* Skip tokens until the end of a parameter is found, but do not
   consume the comma, semicolon or closing delimiter.  */

static void
c_parser_skip_to_end_of_parameter (c_parser *parser)
{
  unsigned nesting_depth = 0;

  while (true)
    {
      c_token *token = c_parser_peek_token (parser);
      if ((token->type == CPP_COMMA || token->type == CPP_SEMICOLON)
	  && !nesting_depth)
	break;
      /* If we've run out of tokens, stop.  */
      if (token->type == CPP_EOF)
	return;
      if (token->type == CPP_PRAGMA_EOL && parser->in_pragma)
	return;
      if (token->type == CPP_OPEN_BRACE
	  || token->type == CPP_OPEN_PAREN
	  || token->type == CPP_OPEN_SQUARE)
	++nesting_depth;
      else if (token->type == CPP_CLOSE_BRACE
	       || token->type == CPP_CLOSE_PAREN
	       || token->type == CPP_CLOSE_SQUARE)
	{
	  if (nesting_depth-- == 0)
	    break;
	}
      /* Consume this token.  */
      c_parser_consume_token (parser);
    }
  parser->error = false;
}

/* Expect to be at the end of the pragma directive and consume an
   end of line marker.  */

static void
c_parser_skip_to_pragma_eol (c_parser *parser)
{
  gcc_assert (parser->in_pragma);
  parser->in_pragma = false;

  if (!c_parser_require (parser, CPP_PRAGMA_EOL, "expected end of line"))
    while (true)
      {
	c_token *token = c_parser_peek_token (parser);
	if (token->type == CPP_EOF)
	  break;
	if (token->type == CPP_PRAGMA_EOL)
	  {
	    c_parser_consume_token (parser);
	    break;
	  }
	c_parser_consume_token (parser);
      }

  parser->error = false;
}

/* Skip tokens until we have consumed an entire block, or until we
   have consumed a non-nested ';'.  */

static void
c_parser_skip_to_end_of_block_or_statement (c_parser *parser)
{
  unsigned nesting_depth = 0;
  bool save_error = parser->error;

  while (true)
    {
      c_token *token;

      /* Peek at the next token.  */
      token = c_parser_peek_token (parser);

      switch (token->type)
	{
	case CPP_EOF:
	  return;

	case CPP_PRAGMA_EOL:
	  if (parser->in_pragma)
	    return;
	  break;

	case CPP_SEMICOLON:
	  /* If the next token is a ';', we have reached the
	     end of the statement.  */
	  if (!nesting_depth)
	    {
	      /* Consume the ';'.  */
	      c_parser_consume_token (parser);
	      goto finished;
	    }
	  break;

	case CPP_CLOSE_BRACE:
	  /* If the next token is a non-nested '}', then we have
	     reached the end of the current block.  */
	  if (nesting_depth == 0 || --nesting_depth == 0)
	    {
	      c_parser_consume_token (parser);
	      goto finished;
	    }
	  break;

	case CPP_OPEN_BRACE:
	  /* If it the next token is a '{', then we are entering a new
	     block.  Consume the entire block.  */
	  ++nesting_depth;
	  break;

	case CPP_PRAGMA:
	  /* If we see a pragma, consume the whole thing at once.  We
	     have some safeguards against consuming pragmas willy-nilly.
	     Normally, we'd expect to be here with parser->error set,
	     which disables these safeguards.  But it's possible to get
	     here for secondary error recovery, after parser->error has
	     been cleared.  */
	  c_parser_consume_pragma (parser);
	  c_parser_skip_to_pragma_eol (parser);
	  parser->error = save_error;
	  continue;

	default:
	  break;
	}

      c_parser_consume_token (parser);
    }

 finished:
  parser->error = false;
}

/* CPP's options (initialized by c-opts.c).  */
extern cpp_options *cpp_opts;

/* Save the warning flags which are controlled by __extension__.  */

static inline int
disable_extension_diagnostics (void)
{
  int ret = (pedantic
	     | (warn_pointer_arith << 1)
	     | (warn_traditional << 2)
	     | (flag_iso << 3)
	     | (warn_long_long << 4)
	     | (warn_cxx_compat << 5)
	     | (warn_overlength_strings << 6));
  cpp_opts->cpp_pedantic = pedantic = 0;
  warn_pointer_arith = 0;
  cpp_opts->cpp_warn_traditional = warn_traditional = 0;
  flag_iso = 0;
  cpp_opts->cpp_warn_long_long = warn_long_long = 0;
  warn_cxx_compat = 0;
  warn_overlength_strings = 0;
  return ret;
}

/* Restore the warning flags which are controlled by __extension__.
   FLAGS is the return value from disable_extension_diagnostics.  */

static inline void
restore_extension_diagnostics (int flags)
{
  cpp_opts->cpp_pedantic = pedantic = flags & 1;
  warn_pointer_arith = (flags >> 1) & 1;
  cpp_opts->cpp_warn_traditional = warn_traditional = (flags >> 2) & 1;
  flag_iso = (flags >> 3) & 1;
  cpp_opts->cpp_warn_long_long = warn_long_long = (flags >> 4) & 1;
  warn_cxx_compat = (flags >> 5) & 1;
  warn_overlength_strings = (flags >> 6) & 1;
}

/* Possibly kinds of declarator to parse.  */
typedef enum c_dtr_syn {
  /* A normal declarator with an identifier.  */
  C_DTR_NORMAL,
  /* An abstract declarator (maybe empty).  */
  C_DTR_ABSTRACT,
  /* A parameter declarator: may be either, but after a type name does
     not redeclare a typedef name as an identifier if it can
     alternatively be interpreted as a typedef name; see DR#009,
     applied in C90 TC1, omitted from C99 and reapplied in C99 TC2
     following DR#249.  For example, given a typedef T, "int T" and
     "int *T" are valid parameter declarations redeclaring T, while
     "int (T)" and "int * (T)" and "int (T[])" and "int (T (int))" are
     abstract declarators rather than involving redundant parentheses;
     the same applies with attributes inside the parentheses before
     "T".  */
  C_DTR_PARM
} c_dtr_syn;

/* The binary operation precedence levels, where 0 is a dummy lowest level
   used for the bottom of the stack.  */
enum c_parser_prec {
  PREC_NONE,
  PREC_LOGOR,
  PREC_LOGAND,
  PREC_BITOR,
  PREC_BITXOR,
  PREC_BITAND,
  PREC_EQ,
  PREC_REL,
  PREC_SHIFT,
  PREC_ADD,
  PREC_MULT,
  NUM_PRECS
};

static void c_parser_external_declaration (c_parser *);
static void c_parser_asm_definition (c_parser *);
static void c_parser_declaration_or_fndef (c_parser *, bool, bool, bool,
					   bool, bool, tree *);
static void c_parser_static_assert_declaration_no_semi (c_parser *);
static void c_parser_static_assert_declaration (c_parser *);
static void c_parser_declspecs (c_parser *, struct c_declspecs *, bool, bool,
				bool, enum c_lookahead_kind);
static struct c_typespec c_parser_enum_specifier (c_parser *);
static struct c_typespec c_parser_struct_or_union_specifier (c_parser *);
static tree c_parser_struct_declaration (c_parser *);
static struct c_typespec c_parser_typeof_specifier (c_parser *);
static tree c_parser_alignas_specifier (c_parser *);
static struct c_declarator *c_parser_declarator (c_parser *, bool, c_dtr_syn,
						 bool *);
static struct c_declarator *c_parser_direct_declarator (c_parser *, bool,
							c_dtr_syn, bool *);
static struct c_declarator *c_parser_direct_declarator_inner (c_parser *,
							      bool,
							      struct c_declarator *);
static struct c_arg_info *c_parser_parms_declarator (c_parser *, bool, tree);
static struct c_arg_info *c_parser_parms_list_declarator (c_parser *, tree,
							  tree);
static struct c_parm *c_parser_parameter_declaration (c_parser *, tree);
static tree c_parser_simple_asm_expr (c_parser *);
static tree c_parser_attributes (c_parser *);
static struct c_type_name *c_parser_type_name (c_parser *);
static struct c_expr c_parser_initializer (c_parser *);
static struct c_expr c_parser_braced_init (c_parser *, tree, bool);
static void c_parser_initelt (c_parser *, struct obstack *);
static void c_parser_initval (c_parser *, struct c_expr *,
			      struct obstack *);
static tree c_parser_compound_statement (c_parser *);
static void c_parser_compound_statement_nostart (c_parser *);
static void c_parser_label (c_parser *);
static void c_parser_statement (c_parser *);
static void c_parser_statement_after_labels (c_parser *);
static void c_parser_if_statement (c_parser *);
static void c_parser_switch_statement (c_parser *);
static void c_parser_while_statement (c_parser *);
static void c_parser_do_statement (c_parser *);
static void c_parser_for_statement (c_parser *);
static tree c_parser_asm_statement (c_parser *);
static tree c_parser_asm_operands (c_parser *, bool);
static tree c_parser_asm_goto_operands (c_parser *);
static tree c_parser_asm_clobbers (c_parser *);
static struct c_expr c_parser_expr_no_commas (c_parser *, struct c_expr *);
static struct c_expr c_parser_conditional_expression (c_parser *,
						      struct c_expr *);
static struct c_expr c_parser_binary_expression (c_parser *, struct c_expr *,
						 enum c_parser_prec);
static struct c_expr c_parser_cast_expression (c_parser *, struct c_expr *);
static struct c_expr c_parser_unary_expression (c_parser *);
static struct c_expr c_parser_sizeof_expression (c_parser *);
static struct c_expr c_parser_alignof_expression (c_parser *);
static struct c_expr c_parser_postfix_expression (c_parser *);
static struct c_expr c_parser_postfix_expression_after_paren_type (c_parser *,
								   struct c_type_name *,
								   location_t);
static struct c_expr c_parser_postfix_expression_after_primary (c_parser *,
								location_t loc,
								struct c_expr);
static tree c_parser_transaction (c_parser *, enum rid);
static struct c_expr c_parser_transaction_expression (c_parser *, enum rid);
static tree c_parser_transaction_cancel (c_parser *);
static struct c_expr c_parser_expression (c_parser *);
static struct c_expr c_parser_expression_conv (c_parser *);
static VEC(tree,gc) *c_parser_expr_list (c_parser *, bool, bool,
					 VEC(tree,gc) **);
static void c_parser_omp_construct (c_parser *);
static void c_parser_omp_threadprivate (c_parser *);
static void c_parser_omp_barrier (c_parser *);
static void c_parser_omp_flush (c_parser *);
static void c_parser_omp_taskwait (c_parser *);
static void c_parser_omp_taskyield (c_parser *);

enum pragma_context { pragma_external, pragma_stmt, pragma_compound };
static bool c_parser_pragma (c_parser *, enum pragma_context);

/* These Objective-C parser functions are only ever called when
   compiling Objective-C.  */
static void c_parser_objc_class_definition (c_parser *, tree);
static void c_parser_objc_class_instance_variables (c_parser *);
static void c_parser_objc_class_declaration (c_parser *);
static void c_parser_objc_alias_declaration (c_parser *);
static void c_parser_objc_protocol_definition (c_parser *, tree);
static bool c_parser_objc_method_type (c_parser *);
static void c_parser_objc_method_definition (c_parser *);
static void c_parser_objc_methodprotolist (c_parser *);
static void c_parser_objc_methodproto (c_parser *);
static tree c_parser_objc_method_decl (c_parser *, bool, tree *, tree *);
static tree c_parser_objc_type_name (c_parser *);
static tree c_parser_objc_protocol_refs (c_parser *);
static void c_parser_objc_try_catch_finally_statement (c_parser *);
static void c_parser_objc_synchronized_statement (c_parser *);
static tree c_parser_objc_selector (c_parser *);
static tree c_parser_objc_selector_arg (c_parser *);
static tree c_parser_objc_receiver (c_parser *);
static tree c_parser_objc_message_args (c_parser *);
static tree c_parser_objc_keywordexpr (c_parser *);
static void c_parser_objc_at_property_declaration (c_parser *);
static void c_parser_objc_at_synthesize_declaration (c_parser *);
static void c_parser_objc_at_dynamic_declaration (c_parser *);
static bool c_parser_objc_diagnose_bad_element_prefix
  (c_parser *, struct c_declspecs *);

/* These UPC parser functions are only ever called when
   compiling UPC.  */
static void c_parser_upc_forall_statement (c_parser *);
static void c_parser_upc_sync_statement (c_parser *, int);
static void c_parser_upc_shared_qual (c_parser *, struct c_declspecs *);

/* Parse a translation unit (C90 6.7, C99 6.9).

   translation-unit:
     external-declarations

   external-declarations:
     external-declaration
     external-declarations external-declaration

   GNU extensions:

   translation-unit:
     empty
*/

static void
c_parser_translation_unit (c_parser *parser)
{
  if (c_parser_next_token_is (parser, CPP_EOF))
    {
      pedwarn (c_parser_peek_token (parser)->location, OPT_pedantic,
	       "ISO C forbids an empty translation unit");
    }
  else
    {
      void *obstack_position = obstack_alloc (&parser_obstack, 0);
      mark_valid_location_for_stdc_pragma (false);
      do
	{
	  ggc_collect ();
	  c_parser_external_declaration (parser);
	  obstack_free (&parser_obstack, obstack_position);
	}
      while (c_parser_next_token_is_not (parser, CPP_EOF));
    }
}

/* Parse an external declaration (C90 6.7, C99 6.9).

   external-declaration:
     function-definition
     declaration

   GNU extensions:

   external-declaration:
     asm-definition
     ;
     __extension__ external-declaration

   Objective-C:

   external-declaration:
     objc-class-definition
     objc-class-declaration
     objc-alias-declaration
     objc-protocol-definition
     objc-method-definition
     @end
*/

static void
c_parser_external_declaration (c_parser *parser)
{
  int ext;
  switch (c_parser_peek_token (parser)->type)
    {
    case CPP_KEYWORD:
      switch (c_parser_peek_token (parser)->keyword)
	{
	case RID_EXTENSION:
	  ext = disable_extension_diagnostics ();
	  c_parser_consume_token (parser);
	  c_parser_external_declaration (parser);
	  restore_extension_diagnostics (ext);
	  break;
	case RID_ASM:
	  c_parser_asm_definition (parser);
	  break;
	case RID_AT_INTERFACE:
	case RID_AT_IMPLEMENTATION:
	  gcc_assert (c_dialect_objc ());
	  c_parser_objc_class_definition (parser, NULL_TREE);
	  break;
	case RID_AT_CLASS:
	  gcc_assert (c_dialect_objc ());
	  c_parser_objc_class_declaration (parser);
	  break;
	case RID_AT_ALIAS:
	  gcc_assert (c_dialect_objc ());
	  c_parser_objc_alias_declaration (parser);
	  break;
	case RID_AT_PROTOCOL:
	  gcc_assert (c_dialect_objc ());
	  c_parser_objc_protocol_definition (parser, NULL_TREE);
	  break;
	case RID_AT_PROPERTY:
	  gcc_assert (c_dialect_objc ());
	  c_parser_objc_at_property_declaration (parser);
	  break;
	case RID_AT_SYNTHESIZE:
	  gcc_assert (c_dialect_objc ());
	  c_parser_objc_at_synthesize_declaration (parser);
	  break;
	case RID_AT_DYNAMIC:
	  gcc_assert (c_dialect_objc ());
	  c_parser_objc_at_dynamic_declaration (parser);
	  break;
	case RID_AT_END:
	  gcc_assert (c_dialect_objc ());
	  c_parser_consume_token (parser);
	  objc_finish_implementation ();
	  break;
	default:
	  goto decl_or_fndef;
	}
      break;
    case CPP_SEMICOLON:
      pedwarn (c_parser_peek_token (parser)->location, OPT_pedantic,
	       "ISO C does not allow extra %<;%> outside of a function");
      c_parser_consume_token (parser);
      break;
    case CPP_PRAGMA:
      mark_valid_location_for_stdc_pragma (true);
      c_parser_pragma (parser, pragma_external);
      mark_valid_location_for_stdc_pragma (false);
      break;
    case CPP_PLUS:
    case CPP_MINUS:
      if (c_dialect_objc ())
	{
	  c_parser_objc_method_definition (parser);
	  break;
	}
      /* Else fall through, and yield a syntax error trying to parse
	 as a declaration or function definition.  */
    default:
    decl_or_fndef:
      /* A declaration or a function definition (or, in Objective-C,
	 an @interface or @protocol with prefix attributes).  We can
	 only tell which after parsing the declaration specifiers, if
	 any, and the first declarator.  */
      c_parser_declaration_or_fndef (parser, true, true, true, false, true, NULL);
      break;
    }
}

/* Parse a declaration or function definition (C90 6.5, 6.7.1, C99
   6.7, 6.9.1).  If FNDEF_OK is true, a function definition is
   accepted; otherwise (old-style parameter declarations) only other
   declarations are accepted.  If STATIC_ASSERT_OK is true, a static
   assertion is accepted; otherwise (old-style parameter declarations)
   it is not.  If NESTED is true, we are inside a function or parsing
   old-style parameter declarations; any functions encountered are
   nested functions and declaration specifiers are required; otherwise
   we are at top level and functions are normal functions and
   declaration specifiers may be optional.  If EMPTY_OK is true, empty
   declarations are OK (subject to all other constraints); otherwise
   (old-style parameter declarations) they are diagnosed.  If
   START_ATTR_OK is true, the declaration specifiers may start with
   attributes; otherwise they may not.
   OBJC_FOREACH_OBJECT_DECLARATION can be used to get back the parsed
   declaration when parsing an Objective-C foreach statement.

   declaration:
     declaration-specifiers init-declarator-list[opt] ;
     static_assert-declaration

   function-definition:
     declaration-specifiers[opt] declarator declaration-list[opt]
       compound-statement

   declaration-list:
     declaration
     declaration-list declaration

   init-declarator-list:
     init-declarator
     init-declarator-list , init-declarator

   init-declarator:
     declarator simple-asm-expr[opt] attributes[opt]
     declarator simple-asm-expr[opt] attributes[opt] = initializer

   GNU extensions:

   nested-function-definition:
     declaration-specifiers declarator declaration-list[opt]
       compound-statement

   Objective-C:
     attributes objc-class-definition
     attributes objc-category-definition
     attributes objc-protocol-definition

   The simple-asm-expr and attributes are GNU extensions.

   This function does not handle __extension__; that is handled in its
   callers.  ??? Following the old parser, __extension__ may start
   external declarations, declarations in functions and declarations
   at the start of "for" loops, but not old-style parameter
   declarations.

   C99 requires declaration specifiers in a function definition; the
   absence is diagnosed through the diagnosis of implicit int.  In GNU
   C we also allow but diagnose declarations without declaration
   specifiers, but only at top level (elsewhere they conflict with
   other syntax).

   In Objective-C, declarations of the looping variable in a foreach
   statement are exceptionally terminated by 'in' (for example, 'for
   (NSObject *object in array) { ... }').

   OpenMP:

   declaration:
     threadprivate-directive  */

static void
c_parser_declaration_or_fndef (c_parser *parser, bool fndef_ok,
			       bool static_assert_ok, bool empty_ok,
			       bool nested, bool start_attr_ok,
			       tree *objc_foreach_object_declaration)
{
  struct c_declspecs *specs;
  tree prefix_attrs;
  tree all_prefix_attrs;
  bool diagnosed_no_specs = false;
  location_t here = c_parser_peek_token (parser)->location;

  if (static_assert_ok
      && c_parser_next_token_is_keyword (parser, RID_STATIC_ASSERT))
    {
      c_parser_static_assert_declaration (parser);
      return;
    }
  specs = build_null_declspecs ();

  /* Try to detect an unknown type name when we have "A B" or "A *B".  */
  if (c_parser_peek_token (parser)->type == CPP_NAME
      && c_parser_peek_token (parser)->id_kind == C_ID_ID
      && (c_parser_peek_2nd_token (parser)->type == CPP_NAME
          || c_parser_peek_2nd_token (parser)->type == CPP_MULT)
      && (!nested || !lookup_name (c_parser_peek_token (parser)->value)))
    {
      error_at (here, "unknown type name %qE",
                c_parser_peek_token (parser)->value);

      /* Parse declspecs normally to get a correct pointer type, but avoid
         a further "fails to be a type name" error.  Refuse nested functions
         since it is not how the user likely wants us to recover.  */
      c_parser_peek_token (parser)->type = CPP_KEYWORD;
      c_parser_peek_token (parser)->keyword = RID_VOID;
      c_parser_peek_token (parser)->value = error_mark_node;
      fndef_ok = !nested;
    }

  c_parser_declspecs (parser, specs, true, true, start_attr_ok, cla_nonabstract_decl);
  if (parser->error)
    {
      c_parser_skip_to_end_of_block_or_statement (parser);
      return;
    }
  if (nested && !specs->declspecs_seen_p)
    {
      c_parser_error (parser, "expected declaration specifiers");
      c_parser_skip_to_end_of_block_or_statement (parser);
      return;
    }
  finish_declspecs (specs);
  if (c_parser_next_token_is (parser, CPP_SEMICOLON))
    {
      if (empty_ok)
	shadow_tag (specs);
      else
	{
	  shadow_tag_warned (specs, 1);
	  pedwarn (here, 0, "empty declaration");
	}
      c_parser_consume_token (parser);
      return;
    }

  /* Provide better error recovery.  Note that a type name here is usually
     better diagnosed as a redeclaration.  */
  if (empty_ok
      && specs->typespec_kind == ctsk_tagdef
      && c_parser_next_token_starts_declspecs (parser)
      && !c_parser_next_token_is (parser, CPP_NAME))
    {
      c_parser_error (parser, "expected %<;%>, identifier or %<(%>");
      parser->error = false;
      shadow_tag_warned (specs, 1);
      return;
    }
  else if (c_dialect_objc ())
    {
      /* Prefix attributes are an error on method decls.  */
      switch (c_parser_peek_token (parser)->type)
	{
	  case CPP_PLUS:
	  case CPP_MINUS:
	    if (c_parser_objc_diagnose_bad_element_prefix (parser, specs))
	      return;
	    if (specs->attrs)
	      {
		warning_at (c_parser_peek_token (parser)->location, 
			    OPT_Wattributes,
	       		    "prefix attributes are ignored for methods");
		specs->attrs = NULL_TREE;
	      }
	    if (fndef_ok)
	      c_parser_objc_method_definition (parser);
	    else
	      c_parser_objc_methodproto (parser);
	    return;
	    break;
	  default:
	    break;
	}
      /* This is where we parse 'attributes @interface ...',
	 'attributes @implementation ...', 'attributes @protocol ...'
	 (where attributes could be, for example, __attribute__
	 ((deprecated)).
      */
      switch (c_parser_peek_token (parser)->keyword)
	{
	case RID_AT_INTERFACE:
	  {
	    if (c_parser_objc_diagnose_bad_element_prefix (parser, specs))
	      return;
	    c_parser_objc_class_definition (parser, specs->attrs);
	    return;
	  }
	  break;
	case RID_AT_IMPLEMENTATION:
	  {
	    if (c_parser_objc_diagnose_bad_element_prefix (parser, specs))
	      return;
	    if (specs->attrs)
	      {
		warning_at (c_parser_peek_token (parser)->location, 
			OPT_Wattributes,
			"prefix attributes are ignored for implementations");
		specs->attrs = NULL_TREE;
	      }
	    c_parser_objc_class_definition (parser, NULL_TREE);	    
	    return;
	  }
	  break;
	case RID_AT_PROTOCOL:
	  {
	    if (c_parser_objc_diagnose_bad_element_prefix (parser, specs))
	      return;
	    c_parser_objc_protocol_definition (parser, specs->attrs);
	    return;
	  }
	  break;
	case RID_AT_ALIAS:
	case RID_AT_CLASS:
	case RID_AT_END:
	case RID_AT_PROPERTY:
	  if (specs->attrs)
	    {
	      c_parser_error (parser, "unexpected attribute");
	      specs->attrs = NULL;
	    }
	  break;
	default:
	  break;
	}
    }
  
  pending_xref_error ();
  prefix_attrs = specs->attrs;
  all_prefix_attrs = prefix_attrs;
  specs->attrs = NULL_TREE;
  while (true)
    {
      struct c_declarator *declarator;
      bool dummy = false;
      timevar_id_t tv;
      tree fnbody;
      /* Declaring either one or more declarators (in which case we
	 should diagnose if there were no declaration specifiers) or a
	 function definition (in which case the diagnostic for
	 implicit int suffices).  */
      declarator = c_parser_declarator (parser, 
					specs->typespec_kind != ctsk_none,
					C_DTR_NORMAL, &dummy);
      if (declarator == NULL)
	{
	  c_parser_skip_to_end_of_block_or_statement (parser);
	  return;
	}
      if (c_parser_next_token_is (parser, CPP_EQ)
	  || c_parser_next_token_is (parser, CPP_COMMA)
	  || c_parser_next_token_is (parser, CPP_SEMICOLON)
	  || c_parser_next_token_is_keyword (parser, RID_ASM)
	  || c_parser_next_token_is_keyword (parser, RID_ATTRIBUTE)
	  || c_parser_next_token_is_keyword (parser, RID_IN))
	{
	  tree asm_name = NULL_TREE;
	  tree postfix_attrs = NULL_TREE;
	  if (!diagnosed_no_specs && !specs->declspecs_seen_p)
	    {
	      diagnosed_no_specs = true;
	      pedwarn (here, 0, "data definition has no type or storage class");
	    }
	  /* Having seen a data definition, there cannot now be a
	     function definition.  */
	  fndef_ok = false;
	  if (c_parser_next_token_is_keyword (parser, RID_ASM))
	    asm_name = c_parser_simple_asm_expr (parser);
	  if (c_parser_next_token_is_keyword (parser, RID_ATTRIBUTE))
	    postfix_attrs = c_parser_attributes (parser);
	  if (c_parser_next_token_is (parser, CPP_EQ))
	    {
	      tree d;
	      struct c_expr init;
	      location_t init_loc;
	      c_parser_consume_token (parser);
	      /* The declaration of the variable is in effect while
		 its initializer is parsed.  */
	      d = start_decl (declarator, specs, true,
			      chainon (postfix_attrs, all_prefix_attrs));
	      if (!d)
		d = error_mark_node;
	      start_init (d, asm_name, global_bindings_p ());
	      init_loc = c_parser_peek_token (parser)->location;
	      init = c_parser_initializer (parser);
	      finish_init ();
	      if (d != error_mark_node)
		{
		  maybe_warn_string_init (TREE_TYPE (d), init);
		  finish_decl (d, init_loc, init.value,
		      	       init.original_type, asm_name);
		}
	    }
	  else
	    {
	      tree d = start_decl (declarator, specs, false,
				   chainon (postfix_attrs,
					    all_prefix_attrs));
	      if (d)
		finish_decl (d, UNKNOWN_LOCATION, NULL_TREE,
			     NULL_TREE, asm_name);
	      
	      if (c_parser_next_token_is_keyword (parser, RID_IN))
		{
		  if (d)
		    *objc_foreach_object_declaration = d;
		  else
		    *objc_foreach_object_declaration = error_mark_node;		    
		}
	    }
	  if (c_parser_next_token_is (parser, CPP_COMMA))
	    {
	      c_parser_consume_token (parser);
	      if (c_parser_next_token_is_keyword (parser, RID_ATTRIBUTE))
		all_prefix_attrs = chainon (c_parser_attributes (parser),
					    prefix_attrs);
	      else
		all_prefix_attrs = prefix_attrs;
	      continue;
	    }
	  else if (c_parser_next_token_is (parser, CPP_SEMICOLON))
	    {
	      c_parser_consume_token (parser);
	      return;
	    }
	  else if (c_parser_next_token_is_keyword (parser, RID_IN))
	    {
	      /* This can only happen in Objective-C: we found the
		 'in' that terminates the declaration inside an
		 Objective-C foreach statement.  Do not consume the
		 token, so that the caller can use it to determine
		 that this indeed is a foreach context.  */
	      return;
	    }
	  else
	    {
	      c_parser_error (parser, "expected %<,%> or %<;%>");
	      c_parser_skip_to_end_of_block_or_statement (parser);
	      return;
	    }
	}
      else if (!fndef_ok)
	{
	  c_parser_error (parser, "expected %<=%>, %<,%>, %<;%>, "
			  "%<asm%> or %<__attribute__%>");
	  c_parser_skip_to_end_of_block_or_statement (parser);
	  return;
	}
      /* Function definition (nested or otherwise).  */
      if (nested)
	{
	  pedwarn (here, OPT_pedantic, "ISO C forbids nested functions");
	  c_push_function_context ();
	}
      if (!start_function (specs, declarator, all_prefix_attrs))
	{
	  /* This can appear in many cases looking nothing like a
	     function definition, so we don't give a more specific
	     error suggesting there was one.  */
	  c_parser_error (parser, "expected %<=%>, %<,%>, %<;%>, %<asm%> "
			  "or %<__attribute__%>");
	  if (nested)
	    c_pop_function_context ();
	  break;
	}

      if (DECL_DECLARED_INLINE_P (current_function_decl))
        tv = TV_PARSE_INLINE;
      else
        tv = TV_PARSE_FUNC;
      timevar_push (tv);

      /* Parse old-style parameter declarations.  ??? Attributes are
	 not allowed to start declaration specifiers here because of a
	 syntax conflict between a function declaration with attribute
	 suffix and a function definition with an attribute prefix on
	 first old-style parameter declaration.  Following the old
	 parser, they are not accepted on subsequent old-style
	 parameter declarations either.  However, there is no
	 ambiguity after the first declaration, nor indeed on the
	 first as long as we don't allow postfix attributes after a
	 declarator with a nonempty identifier list in a definition;
	 and postfix attributes have never been accepted here in
	 function definitions either.  */
      while (c_parser_next_token_is_not (parser, CPP_EOF)
	     && c_parser_next_token_is_not (parser, CPP_OPEN_BRACE))
	c_parser_declaration_or_fndef (parser, false, false, false,
				       true, false, NULL);
      store_parm_decls ();
      DECL_STRUCT_FUNCTION (current_function_decl)->function_start_locus
	= c_parser_peek_token (parser)->location;
      fnbody = c_parser_compound_statement (parser);
      if (nested)
	{
	  tree decl = current_function_decl;
	  /* Mark nested functions as needing static-chain initially.
	     lower_nested_functions will recompute it but the
	     DECL_STATIC_CHAIN flag is also used before that happens,
	     by initializer_constant_valid_p.  See gcc.dg/nested-fn-2.c.  */
	  DECL_STATIC_CHAIN (decl) = 1;
	  add_stmt (fnbody);
	  finish_function ();
	  c_pop_function_context ();
	  add_stmt (build_stmt (DECL_SOURCE_LOCATION (decl), DECL_EXPR, decl));
	}
      else
	{
	  add_stmt (fnbody);
	  finish_function ();
	}

      timevar_pop (tv);
      break;
    }
}

/* Parse an asm-definition (asm() outside a function body).  This is a
   GNU extension.

   asm-definition:
     simple-asm-expr ;
*/

static void
c_parser_asm_definition (c_parser *parser)
{
  tree asm_str = c_parser_simple_asm_expr (parser);
  if (asm_str)
    cgraph_add_asm_node (asm_str);
  c_parser_skip_until_found (parser, CPP_SEMICOLON, "expected %<;%>");
}

/* Parse a static assertion (C1X N1425 6.7.10).

   static_assert-declaration:
     static_assert-declaration-no-semi ;
*/

static void
c_parser_static_assert_declaration (c_parser *parser)
{
  c_parser_static_assert_declaration_no_semi (parser);
  if (parser->error
      || !c_parser_require (parser, CPP_SEMICOLON, "expected %<;%>"))
    c_parser_skip_to_end_of_block_or_statement (parser);
}

/* Parse a static assertion (C1X N1425 6.7.10), without the trailing
   semicolon.

   static_assert-declaration-no-semi:
     _Static_assert ( constant-expression , string-literal )
*/

static void
c_parser_static_assert_declaration_no_semi (c_parser *parser)
{
  location_t assert_loc, value_loc;
  tree value;
  tree string;

  gcc_assert (c_parser_next_token_is_keyword (parser, RID_STATIC_ASSERT));
  assert_loc = c_parser_peek_token (parser)->location;
  if (!flag_isoc1x)
    {
      if (flag_isoc99)
	pedwarn (assert_loc, OPT_pedantic,
		 "ISO C99 does not support %<_Static_assert%>");
      else
	pedwarn (assert_loc, OPT_pedantic,
		 "ISO C90 does not support %<_Static_assert%>");
    }
  c_parser_consume_token (parser);
  if (!c_parser_require (parser, CPP_OPEN_PAREN, "expected %<(%>"))
    return;
  value_loc = c_parser_peek_token (parser)->location;
  value = c_parser_expr_no_commas (parser, NULL).value;
  parser->lex_untranslated_string = true;
  if (!c_parser_require (parser, CPP_COMMA, "expected %<,%>"))
    {
      parser->lex_untranslated_string = false;
      return;
    }
  switch (c_parser_peek_token (parser)->type)
    {
    case CPP_STRING:
    case CPP_STRING16:
    case CPP_STRING32:
    case CPP_WSTRING:
    case CPP_UTF8STRING:
      string = c_parser_peek_token (parser)->value;
      c_parser_consume_token (parser);
      parser->lex_untranslated_string = false;
      break;
    default:
      c_parser_error (parser, "expected string literal");
      parser->lex_untranslated_string = false;
      return;
    }
  c_parser_require (parser, CPP_CLOSE_PAREN, "expected %<)%>");

  if (!INTEGRAL_TYPE_P (TREE_TYPE (value)))
    {
      error_at (value_loc, "expression in static assertion is not an integer");
      return;
    }
  if (TREE_CODE (value) != INTEGER_CST)
    {
      value = c_fully_fold (value, false, NULL);
      if (TREE_CODE (value) == INTEGER_CST)
	pedwarn (value_loc, OPT_pedantic, "expression in static assertion "
		 "is not an integer constant expression");
    }
  if (TREE_CODE (value) != INTEGER_CST)
    {
      error_at (value_loc, "expression in static assertion is not constant");
      return;
    }
  constant_expression_warning (value);
  if (integer_zerop (value))
    error_at (assert_loc, "static assertion failed: %E", string);
}

/* Parse some declaration specifiers (possibly none) (C90 6.5, C99
   6.7), adding them to SPECS (which may already include some).
   Storage class specifiers are accepted iff SCSPEC_OK; type
   specifiers are accepted iff TYPESPEC_OK; attributes are accepted at
   the start iff START_ATTR_OK.

   declaration-specifiers:
     storage-class-specifier declaration-specifiers[opt]
     type-specifier declaration-specifiers[opt]
     type-qualifier declaration-specifiers[opt]
     function-specifier declaration-specifiers[opt]
     alignment-specifier declaration-specifiers[opt]

   Function specifiers (inline) are from C99, and are currently
   handled as storage class specifiers, as is __thread.  Alignment
   specifiers are from C1X.

   C90 6.5.1, C99 6.7.1:
   storage-class-specifier:
     typedef
     extern
     static
     auto
     register

   C99 6.7.4:
   function-specifier:
     inline
     _Noreturn

   (_Noreturn is new in C1X.)

   C90 6.5.2, C99 6.7.2:
   type-specifier:
     void
     char
     short
     int
     long
     float
     double
     signed
     unsigned
     _Bool
     _Complex
     [_Imaginary removed in C99 TC2]
     struct-or-union-specifier
     enum-specifier
     typedef-name

   (_Bool and _Complex are new in C99.)

   C90 6.5.3, C99 6.7.3:

   type-qualifier:
     const
     restrict
     volatile
     address-space-qualifier

   (restrict is new in C99.)

   GNU extensions:

   declaration-specifiers:
     attributes declaration-specifiers[opt]

   type-qualifier:
     address-space

   address-space:
     identifier recognized by the target

   storage-class-specifier:
     __thread

   type-specifier:
     typeof-specifier
     __int128
     _Decimal32
     _Decimal64
     _Decimal128
     _Fract
     _Accum
     _Sat

  (_Fract, _Accum, and _Sat are new from ISO/IEC DTR 18037:
   http://www.open-std.org/jtc1/sc22/wg14/www/docs/n1169.pdf)

   Objective-C:

   type-specifier:
     class-name objc-protocol-refs[opt]
     typedef-name objc-protocol-refs
     objc-protocol-refs
*/

static void
c_parser_declspecs (c_parser *parser, struct c_declspecs *specs,
		    bool scspec_ok, bool typespec_ok, bool start_attr_ok,
		    enum c_lookahead_kind la)
{
  bool attrs_ok = start_attr_ok;
  bool seen_type = specs->typespec_kind != ctsk_none;

  if (!typespec_ok)
    gcc_assert (la == cla_prefer_id);

  while (c_parser_next_token_is (parser, CPP_NAME)
	 || c_parser_next_token_is (parser, CPP_KEYWORD)
	 || (c_dialect_objc () && c_parser_next_token_is (parser, CPP_LESS)))
    {
      struct c_typespec t;
      tree attrs;
      tree align;
      location_t loc = c_parser_peek_token (parser)->location;

      /* If we cannot accept a type, exit if the next token must start
	 one.  Also, if we already have seen a tagged definition,
	 a typename would be an error anyway and likely the user
	 has simply forgotten a semicolon, so we exit.  */
      if ((!typespec_ok || specs->typespec_kind == ctsk_tagdef)
	  && c_parser_next_tokens_start_typename (parser, la)
	  && !c_parser_next_token_is_qualifier (parser))
	break;

      if (c_parser_next_token_is (parser, CPP_NAME))
	{
	  tree value = c_parser_peek_token (parser)->value;
	  c_id_kind kind = c_parser_peek_token (parser)->id_kind;

	  if (kind == C_ID_ADDRSPACE)
	    {
	      addr_space_t as
		= c_parser_peek_token (parser)->keyword - RID_FIRST_ADDR_SPACE;
	      declspecs_add_addrspace (specs, as);
	      c_parser_consume_token (parser);
	      attrs_ok = true;
	      continue;
	    }

	  gcc_assert (!c_parser_next_token_is_qualifier (parser));

	  /* If we cannot accept a type, and the next token must start one,
	     exit.  Do the same if we already have seen a tagged definition,
	     since it would be an error anyway and likely the user has simply
	     forgotten a semicolon.  */
	  if (seen_type || !c_parser_next_tokens_start_typename (parser, la))
	    break;

	  /* Now at an unknown typename (C_ID_ID), a C_ID_TYPENAME or
	     a C_ID_CLASSNAME.  */
	  c_parser_consume_token (parser);
	  seen_type = true;
	  attrs_ok = true;
	  if (kind == C_ID_ID)
	    {
	      error ("unknown type name %qE", value);
	      t.kind = ctsk_typedef;
	      t.spec = error_mark_node;
	    }
	  else if (kind == C_ID_TYPENAME
	           && (!c_dialect_objc ()
	               || c_parser_next_token_is_not (parser, CPP_LESS)))
	    {
	      t.kind = ctsk_typedef;
	      /* For a typedef name, record the meaning, not the name.
		 In case of 'foo foo, bar;'.  */
	      t.spec = lookup_name (value);
	    }
	  else
	    {
	      tree proto = NULL_TREE;
	      gcc_assert (c_dialect_objc ());
	      t.kind = ctsk_objc;
	      if (c_parser_next_token_is (parser, CPP_LESS))
		proto = c_parser_objc_protocol_refs (parser);
	      t.spec = objc_get_protocol_qualified_type (value, proto);
	    }
	  t.expr = NULL_TREE;
	  t.expr_const_operands = true;
	  declspecs_add_type (loc, specs, t);
	  continue;
	}
      if (c_parser_next_token_is (parser, CPP_LESS))
	{
	  /* Make "<SomeProtocol>" equivalent to "id <SomeProtocol>" -
	     nisse@lysator.liu.se.  */
	  tree proto;
	  gcc_assert (c_dialect_objc ());
	  if (!typespec_ok || seen_type)
	    break;
	  proto = c_parser_objc_protocol_refs (parser);
	  t.kind = ctsk_objc;
	  t.spec = objc_get_protocol_qualified_type (NULL_TREE, proto);
	  t.expr = NULL_TREE;
	  t.expr_const_operands = true;
	  declspecs_add_type (loc, specs, t);
	  continue;
	}
      gcc_assert (c_parser_next_token_is (parser, CPP_KEYWORD));
      switch (c_parser_peek_token (parser)->keyword)
	{
	case RID_STATIC:
	case RID_EXTERN:
	case RID_REGISTER:
	case RID_TYPEDEF:
	case RID_INLINE:
	case RID_NORETURN:
	case RID_AUTO:
	case RID_THREAD:
	  if (!scspec_ok)
	    goto out;
	  attrs_ok = true;
	  /* TODO: Distinguish between function specifiers (inline, noreturn)
	     and storage class specifiers, either here or in
	     declspecs_add_scspec.  */
	  declspecs_add_scspec (specs, c_parser_peek_token (parser)->value);
	  c_parser_consume_token (parser);
	  break;
	case RID_UNSIGNED:
	case RID_LONG:
	case RID_INT128:
	case RID_SHORT:
	case RID_SIGNED:
	case RID_COMPLEX:
	case RID_INT:
	case RID_CHAR:
	case RID_FLOAT:
	case RID_DOUBLE:
	case RID_VOID:
	case RID_DFLOAT32:
	case RID_DFLOAT64:
	case RID_DFLOAT128:
	case RID_BOOL:
	case RID_FRACT:
	case RID_ACCUM:
	case RID_SAT:
	  if (!typespec_ok)
	    goto out;
	  attrs_ok = true;
	  seen_type = true;
	  if (c_dialect_objc ())
	    parser->objc_need_raw_identifier = true;
	  t.kind = ctsk_resword;
	  t.spec = c_parser_peek_token (parser)->value;
	  t.expr = NULL_TREE;
	  t.expr_const_operands = true;
	  declspecs_add_type (loc, specs, t);
	  c_parser_consume_token (parser);
	  break;
	case RID_ENUM:
	  if (!typespec_ok)
	    goto out;
	  attrs_ok = true;
	  seen_type = true;
	  t = c_parser_enum_specifier (parser);
	  declspecs_add_type (loc, specs, t);
	  break;
	case RID_STRUCT:
	case RID_UNION:
	  if (!typespec_ok)
	    goto out;
	  attrs_ok = true;
	  seen_type = true;
	  t = c_parser_struct_or_union_specifier (parser);
          invoke_plugin_callbacks (PLUGIN_FINISH_TYPE, t.spec);
	  declspecs_add_type (loc, specs, t);
	  break;
	case RID_TYPEOF:
	  /* ??? The old parser rejected typeof after other type
	     specifiers, but is a syntax error the best way of
	     handling this?  */
	  if (!typespec_ok || seen_type)
	    goto out;
	  attrs_ok = true;
	  seen_type = true;
	  t = c_parser_typeof_specifier (parser);
	  declspecs_add_type (loc, specs, t);
	  break;
	case RID_CONST:
	case RID_VOLATILE:
	case RID_RESTRICT:
	  attrs_ok = true;
	  declspecs_add_qual (specs, c_parser_peek_token (parser)->value);
	  c_parser_consume_token (parser);
	  break;
        /* UPC qualifiers */
	case RID_SHARED:
	  attrs_ok = true;
          c_parser_upc_shared_qual (parser, specs);
	  break;
	case RID_STRICT:
	case RID_RELAXED:
	  attrs_ok = true;
	  declspecs_add_qual (specs, c_parser_peek_token (parser)->value);
	  c_parser_consume_token (parser);
	  break;
	case RID_ATTRIBUTE:
	  if (!attrs_ok)
	    goto out;
	  attrs = c_parser_attributes (parser);
	  declspecs_add_attrs (specs, attrs);
	  break;
	case RID_ALIGNAS:
	  align = c_parser_alignas_specifier (parser);
	  declspecs_add_alignas (specs, align);
	  break;
	default:
	  goto out;
	}
    }
 out: ;
}

/* Parse an enum specifier (C90 6.5.2.2, C99 6.7.2.2).

   enum-specifier:
     enum attributes[opt] identifier[opt] { enumerator-list } attributes[opt]
     enum attributes[opt] identifier[opt] { enumerator-list , } attributes[opt]
     enum attributes[opt] identifier

   The form with trailing comma is new in C99.  The forms with
   attributes are GNU extensions.  In GNU C, we accept any expression
   without commas in the syntax (assignment expressions, not just
   conditional expressions); assignment expressions will be diagnosed
   as non-constant.

   enumerator-list:
     enumerator
     enumerator-list , enumerator

   enumerator:
     enumeration-constant
     enumeration-constant = constant-expression
*/

static struct c_typespec
c_parser_enum_specifier (c_parser *parser)
{
  struct c_typespec ret;
  tree attrs;
  tree ident = NULL_TREE;
  location_t enum_loc;
  location_t ident_loc = UNKNOWN_LOCATION;  /* Quiet warning.  */
  gcc_assert (c_parser_next_token_is_keyword (parser, RID_ENUM));
  enum_loc = c_parser_peek_token (parser)->location;
  c_parser_consume_token (parser);
  attrs = c_parser_attributes (parser);
  enum_loc = c_parser_peek_token (parser)->location;
  /* Set the location in case we create a decl now.  */
  c_parser_set_source_position_from_token (c_parser_peek_token (parser));
  if (c_parser_next_token_is (parser, CPP_NAME))
    {
      ident = c_parser_peek_token (parser)->value;
      ident_loc = c_parser_peek_token (parser)->location;
      enum_loc = ident_loc;
      c_parser_consume_token (parser);
    }
  if (c_parser_next_token_is (parser, CPP_OPEN_BRACE))
    {
      /* Parse an enum definition.  */
      struct c_enum_contents the_enum;
      tree type;
      tree postfix_attrs;
      /* We chain the enumerators in reverse order, then put them in
	 forward order at the end.  */
      tree values;
      timevar_push (TV_PARSE_ENUM);
      type = start_enum (enum_loc, &the_enum, ident);
      values = NULL_TREE;
      c_parser_consume_token (parser);
      while (true)
	{
	  tree enum_id;
	  tree enum_value;
	  tree enum_decl;
	  bool seen_comma;
	  c_token *token;
	  location_t comma_loc = UNKNOWN_LOCATION;  /* Quiet warning.  */
	  location_t decl_loc, value_loc;
	  if (c_parser_next_token_is_not (parser, CPP_NAME))
	    {
	      c_parser_error (parser, "expected identifier");
	      c_parser_skip_until_found (parser, CPP_CLOSE_BRACE, NULL);
	      values = error_mark_node;
	      break;
	    }
	  token = c_parser_peek_token (parser);
	  enum_id = token->value;
	  /* Set the location in case we create a decl now.  */
	  c_parser_set_source_position_from_token (token);
	  decl_loc = value_loc = token->location;
	  c_parser_consume_token (parser);
	  if (c_parser_next_token_is (parser, CPP_EQ))
	    {
	      c_parser_consume_token (parser);
	      value_loc = c_parser_peek_token (parser)->location;
	      enum_value = c_parser_expr_no_commas (parser, NULL).value;
	    }
	  else
	    enum_value = NULL_TREE;
	  enum_decl = build_enumerator (decl_loc, value_loc,
	      				&the_enum, enum_id, enum_value);
	  TREE_CHAIN (enum_decl) = values;
	  values = enum_decl;
	  seen_comma = false;
	  if (c_parser_next_token_is (parser, CPP_COMMA))
	    {
	      comma_loc = c_parser_peek_token (parser)->location;
	      seen_comma = true;
	      c_parser_consume_token (parser);
	    }
	  if (c_parser_next_token_is (parser, CPP_CLOSE_BRACE))
	    {
	      if (seen_comma && !flag_isoc99)
		pedwarn (comma_loc, OPT_pedantic, "comma at end of enumerator list");
	      c_parser_consume_token (parser);
	      break;
	    }
	  if (!seen_comma)
	    {
	      c_parser_error (parser, "expected %<,%> or %<}%>");
	      c_parser_skip_until_found (parser, CPP_CLOSE_BRACE, NULL);
	      values = error_mark_node;
	      break;
	    }
	}
      postfix_attrs = c_parser_attributes (parser);
      ret.spec = finish_enum (type, nreverse (values),
			      chainon (attrs, postfix_attrs));
      ret.kind = ctsk_tagdef;
      ret.expr = NULL_TREE;
      ret.expr_const_operands = true;
      timevar_pop (TV_PARSE_ENUM);
      return ret;
    }
  else if (!ident)
    {
      c_parser_error (parser, "expected %<{%>");
      ret.spec = error_mark_node;
      ret.kind = ctsk_tagref;
      ret.expr = NULL_TREE;
      ret.expr_const_operands = true;
      return ret;
    }
  ret = parser_xref_tag (ident_loc, ENUMERAL_TYPE, ident);
  /* In ISO C, enumerated types can be referred to only if already
     defined.  */
  if (pedantic && !COMPLETE_TYPE_P (ret.spec))
    {
      gcc_assert (ident);
      pedwarn (enum_loc, OPT_pedantic,
	       "ISO C forbids forward references to %<enum%> types");
    }
  return ret;
}

/* Parse a struct or union specifier (C90 6.5.2.1, C99 6.7.2.1).

   struct-or-union-specifier:
     struct-or-union attributes[opt] identifier[opt]
       { struct-contents } attributes[opt]
     struct-or-union attributes[opt] identifier

   struct-contents:
     struct-declaration-list

   struct-declaration-list:
     struct-declaration ;
     struct-declaration-list struct-declaration ;

   GNU extensions:

   struct-contents:
     empty
     struct-declaration
     struct-declaration-list struct-declaration

   struct-declaration-list:
     struct-declaration-list ;
     ;

   (Note that in the syntax here, unlike that in ISO C, the semicolons
   are included here rather than in struct-declaration, in order to
   describe the syntax with extra semicolons and missing semicolon at
   end.)

   Objective-C:

   struct-declaration-list:
     @defs ( class-name )

   (Note this does not include a trailing semicolon, but can be
   followed by further declarations, and gets a pedwarn-if-pedantic
   when followed by a semicolon.)  */

static struct c_typespec
c_parser_struct_or_union_specifier (c_parser *parser)
{
  struct c_typespec ret;
  tree attrs;
  tree ident = NULL_TREE;
  location_t struct_loc;
  location_t ident_loc = UNKNOWN_LOCATION;
  enum tree_code code;
  switch (c_parser_peek_token (parser)->keyword)
    {
    case RID_STRUCT:
      code = RECORD_TYPE;
      break;
    case RID_UNION:
      code = UNION_TYPE;
      break;
    default:
      gcc_unreachable ();
    }
  struct_loc = c_parser_peek_token (parser)->location;
  c_parser_consume_token (parser);
  attrs = c_parser_attributes (parser);

  /* Set the location in case we create a decl now.  */
  c_parser_set_source_position_from_token (c_parser_peek_token (parser));

  if (c_parser_next_token_is (parser, CPP_NAME))
    {
      ident = c_parser_peek_token (parser)->value;
      ident_loc = c_parser_peek_token (parser)->location;
      struct_loc = ident_loc;
      c_parser_consume_token (parser);
    }
  if (c_parser_next_token_is (parser, CPP_OPEN_BRACE))
    {
      /* Parse a struct or union definition.  Start the scope of the
	 tag before parsing components.  */
      struct c_struct_parse_info *struct_info;
      tree type = start_struct (struct_loc, code, ident, &struct_info);
      tree postfix_attrs;
      /* We chain the components in reverse order, then put them in
	 forward order at the end.  Each struct-declaration may
	 declare multiple components (comma-separated), so we must use
	 chainon to join them, although when parsing each
	 struct-declaration we can use TREE_CHAIN directly.

	 The theory behind all this is that there will be more
	 semicolon separated fields than comma separated fields, and
	 so we'll be minimizing the number of node traversals required
	 by chainon.  */
      tree contents;
      timevar_push (TV_PARSE_STRUCT);
      contents = NULL_TREE;
      c_parser_consume_token (parser);
      /* Handle the Objective-C @defs construct,
	 e.g. foo(sizeof(struct{ @defs(ClassName) }));.  */
      if (c_parser_next_token_is_keyword (parser, RID_AT_DEFS))
	{
	  tree name;
	  gcc_assert (c_dialect_objc ());
	  c_parser_consume_token (parser);
	  if (!c_parser_require (parser, CPP_OPEN_PAREN, "expected %<(%>"))
	    goto end_at_defs;
	  if (c_parser_next_token_is (parser, CPP_NAME)
	      && c_parser_peek_token (parser)->id_kind == C_ID_CLASSNAME)
	    {
	      name = c_parser_peek_token (parser)->value;
	      c_parser_consume_token (parser);
	    }
	  else
	    {
	      c_parser_error (parser, "expected class name");
	      c_parser_skip_until_found (parser, CPP_CLOSE_PAREN, NULL);
	      goto end_at_defs;
	    }
	  c_parser_skip_until_found (parser, CPP_CLOSE_PAREN,
				     "expected %<)%>");
	  contents = nreverse (objc_get_class_ivars (name));
	}
    end_at_defs:
      /* Parse the struct-declarations and semicolons.  Problems with
	 semicolons are diagnosed here; empty structures are diagnosed
	 elsewhere.  */
      while (true)
	{
	  tree decls;
	  /* Parse any stray semicolon.  */
	  if (c_parser_next_token_is (parser, CPP_SEMICOLON))
	    {
	      pedwarn (c_parser_peek_token (parser)->location, OPT_pedantic,
		       "extra semicolon in struct or union specified");
	      c_parser_consume_token (parser);
	      continue;
	    }
	  /* Stop if at the end of the struct or union contents.  */
	  if (c_parser_next_token_is (parser, CPP_CLOSE_BRACE))
	    {
	      c_parser_consume_token (parser);
	      break;
	    }
	  /* Accept #pragmas at struct scope.  */
	  if (c_parser_next_token_is (parser, CPP_PRAGMA))
	    {
	      c_parser_pragma (parser, pragma_external);
	      continue;
	    }
	  /* Parse some comma-separated declarations, but not the
	     trailing semicolon if any.  */
	  decls = c_parser_struct_declaration (parser);
	  contents = chainon (decls, contents);
	  /* If no semicolon follows, either we have a parse error or
	     are at the end of the struct or union and should
	     pedwarn.  */
	  if (c_parser_next_token_is (parser, CPP_SEMICOLON))
	    c_parser_consume_token (parser);
	  else
	    {
	      if (c_parser_next_token_is (parser, CPP_CLOSE_BRACE))
		pedwarn (c_parser_peek_token (parser)->location, 0,
			 "no semicolon at end of struct or union");
	      else if (parser->error
		       || !c_parser_next_token_starts_declspecs (parser))
		{
		  c_parser_error (parser, "expected %<;%>");
		  c_parser_skip_until_found (parser, CPP_CLOSE_BRACE, NULL);
		  break;
		}

	      /* If we come here, we have already emitted an error
		 for an expected `;', identifier or `(', and we also
	         recovered already.  Go on with the next field. */
	    }
	}
      postfix_attrs = c_parser_attributes (parser);
      ret.spec = finish_struct (struct_loc, type, nreverse (contents),
				chainon (attrs, postfix_attrs), struct_info);
      ret.kind = ctsk_tagdef;
      ret.expr = NULL_TREE;
      ret.expr_const_operands = true;
      timevar_pop (TV_PARSE_STRUCT);
      return ret;
    }
  else if (!ident)
    {
      c_parser_error (parser, "expected %<{%>");
      ret.spec = error_mark_node;
      ret.kind = ctsk_tagref;
      ret.expr = NULL_TREE;
      ret.expr_const_operands = true;
      return ret;
    }
  ret = parser_xref_tag (ident_loc, code, ident);
  return ret;
}

/* Parse a struct-declaration (C90 6.5.2.1, C99 6.7.2.1), *without*
   the trailing semicolon.

   struct-declaration:
     specifier-qualifier-list struct-declarator-list
     static_assert-declaration-no-semi

   specifier-qualifier-list:
     type-specifier specifier-qualifier-list[opt]
     type-qualifier specifier-qualifier-list[opt]
     attributes specifier-qualifier-list[opt]

   struct-declarator-list:
     struct-declarator
     struct-declarator-list , attributes[opt] struct-declarator

   struct-declarator:
     declarator attributes[opt]
     declarator[opt] : constant-expression attributes[opt]

   GNU extensions:

   struct-declaration:
     __extension__ struct-declaration
     specifier-qualifier-list

   Unlike the ISO C syntax, semicolons are handled elsewhere.  The use
   of attributes where shown is a GNU extension.  In GNU C, we accept
   any expression without commas in the syntax (assignment
   expressions, not just conditional expressions); assignment
   expressions will be diagnosed as non-constant.  */

static tree
c_parser_struct_declaration (c_parser *parser)
{
  struct c_declspecs *specs;
  tree prefix_attrs;
  tree all_prefix_attrs;
  tree decls;
  location_t decl_loc;
  if (c_parser_next_token_is_keyword (parser, RID_EXTENSION))
    {
      int ext;
      tree decl;
      ext = disable_extension_diagnostics ();
      c_parser_consume_token (parser);
      decl = c_parser_struct_declaration (parser);
      restore_extension_diagnostics (ext);
      return decl;
    }
  if (c_parser_next_token_is_keyword (parser, RID_STATIC_ASSERT))
    {
      c_parser_static_assert_declaration_no_semi (parser);
      return NULL_TREE;
    }
  specs = build_null_declspecs ();
  decl_loc = c_parser_peek_token (parser)->location;
  c_parser_declspecs (parser, specs, false, true, true, cla_nonabstract_decl);
  if (parser->error)
    return NULL_TREE;
  if (!specs->declspecs_seen_p)
    {
      c_parser_error (parser, "expected specifier-qualifier-list");
      return NULL_TREE;
    }
  finish_declspecs (specs);
  if (c_parser_next_token_is (parser, CPP_SEMICOLON)
      || c_parser_next_token_is (parser, CPP_CLOSE_BRACE))
    {
      tree ret;
      if (specs->typespec_kind == ctsk_none)
	{
	  pedwarn (decl_loc, OPT_pedantic,
		   "ISO C forbids member declarations with no members");
	  shadow_tag_warned (specs, pedantic);
	  ret = NULL_TREE;
	}
      else
	{
	  /* Support for unnamed structs or unions as members of
	     structs or unions (which is [a] useful and [b] supports
	     MS P-SDK).  */
	  tree attrs = NULL;

	  ret = grokfield (c_parser_peek_token (parser)->location,
			   build_id_declarator (NULL_TREE), specs,
			   NULL_TREE, &attrs);
	  if (ret)
	    decl_attributes (&ret, attrs, 0);
	}
      return ret;
    }

  /* Provide better error recovery.  Note that a type name here is valid,
     and will be treated as a field name.  */
  if (specs->typespec_kind == ctsk_tagdef
      && TREE_CODE (specs->type) != ENUMERAL_TYPE
      && c_parser_next_token_starts_declspecs (parser)
      && !c_parser_next_token_is (parser, CPP_NAME))
    {
      c_parser_error (parser, "expected %<;%>, identifier or %<(%>");
      parser->error = false;
      return NULL_TREE;
    }

  pending_xref_error ();
  prefix_attrs = specs->attrs;
  all_prefix_attrs = prefix_attrs;
  specs->attrs = NULL_TREE;
  decls = NULL_TREE;
  while (true)
    {
      /* Declaring one or more declarators or un-named bit-fields.  */
      struct c_declarator *declarator;
      bool dummy = false;
      if (c_parser_next_token_is (parser, CPP_COLON))
	declarator = build_id_declarator (NULL_TREE);
      else
	declarator = c_parser_declarator (parser,
					  specs->typespec_kind != ctsk_none,
					  C_DTR_NORMAL, &dummy);
      if (declarator == NULL)
	{
	  c_parser_skip_to_end_of_block_or_statement (parser);
	  break;
	}
      if (c_parser_next_token_is (parser, CPP_COLON)
	  || c_parser_next_token_is (parser, CPP_COMMA)
	  || c_parser_next_token_is (parser, CPP_SEMICOLON)
	  || c_parser_next_token_is (parser, CPP_CLOSE_BRACE)
	  || c_parser_next_token_is_keyword (parser, RID_ATTRIBUTE))
	{
	  tree postfix_attrs = NULL_TREE;
	  tree width = NULL_TREE;
	  tree d;
	  if (c_parser_next_token_is (parser, CPP_COLON))
	    {
	      c_parser_consume_token (parser);
	      width = c_parser_expr_no_commas (parser, NULL).value;
	    }
	  if (c_parser_next_token_is_keyword (parser, RID_ATTRIBUTE))
	    postfix_attrs = c_parser_attributes (parser);
	  d = grokfield (c_parser_peek_token (parser)->location,
			 declarator, specs, width, &all_prefix_attrs);
	  decl_attributes (&d, chainon (postfix_attrs,
					all_prefix_attrs), 0);
	  DECL_CHAIN (d) = decls;
	  decls = d;
	  if (c_parser_next_token_is_keyword (parser, RID_ATTRIBUTE))
	    all_prefix_attrs = chainon (c_parser_attributes (parser),
					prefix_attrs);
	  else
	    all_prefix_attrs = prefix_attrs;
	  if (c_parser_next_token_is (parser, CPP_COMMA))
	    c_parser_consume_token (parser);
	  else if (c_parser_next_token_is (parser, CPP_SEMICOLON)
		   || c_parser_next_token_is (parser, CPP_CLOSE_BRACE))
	    {
	      /* Semicolon consumed in caller.  */
	      break;
	    }
	  else
	    {
	      c_parser_error (parser, "expected %<,%>, %<;%> or %<}%>");
	      break;
	    }
	}
      else
	{
	  c_parser_error (parser,
			  "expected %<:%>, %<,%>, %<;%>, %<}%> or "
			  "%<__attribute__%>");
	  break;
	}
    }
  return decls;
}

/* Parse a typeof specifier (a GNU extension).

   typeof-specifier:
     typeof ( expression )
     typeof ( type-name )
*/

static struct c_typespec
c_parser_typeof_specifier (c_parser *parser)
{
  struct c_typespec ret;
  ret.kind = ctsk_typeof;
  ret.spec = error_mark_node;
  ret.expr = NULL_TREE;
  ret.expr_const_operands = true;
  gcc_assert (c_parser_next_token_is_keyword (parser, RID_TYPEOF));
  c_parser_consume_token (parser);
  c_inhibit_evaluation_warnings++;
  in_typeof++;
  if (!c_parser_require (parser, CPP_OPEN_PAREN, "expected %<(%>"))
    {
      c_inhibit_evaluation_warnings--;
      in_typeof--;
      return ret;
    }
  if (c_parser_next_tokens_start_typename (parser, cla_prefer_id))
    {
      struct c_type_name *type = c_parser_type_name (parser);
      c_inhibit_evaluation_warnings--;
      in_typeof--;
      if (type != NULL)
	{
	  ret.spec = groktypename (type, &ret.expr, &ret.expr_const_operands);
	  pop_maybe_used (variably_modified_type_p (ret.spec, NULL_TREE));
	}
    }
  else
    {
      bool was_vm;
      location_t here = c_parser_peek_token (parser)->location;
      struct c_expr expr = c_parser_expression (parser);
      c_inhibit_evaluation_warnings--;
      in_typeof--;
      if (TREE_CODE (expr.value) == COMPONENT_REF
	  && DECL_C_BIT_FIELD (TREE_OPERAND (expr.value, 1)))
	error_at (here, "%<typeof%> applied to a bit-field");
      mark_exp_read (expr.value);
      ret.spec = TREE_TYPE (expr.value);
      was_vm = variably_modified_type_p (ret.spec, NULL_TREE);
      /* This is returned with the type so that when the type is
	 evaluated, this can be evaluated.  */
      if (was_vm)
	ret.expr = c_fully_fold (expr.value, false, &ret.expr_const_operands);
      pop_maybe_used (was_vm);
    }
  c_parser_skip_until_found (parser, CPP_CLOSE_PAREN, "expected %<)%>");
  return ret;
}

/* Parse an alignment-specifier.

   C1X 6.7.5:

   alignment-specifier:
     _Alignas ( type-name )
     _Alignas ( constant-expression )
*/

static tree
c_parser_alignas_specifier (c_parser * parser)
{
  tree ret = error_mark_node;
  location_t loc = c_parser_peek_token (parser)->location;
  gcc_assert (c_parser_next_token_is_keyword (parser, RID_ALIGNAS));
  c_parser_consume_token (parser);
  if (!flag_isoc1x)
    {
      if (flag_isoc99)
	pedwarn (loc, OPT_pedantic,
		 "ISO C99 does not support %<_Alignas%>");
      else
	pedwarn (loc, OPT_pedantic,
		 "ISO C90 does not support %<_Alignas%>");
    }
  if (!c_parser_require (parser, CPP_OPEN_PAREN, "expected %<(%>"))
    return ret;
  if (c_parser_next_tokens_start_typename (parser, cla_prefer_id))
    {
      struct c_type_name *type = c_parser_type_name (parser);
      if (type != NULL)
	ret = c_alignof (loc, groktypename (type, NULL, NULL));
    }
  else
    ret = c_parser_expr_no_commas (parser, NULL).value;
  c_parser_skip_until_found (parser, CPP_CLOSE_PAREN, "expected %<)%>");
  return ret;
}

/* Parse a declarator, possibly an abstract declarator (C90 6.5.4,
   6.5.5, C99 6.7.5, 6.7.6).  If TYPE_SEEN_P then a typedef name may
   be redeclared; otherwise it may not.  KIND indicates which kind of
   declarator is wanted.  Returns a valid declarator except in the
   case of a syntax error in which case NULL is returned.  *SEEN_ID is
   set to true if an identifier being declared is seen; this is used
   to diagnose bad forms of abstract array declarators and to
   determine whether an identifier list is syntactically permitted.

   declarator:
     pointer[opt] direct-declarator

   direct-declarator:
     identifier
     ( attributes[opt] declarator )
     direct-declarator array-declarator
     direct-declarator ( parameter-type-list )
     direct-declarator ( identifier-list[opt] )

   pointer:
     * type-qualifier-list[opt]
     * type-qualifier-list[opt] pointer

   type-qualifier-list:
     type-qualifier
     attributes
     type-qualifier-list type-qualifier
     type-qualifier-list attributes

   parameter-type-list:
     parameter-list
     parameter-list , ...

   parameter-list:
     parameter-declaration
     parameter-list , parameter-declaration

   parameter-declaration:
     declaration-specifiers declarator attributes[opt]
     declaration-specifiers abstract-declarator[opt] attributes[opt]

   identifier-list:
     identifier
     identifier-list , identifier

   abstract-declarator:
     pointer
     pointer[opt] direct-abstract-declarator

   direct-abstract-declarator:
     ( attributes[opt] abstract-declarator )
     direct-abstract-declarator[opt] array-declarator
     direct-abstract-declarator[opt] ( parameter-type-list[opt] )

   GNU extensions:

   direct-declarator:
     direct-declarator ( parameter-forward-declarations
			 parameter-type-list[opt] )

   direct-abstract-declarator:
     direct-abstract-declarator[opt] ( parameter-forward-declarations
				       parameter-type-list[opt] )

   parameter-forward-declarations:
     parameter-list ;
     parameter-forward-declarations parameter-list ;

   The uses of attributes shown above are GNU extensions.

   Some forms of array declarator are not included in C99 in the
   syntax for abstract declarators; these are disallowed elsewhere.
   This may be a defect (DR#289).

   This function also accepts an omitted abstract declarator as being
   an abstract declarator, although not part of the formal syntax.  */

static struct c_declarator *
c_parser_declarator (c_parser *parser, bool type_seen_p, c_dtr_syn kind,
		     bool *seen_id)
{
  /* Parse any initial pointer part.  */
  if (c_parser_next_token_is (parser, CPP_MULT))
    {
      struct c_declspecs *quals_attrs = build_null_declspecs ();
      struct c_declarator *inner;
      c_parser_consume_token (parser);
      c_parser_declspecs (parser, quals_attrs, false, false, true, cla_prefer_id);
      inner = c_parser_declarator (parser, type_seen_p, kind, seen_id);
      if (inner == NULL)
	return NULL;
      else
	return make_pointer_declarator (quals_attrs, inner);
    }
  /* Now we have a direct declarator, direct abstract declarator or
     nothing (which counts as a direct abstract declarator here).  */
  return c_parser_direct_declarator (parser, type_seen_p, kind, seen_id);
}

/* Parse a direct declarator or direct abstract declarator; arguments
   as c_parser_declarator.  */

static struct c_declarator *
c_parser_direct_declarator (c_parser *parser, bool type_seen_p, c_dtr_syn kind,
			    bool *seen_id)
{
  /* The direct declarator must start with an identifier (possibly
     omitted) or a parenthesized declarator (possibly abstract).  In
     an ordinary declarator, initial parentheses must start a
     parenthesized declarator.  In an abstract declarator or parameter
     declarator, they could start a parenthesized declarator or a
     parameter list.  To tell which, the open parenthesis and any
     following attributes must be read.  If a declaration specifier
     follows, then it is a parameter list; if the specifier is a
     typedef name, there might be an ambiguity about redeclaring it,
     which is resolved in the direction of treating it as a typedef
     name.  If a close parenthesis follows, it is also an empty
     parameter list, as the syntax does not permit empty abstract
     declarators.  Otherwise, it is a parenthesized declarator (in
     which case the analysis may be repeated inside it, recursively).

     ??? There is an ambiguity in a parameter declaration "int
     (__attribute__((foo)) x)", where x is not a typedef name: it
     could be an abstract declarator for a function, or declare x with
     parentheses.  The proper resolution of this ambiguity needs
     documenting.  At present we follow an accident of the old
     parser's implementation, whereby the first parameter must have
     some declaration specifiers other than just attributes.  Thus as
     a parameter declaration it is treated as a parenthesized
     parameter named x, and as an abstract declarator it is
     rejected.

     ??? Also following the old parser, attributes inside an empty
     parameter list are ignored, making it a list not yielding a
     prototype, rather than giving an error or making it have one
     parameter with implicit type int.

     ??? Also following the old parser, typedef names may be
     redeclared in declarators, but not Objective-C class names.  */

  if (kind != C_DTR_ABSTRACT
      && c_parser_next_token_is (parser, CPP_NAME)
      && ((type_seen_p
	   && (c_parser_peek_token (parser)->id_kind == C_ID_TYPENAME
	       || c_parser_peek_token (parser)->id_kind == C_ID_CLASSNAME))
	  || c_parser_peek_token (parser)->id_kind == C_ID_ID))
    {
      struct c_declarator *inner
	= build_id_declarator (c_parser_peek_token (parser)->value);
      *seen_id = true;
      inner->id_loc = c_parser_peek_token (parser)->location;
      c_parser_consume_token (parser);
      return c_parser_direct_declarator_inner (parser, *seen_id, inner);
    }

  if (kind != C_DTR_NORMAL
      && c_parser_next_token_is (parser, CPP_OPEN_SQUARE))
    {
      struct c_declarator *inner = build_id_declarator (NULL_TREE);
      return c_parser_direct_declarator_inner (parser, *seen_id, inner);
    }

  /* Either we are at the end of an abstract declarator, or we have
     parentheses.  */

  if (c_parser_next_token_is (parser, CPP_OPEN_PAREN))
    {
      tree attrs;
      struct c_declarator *inner;
      c_parser_consume_token (parser);
      attrs = c_parser_attributes (parser);
      if (kind != C_DTR_NORMAL
	  && (c_parser_next_token_starts_declspecs (parser)
	      || c_parser_next_token_is (parser, CPP_CLOSE_PAREN)))
	{
	  struct c_arg_info *args
	    = c_parser_parms_declarator (parser, kind == C_DTR_NORMAL,
					 attrs);
	  if (args == NULL)
	    return NULL;
	  else
	    {
	      inner
		= build_function_declarator (args,
					     build_id_declarator (NULL_TREE));
	      return c_parser_direct_declarator_inner (parser, *seen_id,
						       inner);
	    }
	}
      /* A parenthesized declarator.  */
      inner = c_parser_declarator (parser, type_seen_p, kind, seen_id);
      if (inner != NULL && attrs != NULL)
	inner = build_attrs_declarator (attrs, inner);
      if (c_parser_next_token_is (parser, CPP_CLOSE_PAREN))
	{
	  c_parser_consume_token (parser);
	  if (inner == NULL)
	    return NULL;
	  else
	    return c_parser_direct_declarator_inner (parser, *seen_id, inner);
	}
      else
	{
	  c_parser_skip_until_found (parser, CPP_CLOSE_PAREN,
				     "expected %<)%>");
	  return NULL;
	}
    }
  else
    {
      if (kind == C_DTR_NORMAL)
	{
	  c_parser_error (parser, "expected identifier or %<(%>");
	  return NULL;
	}
      else
	return build_id_declarator (NULL_TREE);
    }
}

/* Parse part of a direct declarator or direct abstract declarator,
   given that some (in INNER) has already been parsed; ID_PRESENT is
   true if an identifier is present, false for an abstract
   declarator.  */

static struct c_declarator *
c_parser_direct_declarator_inner (c_parser *parser, bool id_present,
				  struct c_declarator *inner)
{
  /* Parse a sequence of array declarators and parameter lists.  */
  if (c_parser_next_token_is (parser, CPP_OPEN_SQUARE))
    {
      location_t brace_loc = c_parser_peek_token (parser)->location;
      struct c_declarator *declarator;
      struct c_declspecs *quals_attrs = build_null_declspecs ();
      bool static_seen;
      bool star_seen;
      tree dimen;
      c_parser_consume_token (parser);
      c_parser_declspecs (parser, quals_attrs, false, false, true, cla_prefer_id);
      static_seen = c_parser_next_token_is_keyword (parser, RID_STATIC);
      if (static_seen)
	c_parser_consume_token (parser);
      if (static_seen && !quals_attrs->declspecs_seen_p)
	c_parser_declspecs (parser, quals_attrs, false, false, true, cla_prefer_id);
      if (!quals_attrs->declspecs_seen_p)
	quals_attrs = NULL;
      /* If "static" is present, there must be an array dimension.
	 Otherwise, there may be a dimension, "*", or no
	 dimension.  */
      if (static_seen)
	{
	  star_seen = false;
	  dimen = c_parser_expr_no_commas (parser, NULL).value;
	}
      else
	{
	  if (c_parser_next_token_is (parser, CPP_CLOSE_SQUARE))
	    {
	      dimen = NULL_TREE;
	      star_seen = false;
	    }
	  else if (c_parser_next_token_is (parser, CPP_MULT))
	    {
	      if (c_parser_peek_2nd_token (parser)->type == CPP_CLOSE_SQUARE)
		{
		  dimen = NULL_TREE;
		  star_seen = true;
		  c_parser_consume_token (parser);
		}
	      else
		{
		  star_seen = false;
		  dimen = c_parser_expr_no_commas (parser, NULL).value;
		}
	    }
	  else
	    {
	      star_seen = false;
	      dimen = c_parser_expr_no_commas (parser, NULL).value;
	    }
	}
      if (c_parser_next_token_is (parser, CPP_CLOSE_SQUARE))
	c_parser_consume_token (parser);
      else
	{
	  c_parser_skip_until_found (parser, CPP_CLOSE_SQUARE,
				     "expected %<]%>");
	  return NULL;
	}
      if (dimen)
	mark_exp_read (dimen);
      declarator = build_array_declarator (brace_loc, dimen, quals_attrs,
					   static_seen, star_seen);
      if (declarator == NULL)
	return NULL;
      inner = set_array_declarator_inner (declarator, inner);
      return c_parser_direct_declarator_inner (parser, id_present, inner);
    }
  else if (c_parser_next_token_is (parser, CPP_OPEN_PAREN))
    {
      tree attrs;
      struct c_arg_info *args;
      c_parser_consume_token (parser);
      attrs = c_parser_attributes (parser);
      args = c_parser_parms_declarator (parser, id_present, attrs);
      if (args == NULL)
	return NULL;
      else
	{
	  inner = build_function_declarator (args, inner);
	  return c_parser_direct_declarator_inner (parser, id_present, inner);
	}
    }
  return inner;
}

/* Parse a parameter list or identifier list, including the closing
   parenthesis but not the opening one.  ATTRS are the attributes at
   the start of the list.  ID_LIST_OK is true if an identifier list is
   acceptable; such a list must not have attributes at the start.  */

static struct c_arg_info *
c_parser_parms_declarator (c_parser *parser, bool id_list_ok, tree attrs)
{
  push_scope ();
  declare_parm_level ();
  /* If the list starts with an identifier, it is an identifier list.
     Otherwise, it is either a prototype list or an empty list.  */
  if (id_list_ok
      && !attrs
      && c_parser_next_token_is (parser, CPP_NAME)
      && c_parser_peek_token (parser)->id_kind == C_ID_ID
      
      /* Look ahead to detect typos in type names.  */
      && c_parser_peek_2nd_token (parser)->type != CPP_NAME
      && c_parser_peek_2nd_token (parser)->type != CPP_MULT
      && c_parser_peek_2nd_token (parser)->type != CPP_OPEN_PAREN
      && c_parser_peek_2nd_token (parser)->type != CPP_OPEN_SQUARE)
    {
      tree list = NULL_TREE, *nextp = &list;
      while (c_parser_next_token_is (parser, CPP_NAME)
	     && c_parser_peek_token (parser)->id_kind == C_ID_ID)
	{
	  *nextp = build_tree_list (NULL_TREE,
				    c_parser_peek_token (parser)->value);
	  nextp = & TREE_CHAIN (*nextp);
	  c_parser_consume_token (parser);
	  if (c_parser_next_token_is_not (parser, CPP_COMMA))
	    break;
	  c_parser_consume_token (parser);
	  if (c_parser_next_token_is (parser, CPP_CLOSE_PAREN))
	    {
	      c_parser_error (parser, "expected identifier");
	      break;
	    }
	}
      if (c_parser_next_token_is (parser, CPP_CLOSE_PAREN))
	{
	  struct c_arg_info *ret = build_arg_info ();
	  ret->types = list;
	  c_parser_consume_token (parser);
	  pop_scope ();
	  return ret;
	}
      else
	{
	  c_parser_skip_until_found (parser, CPP_CLOSE_PAREN,
				     "expected %<)%>");
	  pop_scope ();
	  return NULL;
	}
    }
  else
    {
      struct c_arg_info *ret = c_parser_parms_list_declarator (parser, attrs,
							       NULL);
      pop_scope ();
      return ret;
    }
}

/* Parse a parameter list (possibly empty), including the closing
   parenthesis but not the opening one.  ATTRS are the attributes at
   the start of the list.  EXPR is NULL or an expression that needs to
   be evaluated for the side effects of array size expressions in the
   parameters.  */

static struct c_arg_info *
c_parser_parms_list_declarator (c_parser *parser, tree attrs, tree expr)
{
  bool bad_parm = false;

  /* ??? Following the old parser, forward parameter declarations may
     use abstract declarators, and if no real parameter declarations
     follow the forward declarations then this is not diagnosed.  Also
     note as above that attributes are ignored as the only contents of
     the parentheses, or as the only contents after forward
     declarations.  */
  if (c_parser_next_token_is (parser, CPP_CLOSE_PAREN))
    {
      struct c_arg_info *ret = build_arg_info ();
      c_parser_consume_token (parser);
      return ret;
    }
  if (c_parser_next_token_is (parser, CPP_ELLIPSIS))
    {
      struct c_arg_info *ret = build_arg_info ();

      if (flag_allow_parameterless_variadic_functions)
        {
          /* F (...) is allowed.  */
          ret->types = NULL_TREE;
        }
      else
        {
          /* Suppress -Wold-style-definition for this case.  */
          ret->types = error_mark_node;
          error_at (c_parser_peek_token (parser)->location,
                    "ISO C requires a named argument before %<...%>");
        }
      c_parser_consume_token (parser);
      if (c_parser_next_token_is (parser, CPP_CLOSE_PAREN))
	{
	  c_parser_consume_token (parser);
	  return ret;
	}
      else
	{
	  c_parser_skip_until_found (parser, CPP_CLOSE_PAREN,
				     "expected %<)%>");
	  return NULL;
	}
    }
  /* Nonempty list of parameters, either terminated with semicolon
     (forward declarations; recurse) or with close parenthesis (normal
     function) or with ", ... )" (variadic function).  */
  while (true)
    {
      /* Parse a parameter.  */
      struct c_parm *parm = c_parser_parameter_declaration (parser, attrs);
      attrs = NULL_TREE;
      if (parm == NULL)
	bad_parm = true;
      else
	push_parm_decl (parm, &expr);
      if (c_parser_next_token_is (parser, CPP_SEMICOLON))
	{
	  tree new_attrs;
	  c_parser_consume_token (parser);
	  mark_forward_parm_decls ();
	  new_attrs = c_parser_attributes (parser);
	  return c_parser_parms_list_declarator (parser, new_attrs, expr);
	}
      if (c_parser_next_token_is (parser, CPP_CLOSE_PAREN))
	{
	  c_parser_consume_token (parser);
	  if (bad_parm)
	    return NULL;
	  else
	    return get_parm_info (false, expr);
	}
      if (!c_parser_require (parser, CPP_COMMA,
			     "expected %<;%>, %<,%> or %<)%>"))
	{
	  c_parser_skip_until_found (parser, CPP_CLOSE_PAREN, NULL);
	  return NULL;
	}
      if (c_parser_next_token_is (parser, CPP_ELLIPSIS))
	{
	  c_parser_consume_token (parser);
	  if (c_parser_next_token_is (parser, CPP_CLOSE_PAREN))
	    {
	      c_parser_consume_token (parser);
	      if (bad_parm)
		return NULL;
	      else
		return get_parm_info (true, expr);
	    }
	  else
	    {
	      c_parser_skip_until_found (parser, CPP_CLOSE_PAREN,
					 "expected %<)%>");
	      return NULL;
	    }
	}
    }
}

/* Parse a parameter declaration.  ATTRS are the attributes at the
   start of the declaration if it is the first parameter.  */

static struct c_parm *
c_parser_parameter_declaration (c_parser *parser, tree attrs)
{
  struct c_declspecs *specs;
  struct c_declarator *declarator;
  tree prefix_attrs;
  tree postfix_attrs = NULL_TREE;
  bool dummy = false;
  if (!c_parser_next_token_starts_declspecs (parser))
    {
      c_token *token = c_parser_peek_token (parser);
      if (parser->error)
	return NULL;
      c_parser_set_source_position_from_token (token);
      if (c_parser_next_tokens_start_typename (parser, cla_prefer_type))
	{
	  error ("unknown type name %qE", token->value);
	  parser->error = true;
	}
      /* ??? In some Objective-C cases '...' isn't applicable so there
	 should be a different message.  */
      else
	c_parser_error (parser,
			"expected declaration specifiers or %<...%>");
      c_parser_skip_to_end_of_parameter (parser);
      return NULL;
    }
  specs = build_null_declspecs ();
  if (attrs)
    {
      declspecs_add_attrs (specs, attrs);
      attrs = NULL_TREE;
    }
  c_parser_declspecs (parser, specs, true, true, true, cla_nonabstract_decl);
  finish_declspecs (specs);
  pending_xref_error ();
  prefix_attrs = specs->attrs;
  specs->attrs = NULL_TREE;
  declarator = c_parser_declarator (parser,
				    specs->typespec_kind != ctsk_none,
				    C_DTR_PARM, &dummy);
  if (declarator == NULL)
    {
      c_parser_skip_until_found (parser, CPP_COMMA, NULL);
      return NULL;
    }
  if (c_parser_next_token_is_keyword (parser, RID_ATTRIBUTE))
    postfix_attrs = c_parser_attributes (parser);
  return build_c_parm (specs, chainon (postfix_attrs, prefix_attrs),
		       declarator);
}

/* Parse a string literal in an asm expression.  It should not be
   translated, and wide string literals are an error although
   permitted by the syntax.  This is a GNU extension.

   asm-string-literal:
     string-literal

   ??? At present, following the old parser, the caller needs to have
   set lex_untranslated_string to 1.  It would be better to follow the
   C++ parser rather than using this kludge.  */

static tree
c_parser_asm_string_literal (c_parser *parser)
{
  tree str;
  int save_flag = warn_overlength_strings;
  warn_overlength_strings = 0;
  if (c_parser_next_token_is (parser, CPP_STRING))
    {
      str = c_parser_peek_token (parser)->value;
      c_parser_consume_token (parser);
    }
  else if (c_parser_next_token_is (parser, CPP_WSTRING))
    {
      error_at (c_parser_peek_token (parser)->location,
		"wide string literal in %<asm%>");
      str = build_string (1, "");
      c_parser_consume_token (parser);
    }
  else
    {
      c_parser_error (parser, "expected string literal");
      str = NULL_TREE;
    }
  warn_overlength_strings = save_flag;
  return str;
}

/* Parse a simple asm expression.  This is used in restricted
   contexts, where a full expression with inputs and outputs does not
   make sense.  This is a GNU extension.

   simple-asm-expr:
     asm ( asm-string-literal )
*/

static tree
c_parser_simple_asm_expr (c_parser *parser)
{
  tree str;
  gcc_assert (c_parser_next_token_is_keyword (parser, RID_ASM));
  /* ??? Follow the C++ parser rather than using the
     lex_untranslated_string kludge.  */
  parser->lex_untranslated_string = true;
  c_parser_consume_token (parser);
  if (!c_parser_require (parser, CPP_OPEN_PAREN, "expected %<(%>"))
    {
      parser->lex_untranslated_string = false;
      return NULL_TREE;
    }
  str = c_parser_asm_string_literal (parser);
  parser->lex_untranslated_string = false;
  if (!c_parser_require (parser, CPP_CLOSE_PAREN, "expected %<)%>"))
    {
      c_parser_skip_until_found (parser, CPP_CLOSE_PAREN, NULL);
      return NULL_TREE;
    }
  return str;
}

static tree
c_parser_attribute_any_word (c_parser *parser)
{
  tree attr_name = NULL_TREE;

  if (c_parser_next_token_is (parser, CPP_KEYWORD))
    {
      /* ??? See comment above about what keywords are accepted here.  */
      bool ok;
      switch (c_parser_peek_token (parser)->keyword)
	{
	case RID_STATIC:
	case RID_UNSIGNED:
	case RID_LONG:
	case RID_INT128:
	case RID_CONST:
	case RID_EXTERN:
	case RID_REGISTER:
	case RID_TYPEDEF:
	case RID_SHORT:
	case RID_INLINE:
	case RID_NORETURN:
	case RID_VOLATILE:
	case RID_SIGNED:
	case RID_AUTO:
	case RID_RESTRICT:
	case RID_COMPLEX:
	case RID_THREAD:
	case RID_INT:
	case RID_CHAR:
	case RID_FLOAT:
	case RID_DOUBLE:
	case RID_VOID:
	case RID_DFLOAT32:
	case RID_DFLOAT64:
	case RID_DFLOAT128:
	case RID_BOOL:
	case RID_FRACT:
	case RID_ACCUM:
	case RID_SAT:
	case RID_TRANSACTION_ATOMIC:
	case RID_TRANSACTION_CANCEL:
	  ok = true;
	  break;
	default:
	  ok = false;
	  break;
	}
      if (!ok)
	return NULL_TREE;

      /* Accept __attribute__((__const)) as __attribute__((const)) etc.  */
      attr_name = ridpointers[(int) c_parser_peek_token (parser)->keyword];
    }
  else if (c_parser_next_token_is (parser, CPP_NAME))
    attr_name = c_parser_peek_token (parser)->value;

  return attr_name;
}

/* Parse (possibly empty) attributes.  This is a GNU extension.

   attributes:
     empty
     attributes attribute

   attribute:
     __attribute__ ( ( attribute-list ) )

   attribute-list:
     attrib
     attribute_list , attrib

   attrib:
     empty
     any-word
     any-word ( identifier )
     any-word ( identifier , nonempty-expr-list )
     any-word ( expr-list )

   where the "identifier" must not be declared as a type, and
   "any-word" may be any identifier (including one declared as a
   type), a reserved word storage class specifier, type specifier or
   type qualifier.  ??? This still leaves out most reserved keywords
   (following the old parser), shouldn't we include them, and why not
   allow identifiers declared as types to start the arguments?  */

static tree
c_parser_attributes (c_parser *parser)
{
  tree attrs = NULL_TREE;
  while (c_parser_next_token_is_keyword (parser, RID_ATTRIBUTE))
    {
      /* ??? Follow the C++ parser rather than using the
	 lex_untranslated_string kludge.  */
      parser->lex_untranslated_string = true;
      c_parser_consume_token (parser);
      if (!c_parser_require (parser, CPP_OPEN_PAREN, "expected %<(%>"))
	{
	  parser->lex_untranslated_string = false;
	  return attrs;
	}
      if (!c_parser_require (parser, CPP_OPEN_PAREN, "expected %<(%>"))
	{
	  parser->lex_untranslated_string = false;
	  c_parser_skip_until_found (parser, CPP_CLOSE_PAREN, NULL);
	  return attrs;
	}
      /* Parse the attribute list.  */
      while (c_parser_next_token_is (parser, CPP_COMMA)
	     || c_parser_next_token_is (parser, CPP_NAME)
	     || c_parser_next_token_is (parser, CPP_KEYWORD))
	{
	  tree attr, attr_name, attr_args;
	  VEC(tree,gc) *expr_list;
	  if (c_parser_next_token_is (parser, CPP_COMMA))
	    {
	      c_parser_consume_token (parser);
	      continue;
	    }
<<<<<<< HEAD
	  if (c_parser_next_token_is (parser, CPP_KEYWORD))
	    {
	      /* ??? See comment above about what keywords are
		 accepted here.  */
	      bool ok;
	      switch (c_parser_peek_token (parser)->keyword)
		{
		case RID_STATIC:
		case RID_UNSIGNED:
		case RID_LONG:
		case RID_INT128:
		case RID_CONST:
		case RID_EXTERN:
		case RID_REGISTER:
		case RID_TYPEDEF:
		case RID_SHORT:
		case RID_INLINE:
		case RID_NORETURN:
		case RID_VOLATILE:
		case RID_SIGNED:
		case RID_AUTO:
		case RID_RESTRICT:
		case RID_COMPLEX:
		case RID_THREAD:
		case RID_INT:
		case RID_CHAR:
		case RID_FLOAT:
		case RID_DOUBLE:
		case RID_VOID:
		case RID_DFLOAT32:
		case RID_DFLOAT64:
		case RID_DFLOAT128:
		case RID_BOOL:
		case RID_FRACT:
		case RID_ACCUM:
		case RID_SAT:
		  ok = true;
		  break;
		/* UPC qualifiers */
		case RID_SHARED:
		case RID_STRICT:
		case RID_RELAXED:
		  ok = true;
		  break;
		default:
		  ok = false;
		  break;
		}
	      if (!ok)
		break;
	      /* Accept __attribute__((__const)) as __attribute__((const))
		 etc.  */
	      attr_name
		= ridpointers[(int) c_parser_peek_token (parser)->keyword];
	    }
	  else
	    attr_name = c_parser_peek_token (parser)->value;
=======

	  attr_name = c_parser_attribute_any_word (parser);
	  if (attr_name == NULL)
	    break;
>>>>>>> 2283c416
	  c_parser_consume_token (parser);
	  if (c_parser_next_token_is_not (parser, CPP_OPEN_PAREN))
	    {
	      attr = build_tree_list (attr_name, NULL_TREE);
	      attrs = chainon (attrs, attr);
	      continue;
	    }
	  c_parser_consume_token (parser);
	  /* Parse the attribute contents.  If they start with an
	     identifier which is followed by a comma or close
	     parenthesis, then the arguments start with that
	     identifier; otherwise they are an expression list.  
	     In objective-c the identifier may be a classname.  */
	  if (c_parser_next_token_is (parser, CPP_NAME)
	      && (c_parser_peek_token (parser)->id_kind == C_ID_ID
		  || (c_dialect_objc () 
		      && c_parser_peek_token (parser)->id_kind == C_ID_CLASSNAME))
	      && ((c_parser_peek_2nd_token (parser)->type == CPP_COMMA)
		  || (c_parser_peek_2nd_token (parser)->type
		      == CPP_CLOSE_PAREN)))
	    {
	      tree arg1 = c_parser_peek_token (parser)->value;
	      c_parser_consume_token (parser);
	      if (c_parser_next_token_is (parser, CPP_CLOSE_PAREN))
		attr_args = build_tree_list (NULL_TREE, arg1);
	      else
		{
		  tree tree_list;
		  c_parser_consume_token (parser);
		  expr_list = c_parser_expr_list (parser, false, true, NULL);
		  tree_list = build_tree_list_vec (expr_list);
		  attr_args = tree_cons (NULL_TREE, arg1, tree_list);
		  release_tree_vector (expr_list);
		}
	    }
	  else
	    {
	      if (c_parser_next_token_is (parser, CPP_CLOSE_PAREN))
		attr_args = NULL_TREE;
	      else
		{
		  expr_list = c_parser_expr_list (parser, false, true, NULL);
		  attr_args = build_tree_list_vec (expr_list);
		  release_tree_vector (expr_list);
		}
	    }
	  attr = build_tree_list (attr_name, attr_args);
	  if (c_parser_next_token_is (parser, CPP_CLOSE_PAREN))
	    c_parser_consume_token (parser);
	  else
	    {
	      parser->lex_untranslated_string = false;
	      c_parser_skip_until_found (parser, CPP_CLOSE_PAREN,
					 "expected %<)%>");
	      return attrs;
	    }
	  attrs = chainon (attrs, attr);
	}
      if (c_parser_next_token_is (parser, CPP_CLOSE_PAREN))
	c_parser_consume_token (parser);
      else
	{
	  parser->lex_untranslated_string = false;
	  c_parser_skip_until_found (parser, CPP_CLOSE_PAREN,
				     "expected %<)%>");
	  return attrs;
	}
      if (c_parser_next_token_is (parser, CPP_CLOSE_PAREN))
	c_parser_consume_token (parser);
      else
	{
	  parser->lex_untranslated_string = false;
	  c_parser_skip_until_found (parser, CPP_CLOSE_PAREN,
				     "expected %<)%>");
	  return attrs;
	}
      parser->lex_untranslated_string = false;
    }
  return attrs;
}

/* Parse a type name (C90 6.5.5, C99 6.7.6).

   type-name:
     specifier-qualifier-list abstract-declarator[opt]
*/

static struct c_type_name *
c_parser_type_name (c_parser *parser)
{
  struct c_declspecs *specs = build_null_declspecs ();
  struct c_declarator *declarator;
  struct c_type_name *ret;
  bool dummy = false;
  c_parser_declspecs (parser, specs, false, true, true, cla_prefer_type);
  if (!specs->declspecs_seen_p)
    {
      c_parser_error (parser, "expected specifier-qualifier-list");
      return NULL;
    }
  if (specs->type != error_mark_node)
    {
      pending_xref_error ();
      finish_declspecs (specs);
    }
  declarator = c_parser_declarator (parser,
				    specs->typespec_kind != ctsk_none,
				    C_DTR_ABSTRACT, &dummy);
  if (declarator == NULL)
    return NULL;
  ret = XOBNEW (&parser_obstack, struct c_type_name);
  ret->specs = specs;
  ret->declarator = declarator;
  return ret;
}

/* Parse an initializer (C90 6.5.7, C99 6.7.8).

   initializer:
     assignment-expression
     { initializer-list }
     { initializer-list , }

   initializer-list:
     designation[opt] initializer
     initializer-list , designation[opt] initializer

   designation:
     designator-list =

   designator-list:
     designator
     designator-list designator

   designator:
     array-designator
     . identifier

   array-designator:
     [ constant-expression ]

   GNU extensions:

   initializer:
     { }

   designation:
     array-designator
     identifier :

   array-designator:
     [ constant-expression ... constant-expression ]

   Any expression without commas is accepted in the syntax for the
   constant-expressions, with non-constant expressions rejected later.

   This function is only used for top-level initializers; for nested
   ones, see c_parser_initval.  */

static struct c_expr
c_parser_initializer (c_parser *parser)
{
  if (c_parser_next_token_is (parser, CPP_OPEN_BRACE))
    return c_parser_braced_init (parser, NULL_TREE, false);
  else
    {
      struct c_expr ret;
      location_t loc = c_parser_peek_token (parser)->location;
      ret = c_parser_expr_no_commas (parser, NULL);
      if (TREE_CODE (ret.value) != STRING_CST
	  && TREE_CODE (ret.value) != COMPOUND_LITERAL_EXPR)
	ret = default_function_array_read_conversion (loc, ret);
      return ret;
    }
}

/* Parse a braced initializer list.  TYPE is the type specified for a
   compound literal, and NULL_TREE for other initializers and for
   nested braced lists.  NESTED_P is true for nested braced lists,
   false for the list of a compound literal or the list that is the
   top-level initializer in a declaration.  */

static struct c_expr
c_parser_braced_init (c_parser *parser, tree type, bool nested_p)
{
  struct c_expr ret;
  struct obstack braced_init_obstack;
  location_t brace_loc = c_parser_peek_token (parser)->location;
  gcc_obstack_init (&braced_init_obstack);
  gcc_assert (c_parser_next_token_is (parser, CPP_OPEN_BRACE));
  c_parser_consume_token (parser);
  if (nested_p)
    push_init_level (0, &braced_init_obstack);
  else
    really_start_incremental_init (type);
  if (c_parser_next_token_is (parser, CPP_CLOSE_BRACE))
    {
      pedwarn (brace_loc, OPT_pedantic, "ISO C forbids empty initializer braces");
    }
  else
    {
      /* Parse a non-empty initializer list, possibly with a trailing
	 comma.  */
      while (true)
	{
	  c_parser_initelt (parser, &braced_init_obstack);
	  if (parser->error)
	    break;
	  if (c_parser_next_token_is (parser, CPP_COMMA))
	    c_parser_consume_token (parser);
	  else
	    break;
	  if (c_parser_next_token_is (parser, CPP_CLOSE_BRACE))
	    break;
	}
    }
  if (c_parser_next_token_is_not (parser, CPP_CLOSE_BRACE))
    {
      ret.value = error_mark_node;
      ret.original_code = ERROR_MARK;
      ret.original_type = NULL;
      c_parser_skip_until_found (parser, CPP_CLOSE_BRACE, "expected %<}%>");
      pop_init_level (0, &braced_init_obstack);
      obstack_free (&braced_init_obstack, NULL);
      return ret;
    }
  c_parser_consume_token (parser);
  ret = pop_init_level (0, &braced_init_obstack);
  obstack_free (&braced_init_obstack, NULL);
  return ret;
}

/* Parse a nested initializer, including designators.  */

static void
c_parser_initelt (c_parser *parser, struct obstack * braced_init_obstack)
{
  /* Parse any designator or designator list.  A single array
     designator may have the subsequent "=" omitted in GNU C, but a
     longer list or a structure member designator may not.  */
  if (c_parser_next_token_is (parser, CPP_NAME)
      && c_parser_peek_2nd_token (parser)->type == CPP_COLON)
    {
      /* Old-style structure member designator.  */
      set_init_label (c_parser_peek_token (parser)->value,
		      braced_init_obstack);
      /* Use the colon as the error location.  */
      pedwarn (c_parser_peek_2nd_token (parser)->location, OPT_pedantic,
	       "obsolete use of designated initializer with %<:%>");
      c_parser_consume_token (parser);
      c_parser_consume_token (parser);
    }
  else
    {
      /* des_seen is 0 if there have been no designators, 1 if there
	 has been a single array designator and 2 otherwise.  */
      int des_seen = 0;
      /* Location of a designator.  */
      location_t des_loc = UNKNOWN_LOCATION;  /* Quiet warning.  */
      while (c_parser_next_token_is (parser, CPP_OPEN_SQUARE)
	     || c_parser_next_token_is (parser, CPP_DOT))
	{
	  int des_prev = des_seen;
	  if (!des_seen)
	    des_loc = c_parser_peek_token (parser)->location;
	  if (des_seen < 2)
	    des_seen++;
	  if (c_parser_next_token_is (parser, CPP_DOT))
	    {
	      des_seen = 2;
	      c_parser_consume_token (parser);
	      if (c_parser_next_token_is (parser, CPP_NAME))
		{
		  set_init_label (c_parser_peek_token (parser)->value,
				  braced_init_obstack);
		  c_parser_consume_token (parser);
		}
	      else
		{
		  struct c_expr init;
		  init.value = error_mark_node;
		  init.original_code = ERROR_MARK;
		  init.original_type = NULL;
		  c_parser_error (parser, "expected identifier");
		  c_parser_skip_until_found (parser, CPP_COMMA, NULL);
		  process_init_element (init, false, braced_init_obstack);
		  return;
		}
	    }
	  else
	    {
	      tree first, second;
	      location_t ellipsis_loc = UNKNOWN_LOCATION;  /* Quiet warning.  */
	      /* ??? Following the old parser, [ objc-receiver
		 objc-message-args ] is accepted as an initializer,
		 being distinguished from a designator by what follows
		 the first assignment expression inside the square
		 brackets, but after a first array designator a
		 subsequent square bracket is for Objective-C taken to
		 start an expression, using the obsolete form of
		 designated initializer without '=', rather than
		 possibly being a second level of designation: in LALR
		 terms, the '[' is shifted rather than reducing
		 designator to designator-list.  */
	      if (des_prev == 1 && c_dialect_objc ())
		{
		  des_seen = des_prev;
		  break;
		}
	      if (des_prev == 0 && c_dialect_objc ())
		{
		  /* This might be an array designator or an
		     Objective-C message expression.  If the former,
		     continue parsing here; if the latter, parse the
		     remainder of the initializer given the starting
		     primary-expression.  ??? It might make sense to
		     distinguish when des_prev == 1 as well; see
		     previous comment.  */
		  tree rec, args;
		  struct c_expr mexpr;
		  c_parser_consume_token (parser);
		  if (c_parser_peek_token (parser)->type == CPP_NAME
		      && ((c_parser_peek_token (parser)->id_kind
			   == C_ID_TYPENAME)
			  || (c_parser_peek_token (parser)->id_kind
			      == C_ID_CLASSNAME)))
		    {
		      /* Type name receiver.  */
		      tree id = c_parser_peek_token (parser)->value;
		      c_parser_consume_token (parser);
		      rec = objc_get_class_reference (id);
		      goto parse_message_args;
		    }
		  first = c_parser_expr_no_commas (parser, NULL).value;
		  mark_exp_read (first);
		  if (c_parser_next_token_is (parser, CPP_ELLIPSIS)
		      || c_parser_next_token_is (parser, CPP_CLOSE_SQUARE))
		    goto array_desig_after_first;
		  /* Expression receiver.  So far only one part
		     without commas has been parsed; there might be
		     more of the expression.  */
		  rec = first;
		  while (c_parser_next_token_is (parser, CPP_COMMA))
		    {
		      struct c_expr next;
		      location_t comma_loc, exp_loc;
		      comma_loc = c_parser_peek_token (parser)->location;
		      c_parser_consume_token (parser);
		      exp_loc = c_parser_peek_token (parser)->location;
		      next = c_parser_expr_no_commas (parser, NULL);
		      next = default_function_array_read_conversion (exp_loc,
								     next);
		      rec = build_compound_expr (comma_loc, rec, next.value);
		    }
		parse_message_args:
		  /* Now parse the objc-message-args.  */
		  args = c_parser_objc_message_args (parser);
		  c_parser_skip_until_found (parser, CPP_CLOSE_SQUARE,
					     "expected %<]%>");
		  mexpr.value
		    = objc_build_message_expr (rec, args);
		  mexpr.original_code = ERROR_MARK;
		  mexpr.original_type = NULL;
		  /* Now parse and process the remainder of the
		     initializer, starting with this message
		     expression as a primary-expression.  */
		  c_parser_initval (parser, &mexpr, braced_init_obstack);
		  return;
		}
	      c_parser_consume_token (parser);
	      first = c_parser_expr_no_commas (parser, NULL).value;
	      mark_exp_read (first);
	    array_desig_after_first:
	      if (c_parser_next_token_is (parser, CPP_ELLIPSIS))
		{
		  ellipsis_loc = c_parser_peek_token (parser)->location;
		  c_parser_consume_token (parser);
		  second = c_parser_expr_no_commas (parser, NULL).value;
		  mark_exp_read (second);
		}
	      else
		second = NULL_TREE;
	      if (c_parser_next_token_is (parser, CPP_CLOSE_SQUARE))
		{
		  c_parser_consume_token (parser);
		  set_init_index (first, second, braced_init_obstack);
		  if (second)
		    pedwarn (ellipsis_loc, OPT_pedantic,
			     "ISO C forbids specifying range of elements to initialize");
		}
	      else
		c_parser_skip_until_found (parser, CPP_CLOSE_SQUARE,
					   "expected %<]%>");
	    }
	}
      if (des_seen >= 1)
	{
	  if (c_parser_next_token_is (parser, CPP_EQ))
	    {
	      if (!flag_isoc99)
		pedwarn (des_loc, OPT_pedantic,
			 "ISO C90 forbids specifying subobject to initialize");
	      c_parser_consume_token (parser);
	    }
	  else
	    {
	      if (des_seen == 1)
		pedwarn (c_parser_peek_token (parser)->location, OPT_pedantic,
			 "obsolete use of designated initializer without %<=%>");
	      else
		{
		  struct c_expr init;
		  init.value = error_mark_node;
		  init.original_code = ERROR_MARK;
		  init.original_type = NULL;
		  c_parser_error (parser, "expected %<=%>");
		  c_parser_skip_until_found (parser, CPP_COMMA, NULL);
		  process_init_element (init, false, braced_init_obstack);
		  return;
		}
	    }
	}
    }
  c_parser_initval (parser, NULL, braced_init_obstack);
}

/* Parse a nested initializer; as c_parser_initializer but parses
   initializers within braced lists, after any designators have been
   applied.  If AFTER is not NULL then it is an Objective-C message
   expression which is the primary-expression starting the
   initializer.  */

static void
c_parser_initval (c_parser *parser, struct c_expr *after,
		  struct obstack * braced_init_obstack)
{
  struct c_expr init;
  gcc_assert (!after || c_dialect_objc ());
  if (c_parser_next_token_is (parser, CPP_OPEN_BRACE) && !after)
    init = c_parser_braced_init (parser, NULL_TREE, true);
  else
    {
      location_t loc = c_parser_peek_token (parser)->location;
      init = c_parser_expr_no_commas (parser, after);
      if (init.value != NULL_TREE
	  && TREE_CODE (init.value) != STRING_CST
	  && TREE_CODE (init.value) != COMPOUND_LITERAL_EXPR)
	init = default_function_array_read_conversion (loc, init);
    }
  process_init_element (init, false, braced_init_obstack);
}

/* Parse a compound statement (possibly a function body) (C90 6.6.2,
   C99 6.8.2).

   compound-statement:
     { block-item-list[opt] }
     { label-declarations block-item-list }

   block-item-list:
     block-item
     block-item-list block-item

   block-item:
     nested-declaration
     statement

   nested-declaration:
     declaration

   GNU extensions:

   compound-statement:
     { label-declarations block-item-list }

   nested-declaration:
     __extension__ nested-declaration
     nested-function-definition

   label-declarations:
     label-declaration
     label-declarations label-declaration

   label-declaration:
     __label__ identifier-list ;

   Allowing the mixing of declarations and code is new in C99.  The
   GNU syntax also permits (not shown above) labels at the end of
   compound statements, which yield an error.  We don't allow labels
   on declarations; this might seem like a natural extension, but
   there would be a conflict between attributes on the label and
   prefix attributes on the declaration.  ??? The syntax follows the
   old parser in requiring something after label declarations.
   Although they are erroneous if the labels declared aren't defined,
   is it useful for the syntax to be this way?

   OpenMP:

   block-item:
     openmp-directive

   openmp-directive:
     barrier-directive
     flush-directive  */

static tree
c_parser_compound_statement (c_parser *parser)
{
  tree stmt;
  location_t brace_loc;
  brace_loc = c_parser_peek_token (parser)->location;
  if (!c_parser_require (parser, CPP_OPEN_BRACE, "expected %<{%>"))
    {
      /* Ensure a scope is entered and left anyway to avoid confusion
	 if we have just prepared to enter a function body.  */
      stmt = c_begin_compound_stmt (true);
      c_end_compound_stmt (brace_loc, stmt, true);
      return error_mark_node;
    }
  stmt = c_begin_compound_stmt (true);
  c_parser_compound_statement_nostart (parser);
  return c_end_compound_stmt (brace_loc, stmt, true);
}

/* Parse a compound statement except for the opening brace.  This is
   used for parsing both compound statements and statement expressions
   (which follow different paths to handling the opening).  */

static void
c_parser_compound_statement_nostart (c_parser *parser)
{
  bool last_stmt = false;
  bool last_label = false;
  bool save_valid_for_pragma = valid_location_for_stdc_pragma_p ();
  location_t label_loc = UNKNOWN_LOCATION;  /* Quiet warning.  */
  if (c_parser_next_token_is (parser, CPP_CLOSE_BRACE))
    {
      c_parser_consume_token (parser);
      return;
    }
  mark_valid_location_for_stdc_pragma (true);
  if (c_parser_next_token_is_keyword (parser, RID_LABEL))
    {
      /* Read zero or more forward-declarations for labels that nested
	 functions can jump to.  */
      mark_valid_location_for_stdc_pragma (false);
      while (c_parser_next_token_is_keyword (parser, RID_LABEL))
	{
	  label_loc = c_parser_peek_token (parser)->location;
	  c_parser_consume_token (parser);
	  /* Any identifiers, including those declared as type names,
	     are OK here.  */
	  while (true)
	    {
	      tree label;
	      if (c_parser_next_token_is_not (parser, CPP_NAME))
		{
		  c_parser_error (parser, "expected identifier");
		  break;
		}
	      label
		= declare_label (c_parser_peek_token (parser)->value);
	      C_DECLARED_LABEL_FLAG (label) = 1;
	      add_stmt (build_stmt (label_loc, DECL_EXPR, label));
	      c_parser_consume_token (parser);
	      if (c_parser_next_token_is (parser, CPP_COMMA))
		c_parser_consume_token (parser);
	      else
		break;
	    }
	  c_parser_skip_until_found (parser, CPP_SEMICOLON, "expected %<;%>");
	}
      pedwarn (label_loc, OPT_pedantic, "ISO C forbids label declarations");
    }
  /* We must now have at least one statement, label or declaration.  */
  if (c_parser_next_token_is (parser, CPP_CLOSE_BRACE))
    {
      mark_valid_location_for_stdc_pragma (save_valid_for_pragma);
      c_parser_error (parser, "expected declaration or statement");
      c_parser_consume_token (parser);
      return;
    }
  /* Process all #pragma's just after the opening brace.  This
     handles #pragma upc, which can only appear just after
     the opening brace, when it appears within a function body.  */
  push_upc_consistency_mode ();
  permit_pragma_upc ();
  while (c_parser_next_token_is (parser, CPP_PRAGMA))
    {
      location_t loc ATTRIBUTE_UNUSED = c_parser_peek_token (parser)->location;
      if (c_parser_pragma (parser, pragma_compound))
        last_label = false, last_stmt = true;
      parser->error = false;
    }
  deny_pragma_upc ();
  while (c_parser_next_token_is_not (parser, CPP_CLOSE_BRACE))
    {
      location_t loc = c_parser_peek_token (parser)->location;
      if (c_parser_next_token_is_keyword (parser, RID_CASE)
	  || c_parser_next_token_is_keyword (parser, RID_DEFAULT)
	  || (c_parser_next_token_is (parser, CPP_NAME)
	      && c_parser_peek_2nd_token (parser)->type == CPP_COLON))
	{
	  if (c_parser_next_token_is_keyword (parser, RID_CASE))
	    label_loc = c_parser_peek_2nd_token (parser)->location;
	  else
	    label_loc = c_parser_peek_token (parser)->location;
	  last_label = true;
	  last_stmt = false;
	  mark_valid_location_for_stdc_pragma (false);
	  c_parser_label (parser);
	}
      else if (!last_label
	       && c_parser_next_tokens_start_declaration (parser))
	{
	  last_label = false;
	  mark_valid_location_for_stdc_pragma (false);
	  c_parser_declaration_or_fndef (parser, true, true, true, true, true, NULL);
	  if (last_stmt)
	    pedwarn_c90 (loc,
			 (pedantic && !flag_isoc99)
			 ? OPT_pedantic
			 : OPT_Wdeclaration_after_statement,
			 "ISO C90 forbids mixed declarations and code");
	  last_stmt = false;
	}
      else if (!last_label
	       && c_parser_next_token_is_keyword (parser, RID_EXTENSION))
	{
	  /* __extension__ can start a declaration, but is also an
	     unary operator that can start an expression.  Consume all
	     but the last of a possible series of __extension__ to
	     determine which.  */
	  while (c_parser_peek_2nd_token (parser)->type == CPP_KEYWORD
		 && (c_parser_peek_2nd_token (parser)->keyword
		     == RID_EXTENSION))
	    c_parser_consume_token (parser);
	  if (c_token_starts_declaration (c_parser_peek_2nd_token (parser)))
	    {
	      int ext;
	      ext = disable_extension_diagnostics ();
	      c_parser_consume_token (parser);
	      last_label = false;
	      mark_valid_location_for_stdc_pragma (false);
	      c_parser_declaration_or_fndef (parser, true, true, true, true,
					     true, NULL);
	      /* Following the old parser, __extension__ does not
		 disable this diagnostic.  */
	      restore_extension_diagnostics (ext);
	      if (last_stmt)
		pedwarn_c90 (loc, (pedantic && !flag_isoc99)
			     ? OPT_pedantic
			     : OPT_Wdeclaration_after_statement,
			     "ISO C90 forbids mixed declarations and code");
	      last_stmt = false;
	    }
	  else
	    goto statement;
	}
      else if (c_parser_next_token_is (parser, CPP_PRAGMA))
	{
	  /* External pragmas, and some omp pragmas, are not associated
	     with regular c code, and so are not to be considered statements
	     syntactically.  This ensures that the user doesn't put them
	     places that would turn into syntax errors if the directive
	     were ignored.  */
	  if (c_parser_pragma (parser, pragma_compound))
	    last_label = false, last_stmt = true;
	}
      else if (c_parser_next_token_is (parser, CPP_EOF))
	{
	  mark_valid_location_for_stdc_pragma (save_valid_for_pragma);
	  c_parser_error (parser, "expected declaration or statement");
	  return;
	}
      else if (c_parser_next_token_is_keyword (parser, RID_ELSE))
        {
          if (parser->in_if_block)
            {
	      mark_valid_location_for_stdc_pragma (save_valid_for_pragma);
              error_at (loc, """expected %<}%> before %<else%>");
              return;
            }
          else
            {
              error_at (loc, "%<else%> without a previous %<if%>");
              c_parser_consume_token (parser);
              continue;
            }
        }
      else
	{
	statement:
	  last_label = false;
	  last_stmt = true;
	  mark_valid_location_for_stdc_pragma (false);
	  c_parser_statement_after_labels (parser);
	}

      parser->error = false;
    }
  if (last_label)
    error_at (label_loc, "label at end of compound statement");
  c_parser_consume_token (parser);
  pop_upc_consistency_mode ();
  /* Restore the value we started with.  */
  mark_valid_location_for_stdc_pragma (save_valid_for_pragma);
}

/* Parse a label (C90 6.6.1, C99 6.8.1).

   label:
     identifier : attributes[opt]
     case constant-expression :
     default :

   GNU extensions:

   label:
     case constant-expression ... constant-expression :

   The use of attributes on labels is a GNU extension.  The syntax in
   GNU C accepts any expressions without commas, non-constant
   expressions being rejected later.  */

static void
c_parser_label (c_parser *parser)
{
  location_t loc1 = c_parser_peek_token (parser)->location;
  tree label = NULL_TREE;
  if (c_parser_next_token_is_keyword (parser, RID_CASE))
    {
      tree exp1, exp2;
      c_parser_consume_token (parser);
      exp1 = c_parser_expr_no_commas (parser, NULL).value;
      if (c_parser_next_token_is (parser, CPP_COLON))
	{
	  c_parser_consume_token (parser);
	  label = do_case (loc1, exp1, NULL_TREE);
	}
      else if (c_parser_next_token_is (parser, CPP_ELLIPSIS))
	{
	  c_parser_consume_token (parser);
	  exp2 = c_parser_expr_no_commas (parser, NULL).value;
	  if (c_parser_require (parser, CPP_COLON, "expected %<:%>"))
	    label = do_case (loc1, exp1, exp2);
	}
      else
	c_parser_error (parser, "expected %<:%> or %<...%>");
    }
  else if (c_parser_next_token_is_keyword (parser, RID_DEFAULT))
    {
      c_parser_consume_token (parser);
      if (c_parser_require (parser, CPP_COLON, "expected %<:%>"))
	label = do_case (loc1, NULL_TREE, NULL_TREE);
    }
  else
    {
      tree name = c_parser_peek_token (parser)->value;
      tree tlab;
      tree attrs;
      location_t loc2 = c_parser_peek_token (parser)->location;
      gcc_assert (c_parser_next_token_is (parser, CPP_NAME));
      c_parser_consume_token (parser);
      gcc_assert (c_parser_next_token_is (parser, CPP_COLON));
      c_parser_consume_token (parser);
      attrs = c_parser_attributes (parser);
      tlab = define_label (loc2, name);
      if (tlab)
	{
	  decl_attributes (&tlab, attrs, 0);
	  label = add_stmt (build_stmt (loc1, LABEL_EXPR, tlab));
	}
    }
  if (label)
    {
      if (c_parser_next_tokens_start_declaration (parser))
	{
	  error_at (c_parser_peek_token (parser)->location,
		    "a label can only be part of a statement and "
		    "a declaration is not a statement");
	  c_parser_declaration_or_fndef (parser, /*fndef_ok*/ false,
					 /*static_assert_ok*/ true,
					 /*nested*/ true, /*empty_ok*/ false,
					 /*start_attr_ok*/ true, NULL);
	}
    }
}

/* Parse a statement (C90 6.6, C99 6.8).

   statement:
     labeled-statement
     compound-statement
     expression-statement
     selection-statement
     iteration-statement
     jump-statement

   labeled-statement:
     label statement

   expression-statement:
     expression[opt] ;

   selection-statement:
     if-statement
     switch-statement

   iteration-statement:
     while-statement
     do-statement
     for-statement

   jump-statement:
     goto identifier ;
     continue ;
     break ;
     return expression[opt] ;

   GNU extensions:

   statement:
     asm-statement

   jump-statement:
     goto * expression ;

   Objective-C:

   statement:
     objc-throw-statement
     objc-try-catch-statement
     objc-synchronized-statement

   objc-throw-statement:
     @throw expression ;
     @throw ;

   OpenMP:

   statement:
     openmp-construct

   openmp-construct:
     parallel-construct
     for-construct
     sections-construct
     single-construct
     parallel-for-construct
     parallel-sections-construct
     master-construct
     critical-construct
     atomic-construct
     ordered-construct

   parallel-construct:
     parallel-directive structured-block

   for-construct:
     for-directive iteration-statement

   sections-construct:
     sections-directive section-scope

   single-construct:
     single-directive structured-block

   parallel-for-construct:
     parallel-for-directive iteration-statement

   parallel-sections-construct:
     parallel-sections-directive section-scope

   master-construct:
     master-directive structured-block

   critical-construct:
     critical-directive structured-block

   atomic-construct:
     atomic-directive expression-statement

   ordered-construct:
     ordered-directive structured-block

   Transactional Memory:

   statement:
     transaction-statement
     transaction-cancel-statement
*/

static void
c_parser_statement (c_parser *parser)
{
  while (c_parser_next_token_is_keyword (parser, RID_CASE)
	 || c_parser_next_token_is_keyword (parser, RID_DEFAULT)
	 || (c_parser_next_token_is (parser, CPP_NAME)
	     && c_parser_peek_2nd_token (parser)->type == CPP_COLON))
    c_parser_label (parser);
  c_parser_statement_after_labels (parser);
}

/* Parse a statement, other than a labeled statement.  */

static void
c_parser_statement_after_labels (c_parser *parser)
{
  location_t loc = c_parser_peek_token (parser)->location;
  tree stmt = NULL_TREE;
  bool in_if_block = parser->in_if_block;
  parser->in_if_block = false;
  switch (c_parser_peek_token (parser)->type)
    {
    case CPP_OPEN_BRACE:
      add_stmt (c_parser_compound_statement (parser));
      break;
    case CPP_KEYWORD:
      switch (c_parser_peek_token (parser)->keyword)
	{
	case RID_IF:
	  c_parser_if_statement (parser);
	  break;
	case RID_SWITCH:
	  c_parser_switch_statement (parser);
	  break;
	case RID_WHILE:
	  c_parser_while_statement (parser);
	  break;
	case RID_DO:
	  c_parser_do_statement (parser);
	  break;
	case RID_FOR:
	  c_parser_for_statement (parser);
	  break;
	case RID_GOTO:
	  c_parser_consume_token (parser);
	  if (c_parser_next_token_is (parser, CPP_NAME))
	    {
	      stmt = c_finish_goto_label (loc,
					  c_parser_peek_token (parser)->value);
	      c_parser_consume_token (parser);
	    }
	  else if (c_parser_next_token_is (parser, CPP_MULT))
	    {
	      tree val;

	      c_parser_consume_token (parser);
	      val = c_parser_expression (parser).value;
	      mark_exp_read (val);
	      stmt = c_finish_goto_ptr (loc, val);
	    }
	  else
	    c_parser_error (parser, "expected identifier or %<*%>");
	  goto expect_semicolon;
	case RID_CONTINUE:
	  c_parser_consume_token (parser);
	  stmt = c_finish_bc_stmt (loc, &c_cont_label, false);
	  goto expect_semicolon;
	case RID_BREAK:
	  c_parser_consume_token (parser);
	  stmt = c_finish_bc_stmt (loc, &c_break_label, true);
	  goto expect_semicolon;
	case RID_RETURN:
	  c_parser_consume_token (parser);
	  if (c_parser_next_token_is (parser, CPP_SEMICOLON))
	    {
	      stmt = c_finish_return (loc, NULL_TREE, NULL_TREE);
	      c_parser_consume_token (parser);
	    }
	  else
	    {
	      struct c_expr expr = c_parser_expression_conv (parser);
	      mark_exp_read (expr.value);
	      stmt = c_finish_return (loc, expr.value, expr.original_type);
	      goto expect_semicolon;
	    }
	  break;
	case RID_ASM:
	  stmt = c_parser_asm_statement (parser);
	  break;
	case RID_TRANSACTION_ATOMIC:
	case RID_TRANSACTION_RELAXED:
	  stmt = c_parser_transaction (parser,
	      c_parser_peek_token (parser)->keyword);
	  break;
	case RID_TRANSACTION_CANCEL:
	  stmt = c_parser_transaction_cancel (parser);
	  goto expect_semicolon;
	case RID_AT_THROW:
	  gcc_assert (c_dialect_objc ());
	  c_parser_consume_token (parser);
	  if (c_parser_next_token_is (parser, CPP_SEMICOLON))
	    {
	      stmt = objc_build_throw_stmt (loc, NULL_TREE);
	      c_parser_consume_token (parser);
	    }
	  else
	    {
	      tree expr = c_parser_expression (parser).value;
	      expr = c_fully_fold (expr, false, NULL);
	      stmt = objc_build_throw_stmt (loc, expr);
	      goto expect_semicolon;
	    }
	  break;
	case RID_AT_TRY:
	  gcc_assert (c_dialect_objc ());
	  c_parser_objc_try_catch_finally_statement (parser);
	  break;
	case RID_AT_SYNCHRONIZED:
	  gcc_assert (c_dialect_objc ());
	  c_parser_objc_synchronized_statement (parser);
	  break;
	case RID_UPC_FORALL:
          gcc_assert (c_dialect_upc ());
	  c_parser_upc_forall_statement (parser);
	  break;
        case RID_UPC_NOTIFY:
          gcc_assert (c_dialect_upc ());
	  c_parser_upc_sync_statement (parser, UPC_SYNC_NOTIFY_OP);
	  goto expect_semicolon;
        case RID_UPC_WAIT:
          gcc_assert (c_dialect_upc ());
	  c_parser_upc_sync_statement (parser, UPC_SYNC_WAIT_OP);
	  goto expect_semicolon;
        case RID_UPC_BARRIER:
          gcc_assert (c_dialect_upc ());
	  c_parser_upc_sync_statement (parser, UPC_SYNC_BARRIER_OP);
	  goto expect_semicolon;
	default:
	  goto expr_stmt;
	}
      break;
    case CPP_SEMICOLON:
      c_parser_consume_token (parser);
      break;
    case CPP_CLOSE_PAREN:
    case CPP_CLOSE_SQUARE:
      /* Avoid infinite loop in error recovery:
	 c_parser_skip_until_found stops at a closing nesting
	 delimiter without consuming it, but here we need to consume
	 it to proceed further.  */
      c_parser_error (parser, "expected statement");
      c_parser_consume_token (parser);
      break;
    case CPP_PRAGMA:
      c_parser_pragma (parser, pragma_stmt);
      break;
    default:
    expr_stmt:
      stmt = c_finish_expr_stmt (loc, c_parser_expression_conv (parser).value);
    expect_semicolon:
      c_parser_skip_until_found (parser, CPP_SEMICOLON, "expected %<;%>");
      break;
    }
  /* Two cases cannot and do not have line numbers associated: If stmt
     is degenerate, such as "2;", then stmt is an INTEGER_CST, which
     cannot hold line numbers.  But that's OK because the statement
     will either be changed to a MODIFY_EXPR during gimplification of
     the statement expr, or discarded.  If stmt was compound, but
     without new variables, we will have skipped the creation of a
     BIND and will have a bare STATEMENT_LIST.  But that's OK because
     (recursively) all of the component statements should already have
     line numbers assigned.  ??? Can we discard no-op statements
     earlier?  */
  if (CAN_HAVE_LOCATION_P (stmt)
      && EXPR_LOCATION (stmt) == UNKNOWN_LOCATION)
    SET_EXPR_LOCATION (stmt, loc);

  parser->in_if_block = in_if_block;
}

/* Parse the condition from an if, do, while or for statements.  */

static tree
c_parser_condition (c_parser *parser)
{
  location_t loc ATTRIBUTE_UNUSED = c_parser_peek_token (parser)->location;
  tree cond;
  cond = c_parser_expression_conv (parser).value;
  cond = c_objc_common_truthvalue_conversion (loc, cond);
  cond = c_fully_fold (cond, false, NULL);
  if (warn_sequence_point)
    verify_sequence_points (cond);
  return cond;
}

/* Parse a parenthesized condition from an if, do or while statement.

   condition:
     ( expression )
*/
static tree
c_parser_paren_condition (c_parser *parser)
{
  tree cond;
  if (!c_parser_require (parser, CPP_OPEN_PAREN, "expected %<(%>"))
    return error_mark_node;
  cond = c_parser_condition (parser);
  c_parser_skip_until_found (parser, CPP_CLOSE_PAREN, "expected %<)%>");
  return cond;
}

/* Parse a statement which is a block in C99.  */

static tree
c_parser_c99_block_statement (c_parser *parser)
{
  tree block = c_begin_compound_stmt (flag_isoc99);
  location_t loc = c_parser_peek_token (parser)->location;
  c_parser_statement (parser);
  return c_end_compound_stmt (loc, block, flag_isoc99);
}

/* Parse the body of an if statement.  This is just parsing a
   statement but (a) it is a block in C99, (b) we track whether the
   body is an if statement for the sake of -Wparentheses warnings, (c)
   we handle an empty body specially for the sake of -Wempty-body
   warnings, and (d) we call parser_compound_statement directly
   because c_parser_statement_after_labels resets
   parser->in_if_block.  */

static tree
c_parser_if_body (c_parser *parser, bool *if_p)
{
  tree block = c_begin_compound_stmt (flag_isoc99);
  location_t body_loc = c_parser_peek_token (parser)->location;
  while (c_parser_next_token_is_keyword (parser, RID_CASE)
	 || c_parser_next_token_is_keyword (parser, RID_DEFAULT)
	 || (c_parser_next_token_is (parser, CPP_NAME)
	     && c_parser_peek_2nd_token (parser)->type == CPP_COLON))
    c_parser_label (parser);
  *if_p = c_parser_next_token_is_keyword (parser, RID_IF);
  if (c_parser_next_token_is (parser, CPP_SEMICOLON))
    {
      location_t loc = c_parser_peek_token (parser)->location;
      add_stmt (build_empty_stmt (loc));
      c_parser_consume_token (parser);
      if (!c_parser_next_token_is_keyword (parser, RID_ELSE))
	warning_at (loc, OPT_Wempty_body,
		    "suggest braces around empty body in an %<if%> statement");
    }
  else if (c_parser_next_token_is (parser, CPP_OPEN_BRACE))
    add_stmt (c_parser_compound_statement (parser));
  else
    c_parser_statement_after_labels (parser);
  return c_end_compound_stmt (body_loc, block, flag_isoc99);
}

/* Parse the else body of an if statement.  This is just parsing a
   statement but (a) it is a block in C99, (b) we handle an empty body
   specially for the sake of -Wempty-body warnings.  */

static tree
c_parser_else_body (c_parser *parser)
{
  location_t else_loc = c_parser_peek_token (parser)->location;
  tree block = c_begin_compound_stmt (flag_isoc99);
  while (c_parser_next_token_is_keyword (parser, RID_CASE)
	 || c_parser_next_token_is_keyword (parser, RID_DEFAULT)
	 || (c_parser_next_token_is (parser, CPP_NAME)
	     && c_parser_peek_2nd_token (parser)->type == CPP_COLON))
    c_parser_label (parser);
  if (c_parser_next_token_is (parser, CPP_SEMICOLON))
    {
      location_t loc = c_parser_peek_token (parser)->location;
      warning_at (loc,
		  OPT_Wempty_body,
	         "suggest braces around empty body in an %<else%> statement");
      add_stmt (build_empty_stmt (loc));
      c_parser_consume_token (parser);
    }
  else
    c_parser_statement_after_labels (parser);
  return c_end_compound_stmt (else_loc, block, flag_isoc99);
}

/* Parse an if statement (C90 6.6.4, C99 6.8.4).

   if-statement:
     if ( expression ) statement
     if ( expression ) statement else statement
*/

static void
c_parser_if_statement (c_parser *parser)
{
  tree block;
  location_t loc;
  tree cond;
  bool first_if = false;
  tree first_body, second_body;
  bool in_if_block;

  gcc_assert (c_parser_next_token_is_keyword (parser, RID_IF));
  c_parser_consume_token (parser);
  block = c_begin_compound_stmt (flag_isoc99);
  loc = c_parser_peek_token (parser)->location;
  cond = c_parser_paren_condition (parser);
  in_if_block = parser->in_if_block;
  parser->in_if_block = true;
  first_body = c_parser_if_body (parser, &first_if);
  parser->in_if_block = in_if_block;
  if (c_parser_next_token_is_keyword (parser, RID_ELSE))
    {
      c_parser_consume_token (parser);
      second_body = c_parser_else_body (parser);
    }
  else
    second_body = NULL_TREE;
  c_finish_if_stmt (loc, cond, first_body, second_body, first_if);
  add_stmt (c_end_compound_stmt (loc, block, flag_isoc99));
}

/* Parse a switch statement (C90 6.6.4, C99 6.8.4).

   switch-statement:
     switch (expression) statement
*/

static void
c_parser_switch_statement (c_parser *parser)
{
  tree block, expr, body, save_break;
  location_t switch_loc = c_parser_peek_token (parser)->location;
  location_t switch_cond_loc;
  gcc_assert (c_parser_next_token_is_keyword (parser, RID_SWITCH));
  c_parser_consume_token (parser);
  block = c_begin_compound_stmt (flag_isoc99);
  if (c_parser_require (parser, CPP_OPEN_PAREN, "expected %<(%>"))
    {
      switch_cond_loc = c_parser_peek_token (parser)->location;
      expr = c_parser_expression (parser).value;
      c_parser_skip_until_found (parser, CPP_CLOSE_PAREN, "expected %<)%>");
    }
  else
    {
      switch_cond_loc = UNKNOWN_LOCATION;
      expr = error_mark_node;
    }
  c_start_case (switch_loc, switch_cond_loc, expr);
  save_break = c_break_label;
  c_break_label = NULL_TREE;
  body = c_parser_c99_block_statement (parser);
  c_finish_case (body);
  if (c_break_label)
    {
      location_t here = c_parser_peek_token (parser)->location;
      tree t = build1 (LABEL_EXPR, void_type_node, c_break_label);
      SET_EXPR_LOCATION (t, here);
      add_stmt (t);
    }
  c_break_label = save_break;
  add_stmt (c_end_compound_stmt (switch_loc, block, flag_isoc99));
}

/* Parse a while statement (C90 6.6.5, C99 6.8.5).

   while-statement:
      while (expression) statement
*/

static void
c_parser_while_statement (c_parser *parser)
{
  tree block, cond, body, save_break, save_cont;
  location_t loc;
  gcc_assert (c_parser_next_token_is_keyword (parser, RID_WHILE));
  c_parser_consume_token (parser);
  block = c_begin_compound_stmt (flag_isoc99);
  loc = c_parser_peek_token (parser)->location;
  cond = c_parser_paren_condition (parser);
  save_break = c_break_label;
  c_break_label = NULL_TREE;
  save_cont = c_cont_label;
  c_cont_label = NULL_TREE;
  body = c_parser_c99_block_statement (parser);
  c_finish_loop (loc, cond, NULL, body, c_break_label, c_cont_label, true);
  add_stmt (c_end_compound_stmt (loc, block, flag_isoc99));
  c_break_label = save_break;
  c_cont_label = save_cont;
}

/* Parse a do statement (C90 6.6.5, C99 6.8.5).

   do-statement:
     do statement while ( expression ) ;
*/

static void
c_parser_do_statement (c_parser *parser)
{
  tree block, cond, body, save_break, save_cont, new_break, new_cont;
  location_t loc;
  gcc_assert (c_parser_next_token_is_keyword (parser, RID_DO));
  c_parser_consume_token (parser);
  if (c_parser_next_token_is (parser, CPP_SEMICOLON))
    warning_at (c_parser_peek_token (parser)->location,
		OPT_Wempty_body,
		"suggest braces around empty body in %<do%> statement");
  block = c_begin_compound_stmt (flag_isoc99);
  loc = c_parser_peek_token (parser)->location;
  save_break = c_break_label;
  c_break_label = NULL_TREE;
  save_cont = c_cont_label;
  c_cont_label = NULL_TREE;
  body = c_parser_c99_block_statement (parser);
  c_parser_require_keyword (parser, RID_WHILE, "expected %<while%>");
  new_break = c_break_label;
  c_break_label = save_break;
  new_cont = c_cont_label;
  c_cont_label = save_cont;
  cond = c_parser_paren_condition (parser);
  if (!c_parser_require (parser, CPP_SEMICOLON, "expected %<;%>"))
    c_parser_skip_to_end_of_block_or_statement (parser);
  c_finish_loop (loc, cond, NULL, body, new_break, new_cont, false);
  add_stmt (c_end_compound_stmt (loc, block, flag_isoc99));
}

/* Parse a for statement (C90 6.6.5, C99 6.8.5).

   for-statement:
     for ( expression[opt] ; expression[opt] ; expression[opt] ) statement
     for ( nested-declaration expression[opt] ; expression[opt] ) statement

   The form with a declaration is new in C99.

   ??? In accordance with the old parser, the declaration may be a
   nested function, which is then rejected in check_for_loop_decls,
   but does it make any sense for this to be included in the grammar?
   Note in particular that the nested function does not include a
   trailing ';', whereas the "declaration" production includes one.
   Also, can we reject bad declarations earlier and cheaper than
   check_for_loop_decls?

   In Objective-C, there are two additional variants:

   foreach-statement:
     for ( expression in expresssion ) statement
     for ( declaration in expression ) statement

   This is inconsistent with C, because the second variant is allowed
   even if c99 is not enabled.

   The rest of the comment documents these Objective-C foreach-statement.

   Here is the canonical example of the first variant:
    for (object in array)    { do something with object }
   we call the first expression ("object") the "object_expression" and 
   the second expression ("array") the "collection_expression".
   object_expression must be an lvalue of type "id" (a generic Objective-C
   object) because the loop works by assigning to object_expression the
   various objects from the collection_expression.  collection_expression
   must evaluate to something of type "id" which responds to the method
   countByEnumeratingWithState:objects:count:.

   The canonical example of the second variant is:
    for (id object in array)    { do something with object }
   which is completely equivalent to
    {
      id object;
      for (object in array) { do something with object }
    }
   Note that initizializing 'object' in some way (eg, "for ((object =
   xxx) in array) { do something with object }") is possibly
   technically valid, but completely pointless as 'object' will be
   assigned to something else as soon as the loop starts.  We should
   most likely reject it (TODO).

   The beginning of the Objective-C foreach-statement looks exactly
   like the beginning of the for-statement, and we can tell it is a
   foreach-statement only because the initial declaration or
   expression is terminated by 'in' instead of ';'.
*/

static void
c_parser_for_statement (c_parser *parser)
{
  tree block, cond, incr, save_break, save_cont, body;
  /* The following are only used when parsing an ObjC foreach statement.  */
  tree object_expression;
  /* Silence the bogus uninitialized warning.  */
  tree collection_expression = NULL;
  location_t loc = c_parser_peek_token (parser)->location;
  location_t for_loc = c_parser_peek_token (parser)->location;
  bool is_foreach_statement = false;
  gcc_assert (c_parser_next_token_is_keyword (parser, RID_FOR));
  c_parser_consume_token (parser);
  /* Open a compound statement in Objective-C as well, just in case this is
     as foreach expression.  */
  block = c_begin_compound_stmt (flag_isoc99 || c_dialect_objc ());
  cond = error_mark_node;
  incr = error_mark_node;
  if (c_parser_require (parser, CPP_OPEN_PAREN, "expected %<(%>"))
    {
      /* Parse the initialization declaration or expression.  */
      object_expression = error_mark_node;
      parser->objc_could_be_foreach_context = c_dialect_objc ();
      if (c_parser_next_token_is (parser, CPP_SEMICOLON))
	{
	  parser->objc_could_be_foreach_context = false;
	  c_parser_consume_token (parser);
	  c_finish_expr_stmt (loc, NULL_TREE);
	}
      else if (c_parser_next_tokens_start_declaration (parser))
	{
	  c_parser_declaration_or_fndef (parser, true, true, true, true, true, 
					 &object_expression);
	  parser->objc_could_be_foreach_context = false;
	  
	  if (c_parser_next_token_is_keyword (parser, RID_IN))
	    {
	      c_parser_consume_token (parser);
	      is_foreach_statement = true;
	      if (check_for_loop_decls (for_loc, true) == NULL_TREE)
		c_parser_error (parser, "multiple iterating variables in fast enumeration");
	    }
	  else
	    check_for_loop_decls (for_loc, flag_isoc99);
	}
      else if (c_parser_next_token_is_keyword (parser, RID_EXTENSION))
	{
	  /* __extension__ can start a declaration, but is also an
	     unary operator that can start an expression.  Consume all
	     but the last of a possible series of __extension__ to
	     determine which.  */
	  while (c_parser_peek_2nd_token (parser)->type == CPP_KEYWORD
		 && (c_parser_peek_2nd_token (parser)->keyword
		     == RID_EXTENSION))
	    c_parser_consume_token (parser);
	  if (c_token_starts_declaration (c_parser_peek_2nd_token (parser)))
	    {
	      int ext;
	      ext = disable_extension_diagnostics ();
	      c_parser_consume_token (parser);
	      c_parser_declaration_or_fndef (parser, true, true, true, true,
					     true, &object_expression);
	      parser->objc_could_be_foreach_context = false;
	      
	      restore_extension_diagnostics (ext);
	      if (c_parser_next_token_is_keyword (parser, RID_IN))
		{
		  c_parser_consume_token (parser);
		  is_foreach_statement = true;
		  if (check_for_loop_decls (for_loc, true) == NULL_TREE)
		    c_parser_error (parser, "multiple iterating variables in fast enumeration");
		}
	      else
		check_for_loop_decls (for_loc, flag_isoc99);
	    }
	  else
	    goto init_expr;
	}
      else
	{
	init_expr:
	  {
	    tree init_expression;
	    init_expression = c_parser_expression (parser).value;
	    parser->objc_could_be_foreach_context = false;
	    if (c_parser_next_token_is_keyword (parser, RID_IN))
	      {
		c_parser_consume_token (parser);
		is_foreach_statement = true;
		if (! lvalue_p (init_expression))
		  c_parser_error (parser, "invalid iterating variable in fast enumeration");
		object_expression = c_fully_fold (init_expression, false, NULL);
	      }
	    else
	      {
		c_finish_expr_stmt (loc, init_expression);
		c_parser_skip_until_found (parser, CPP_SEMICOLON, "expected %<;%>");
	      }
	  }
	}
      /* Parse the loop condition.  In the case of a foreach
	 statement, there is no loop condition.  */
      gcc_assert (!parser->objc_could_be_foreach_context);
      if (!is_foreach_statement)
	{
	  if (c_parser_next_token_is (parser, CPP_SEMICOLON))
	    {
	      c_parser_consume_token (parser);
	      cond = NULL_TREE;
	    }
	  else
	    {
	      cond = c_parser_condition (parser);
	      c_parser_skip_until_found (parser, CPP_SEMICOLON, "expected %<;%>");
	    }
	}
      /* Parse the increment expression (the third expression in a
	 for-statement).  In the case of a foreach-statement, this is
	 the expression that follows the 'in'.  */
      if (c_parser_next_token_is (parser, CPP_CLOSE_PAREN))
	{
	  if (is_foreach_statement)
	    {
	      c_parser_error (parser, "missing collection in fast enumeration");
	      collection_expression = error_mark_node;
	    }
	  else
	    incr = c_process_expr_stmt (loc, NULL_TREE);
	}
      else
	{
	  if (is_foreach_statement)
	    collection_expression = c_fully_fold (c_parser_expression (parser).value,
						  false, NULL);
	  else
	    incr = c_process_expr_stmt (loc, c_parser_expression (parser).value);
	}
      c_parser_skip_until_found (parser, CPP_CLOSE_PAREN, "expected %<)%>");
    }
  save_break = c_break_label;
  c_break_label = NULL_TREE;
  save_cont = c_cont_label;
  c_cont_label = NULL_TREE;
  body = c_parser_c99_block_statement (parser);
  if (is_foreach_statement)
    objc_finish_foreach_loop (loc, object_expression, collection_expression, body, c_break_label, c_cont_label);
  else
    c_finish_loop (loc, cond, incr, body, c_break_label, c_cont_label, true);
  add_stmt (c_end_compound_stmt (loc, block, flag_isoc99 || c_dialect_objc ()));
  c_break_label = save_break;
  c_cont_label = save_cont;
}

/* Parse an asm statement, a GNU extension.  This is a full-blown asm
   statement with inputs, outputs, clobbers, and volatile tag
   allowed.

   asm-statement:
     asm type-qualifier[opt] ( asm-argument ) ;
     asm type-qualifier[opt] goto ( asm-goto-argument ) ;

   asm-argument:
     asm-string-literal
     asm-string-literal : asm-operands[opt]
     asm-string-literal : asm-operands[opt] : asm-operands[opt]
     asm-string-literal : asm-operands[opt] : asm-operands[opt] : asm-clobbers[opt]

   asm-goto-argument:
     asm-string-literal : : asm-operands[opt] : asm-clobbers[opt] \
       : asm-goto-operands

   Qualifiers other than volatile are accepted in the syntax but
   warned for.  */

static tree
c_parser_asm_statement (c_parser *parser)
{
  tree quals, str, outputs, inputs, clobbers, labels, ret;
  bool simple, is_goto;
  location_t asm_loc = c_parser_peek_token (parser)->location;
  int section, nsections;

  gcc_assert (c_parser_next_token_is_keyword (parser, RID_ASM));
  c_parser_consume_token (parser);
  if (c_parser_next_token_is_keyword (parser, RID_VOLATILE))
    {
      quals = c_parser_peek_token (parser)->value;
      c_parser_consume_token (parser);
    }
  else if (c_parser_next_token_is_keyword (parser, RID_CONST)
	   || c_parser_next_token_is_keyword (parser, RID_RESTRICT))
    {
      warning_at (c_parser_peek_token (parser)->location,
		  0,
		  "%E qualifier ignored on asm",
		  c_parser_peek_token (parser)->value);
      quals = NULL_TREE;
      c_parser_consume_token (parser);
    }
  else
    quals = NULL_TREE;

  is_goto = false;
  if (c_parser_next_token_is_keyword (parser, RID_GOTO))
    {
      c_parser_consume_token (parser);
      is_goto = true;
    }

  /* ??? Follow the C++ parser rather than using the
     lex_untranslated_string kludge.  */
  parser->lex_untranslated_string = true;
  ret = NULL;

  if (!c_parser_require (parser, CPP_OPEN_PAREN, "expected %<(%>"))
    goto error;

  str = c_parser_asm_string_literal (parser);
  if (str == NULL_TREE)
    goto error_close_paren;

  simple = true;
  outputs = NULL_TREE;
  inputs = NULL_TREE;
  clobbers = NULL_TREE;
  labels = NULL_TREE;

  if (c_parser_next_token_is (parser, CPP_CLOSE_PAREN) && !is_goto)
    goto done_asm;

  /* Parse each colon-delimited section of operands.  */
  nsections = 3 + is_goto;
  for (section = 0; section < nsections; ++section)
    {
      if (!c_parser_require (parser, CPP_COLON,
			     is_goto
			     ? "expected %<:%>"
			     : "expected %<:%> or %<)%>"))
	goto error_close_paren;

      /* Once past any colon, we're no longer a simple asm.  */
      simple = false;

      if ((!c_parser_next_token_is (parser, CPP_COLON)
	   && !c_parser_next_token_is (parser, CPP_CLOSE_PAREN))
	  || section == 3)
	switch (section)
	  {
	  case 0:
	    /* For asm goto, we don't allow output operands, but reserve
	       the slot for a future extension that does allow them.  */
	    if (!is_goto)
	      outputs = c_parser_asm_operands (parser, false);
	    break;
	  case 1:
	    inputs = c_parser_asm_operands (parser, true);
	    break;
	  case 2:
	    clobbers = c_parser_asm_clobbers (parser);
	    break;
	  case 3:
	    labels = c_parser_asm_goto_operands (parser);
	    break;
	  default:
	    gcc_unreachable ();
	  }

      if (c_parser_next_token_is (parser, CPP_CLOSE_PAREN) && !is_goto)
	goto done_asm;
    }

 done_asm:
  if (!c_parser_require (parser, CPP_CLOSE_PAREN, "expected %<)%>"))
    {
      c_parser_skip_until_found (parser, CPP_CLOSE_PAREN, NULL);
      goto error;
    }

  if (!c_parser_require (parser, CPP_SEMICOLON, "expected %<;%>"))
    c_parser_skip_to_end_of_block_or_statement (parser);

  ret = build_asm_stmt (quals, build_asm_expr (asm_loc, str, outputs, inputs,
					       clobbers, labels, simple));

 error:
  parser->lex_untranslated_string = false;
  return ret;

 error_close_paren:
  c_parser_skip_until_found (parser, CPP_CLOSE_PAREN, NULL);
  goto error;
}

/* Parse asm operands, a GNU extension.  If CONVERT_P (for inputs but
   not outputs), apply the default conversion of functions and arrays
   to pointers.

   asm-operands:
     asm-operand
     asm-operands , asm-operand

   asm-operand:
     asm-string-literal ( expression )
     [ identifier ] asm-string-literal ( expression )
*/

static tree
c_parser_asm_operands (c_parser *parser, bool convert_p)
{
  tree list = NULL_TREE;
  location_t loc;
  while (true)
    {
      tree name, str;
      struct c_expr expr;
      if (c_parser_next_token_is (parser, CPP_OPEN_SQUARE))
	{
	  c_parser_consume_token (parser);
	  if (c_parser_next_token_is (parser, CPP_NAME))
	    {
	      tree id = c_parser_peek_token (parser)->value;
	      c_parser_consume_token (parser);
	      name = build_string (IDENTIFIER_LENGTH (id),
				   IDENTIFIER_POINTER (id));
	    }
	  else
	    {
	      c_parser_error (parser, "expected identifier");
	      c_parser_skip_until_found (parser, CPP_CLOSE_SQUARE, NULL);
	      return NULL_TREE;
	    }
	  c_parser_skip_until_found (parser, CPP_CLOSE_SQUARE,
				     "expected %<]%>");
	}
      else
	name = NULL_TREE;
      str = c_parser_asm_string_literal (parser);
      if (str == NULL_TREE)
	return NULL_TREE;
      parser->lex_untranslated_string = false;
      if (!c_parser_require (parser, CPP_OPEN_PAREN, "expected %<(%>"))
	{
	  parser->lex_untranslated_string = true;
	  return NULL_TREE;
	}
      loc = c_parser_peek_token (parser)->location;
      expr = c_parser_expression (parser);
      mark_exp_read (expr.value);
      if (convert_p)
	expr = default_function_array_conversion (loc, expr);
      expr.value = c_fully_fold (expr.value, false, NULL);
      parser->lex_untranslated_string = true;
      if (!c_parser_require (parser, CPP_CLOSE_PAREN, "expected %<)%>"))
	{
	  c_parser_skip_until_found (parser, CPP_CLOSE_PAREN, NULL);
	  return NULL_TREE;
	}
      list = chainon (list, build_tree_list (build_tree_list (name, str),
					     expr.value));
      if (c_parser_next_token_is (parser, CPP_COMMA))
	c_parser_consume_token (parser);
      else
	break;
    }
  return list;
}

/* Parse asm clobbers, a GNU extension.

   asm-clobbers:
     asm-string-literal
     asm-clobbers , asm-string-literal
*/

static tree
c_parser_asm_clobbers (c_parser *parser)
{
  tree list = NULL_TREE;
  while (true)
    {
      tree str = c_parser_asm_string_literal (parser);
      if (str)
	list = tree_cons (NULL_TREE, str, list);
      else
	return NULL_TREE;
      if (c_parser_next_token_is (parser, CPP_COMMA))
	c_parser_consume_token (parser);
      else
	break;
    }
  return list;
}

/* Parse asm goto labels, a GNU extension.

   asm-goto-operands:
     identifier
     asm-goto-operands , identifier
*/

static tree
c_parser_asm_goto_operands (c_parser *parser)
{
  tree list = NULL_TREE;
  while (true)
    {
      tree name, label;

      if (c_parser_next_token_is (parser, CPP_NAME))
	{
	  c_token *tok = c_parser_peek_token (parser);
	  name = tok->value;
	  label = lookup_label_for_goto (tok->location, name);
	  c_parser_consume_token (parser);
	  TREE_USED (label) = 1;
	}
      else
	{
	  c_parser_error (parser, "expected identifier");
	  return NULL_TREE;
	}

      name = build_string (IDENTIFIER_LENGTH (name),
			   IDENTIFIER_POINTER (name));
      list = tree_cons (name, label, list);
      if (c_parser_next_token_is (parser, CPP_COMMA))
	c_parser_consume_token (parser);
      else
	return nreverse (list);
    }
}

/* Parse an expression other than a compound expression; that is, an
   assignment expression (C90 6.3.16, C99 6.5.16).  If AFTER is not
   NULL then it is an Objective-C message expression which is the
   primary-expression starting the expression as an initializer.

   assignment-expression:
     conditional-expression
     unary-expression assignment-operator assignment-expression

   assignment-operator: one of
     = *= /= %= += -= <<= >>= &= ^= |=

   In GNU C we accept any conditional expression on the LHS and
   diagnose the invalid lvalue rather than producing a syntax
   error.  */

static struct c_expr
c_parser_expr_no_commas (c_parser *parser, struct c_expr *after)
{
  struct c_expr lhs, rhs, ret;
  enum tree_code code;
  location_t op_location, exp_location;
  gcc_assert (!after || c_dialect_objc ());
  lhs = c_parser_conditional_expression (parser, after);
  op_location = c_parser_peek_token (parser)->location;
  switch (c_parser_peek_token (parser)->type)
    {
    case CPP_EQ:
      code = NOP_EXPR;
      break;
    case CPP_MULT_EQ:
      code = MULT_EXPR;
      break;
    case CPP_DIV_EQ:
      code = TRUNC_DIV_EXPR;
      break;
    case CPP_MOD_EQ:
      code = TRUNC_MOD_EXPR;
      break;
    case CPP_PLUS_EQ:
      code = PLUS_EXPR;
      break;
    case CPP_MINUS_EQ:
      code = MINUS_EXPR;
      break;
    case CPP_LSHIFT_EQ:
      code = LSHIFT_EXPR;
      break;
    case CPP_RSHIFT_EQ:
      code = RSHIFT_EXPR;
      break;
    case CPP_AND_EQ:
      code = BIT_AND_EXPR;
      break;
    case CPP_XOR_EQ:
      code = BIT_XOR_EXPR;
      break;
    case CPP_OR_EQ:
      code = BIT_IOR_EXPR;
      break;
    default:
      return lhs;
    }
  c_parser_consume_token (parser);
  exp_location = c_parser_peek_token (parser)->location;
  rhs = c_parser_expr_no_commas (parser, NULL);
  rhs = default_function_array_read_conversion (exp_location, rhs);
  ret.value = build_modify_expr (op_location, lhs.value, lhs.original_type,
				 code, exp_location, rhs.value,
				 rhs.original_type);
  if (code == NOP_EXPR)
    ret.original_code = MODIFY_EXPR;
  else
    {
      TREE_NO_WARNING (ret.value) = 1;
      ret.original_code = ERROR_MARK;
    }
  ret.original_type = NULL;
  return ret;
}

/* Parse a conditional expression (C90 6.3.15, C99 6.5.15).  If AFTER
   is not NULL then it is an Objective-C message expression which is
   the primary-expression starting the expression as an initializer.

   conditional-expression:
     logical-OR-expression
     logical-OR-expression ? expression : conditional-expression

   GNU extensions:

   conditional-expression:
     logical-OR-expression ? : conditional-expression
*/

static struct c_expr
c_parser_conditional_expression (c_parser *parser, struct c_expr *after)
{
  struct c_expr cond, exp1, exp2, ret;
  location_t cond_loc, colon_loc, middle_loc;

  gcc_assert (!after || c_dialect_objc ());

  cond = c_parser_binary_expression (parser, after, PREC_NONE);

  if (c_parser_next_token_is_not (parser, CPP_QUERY))
    return cond;
  cond_loc = c_parser_peek_token (parser)->location;
  cond = default_function_array_read_conversion (cond_loc, cond);
  c_parser_consume_token (parser);
  if (c_parser_next_token_is (parser, CPP_COLON))
    {
      tree eptype = NULL_TREE;

      middle_loc = c_parser_peek_token (parser)->location;
      pedwarn (middle_loc, OPT_pedantic, 
	       "ISO C forbids omitting the middle term of a ?: expression");
      warn_for_omitted_condop (middle_loc, cond.value);
      if (TREE_CODE (cond.value) == EXCESS_PRECISION_EXPR)
	{
	  eptype = TREE_TYPE (cond.value);
	  cond.value = TREE_OPERAND (cond.value, 0);
	}
      /* Make sure first operand is calculated only once.  */
      exp1.value = c_save_expr (default_conversion (cond.value));
      if (eptype)
	exp1.value = build1 (EXCESS_PRECISION_EXPR, eptype, exp1.value);
      exp1.original_type = NULL;
      cond.value = c_objc_common_truthvalue_conversion (cond_loc, exp1.value);
      c_inhibit_evaluation_warnings += cond.value == truthvalue_true_node;
    }
  else
    {
      cond.value
	= c_objc_common_truthvalue_conversion
	(cond_loc, default_conversion (cond.value));
      c_inhibit_evaluation_warnings += cond.value == truthvalue_false_node;
      exp1 = c_parser_expression_conv (parser);
      mark_exp_read (exp1.value);
      c_inhibit_evaluation_warnings +=
	((cond.value == truthvalue_true_node)
	 - (cond.value == truthvalue_false_node));
    }

  colon_loc = c_parser_peek_token (parser)->location;
  if (!c_parser_require (parser, CPP_COLON, "expected %<:%>"))
    {
      c_inhibit_evaluation_warnings -= cond.value == truthvalue_true_node;
      ret.value = error_mark_node;
      ret.original_code = ERROR_MARK;
      ret.original_type = NULL;
      return ret;
    }
  {
    location_t exp2_loc = c_parser_peek_token (parser)->location;
    exp2 = c_parser_conditional_expression (parser, NULL);
    exp2 = default_function_array_read_conversion (exp2_loc, exp2);
  }
  c_inhibit_evaluation_warnings -= cond.value == truthvalue_true_node;
  ret.value = build_conditional_expr (colon_loc, cond.value,
				      cond.original_code == C_MAYBE_CONST_EXPR,
				      exp1.value, exp1.original_type,
				      exp2.value, exp2.original_type);
  ret.original_code = ERROR_MARK;
  if (exp1.value == error_mark_node || exp2.value == error_mark_node)
    ret.original_type = NULL;
  else
    {
      tree t1, t2;

      /* If both sides are enum type, the default conversion will have
	 made the type of the result be an integer type.  We want to
	 remember the enum types we started with.  */
      t1 = exp1.original_type ? exp1.original_type : TREE_TYPE (exp1.value);
      t2 = exp2.original_type ? exp2.original_type : TREE_TYPE (exp2.value);
      ret.original_type = ((t1 != error_mark_node
			    && t2 != error_mark_node
			    && (TYPE_MAIN_VARIANT (t1)
				== TYPE_MAIN_VARIANT (t2)))
			   ? t1
			   : NULL);
    }
  return ret;
}

/* Parse a binary expression; that is, a logical-OR-expression (C90
   6.3.5-6.3.14, C99 6.5.5-6.5.14).  If AFTER is not NULL then it is
   an Objective-C message expression which is the primary-expression
   starting the expression as an initializer.  PREC is the starting
   precedence, usually PREC_NONE.

   multiplicative-expression:
     cast-expression
     multiplicative-expression * cast-expression
     multiplicative-expression / cast-expression
     multiplicative-expression % cast-expression

   additive-expression:
     multiplicative-expression
     additive-expression + multiplicative-expression
     additive-expression - multiplicative-expression

   shift-expression:
     additive-expression
     shift-expression << additive-expression
     shift-expression >> additive-expression

   relational-expression:
     shift-expression
     relational-expression < shift-expression
     relational-expression > shift-expression
     relational-expression <= shift-expression
     relational-expression >= shift-expression

   equality-expression:
     relational-expression
     equality-expression == relational-expression
     equality-expression != relational-expression

   AND-expression:
     equality-expression
     AND-expression & equality-expression

   exclusive-OR-expression:
     AND-expression
     exclusive-OR-expression ^ AND-expression

   inclusive-OR-expression:
     exclusive-OR-expression
     inclusive-OR-expression | exclusive-OR-expression

   logical-AND-expression:
     inclusive-OR-expression
     logical-AND-expression && inclusive-OR-expression

   logical-OR-expression:
     logical-AND-expression
     logical-OR-expression || logical-AND-expression
*/

static struct c_expr
c_parser_binary_expression (c_parser *parser, struct c_expr *after,
			    enum c_parser_prec prec)
{
  /* A binary expression is parsed using operator-precedence parsing,
     with the operands being cast expressions.  All the binary
     operators are left-associative.  Thus a binary expression is of
     form:

     E0 op1 E1 op2 E2 ...

     which we represent on a stack.  On the stack, the precedence
     levels are strictly increasing.  When a new operator is
     encountered of higher precedence than that at the top of the
     stack, it is pushed; its LHS is the top expression, and its RHS
     is everything parsed until it is popped.  When a new operator is
     encountered with precedence less than or equal to that at the top
     of the stack, triples E[i-1] op[i] E[i] are popped and replaced
     by the result of the operation until the operator at the top of
     the stack has lower precedence than the new operator or there is
     only one element on the stack; then the top expression is the LHS
     of the new operator.  In the case of logical AND and OR
     expressions, we also need to adjust c_inhibit_evaluation_warnings
     as appropriate when the operators are pushed and popped.  */

  struct {
    /* The expression at this stack level.  */
    struct c_expr expr;
    /* The precedence of the operator on its left, PREC_NONE at the
       bottom of the stack.  */
    enum c_parser_prec prec;
    /* The operation on its left.  */
    enum tree_code op;
    /* The source location of this operation.  */
    location_t loc;
  } stack[NUM_PRECS];
  int sp;
  /* Location of the binary operator.  */
  location_t binary_loc = UNKNOWN_LOCATION;  /* Quiet warning.  */
#define POP								      \
  do {									      \
    switch (stack[sp].op)						      \
      {									      \
      case TRUTH_ANDIF_EXPR:						      \
	c_inhibit_evaluation_warnings -= (stack[sp - 1].expr.value	      \
					  == truthvalue_false_node);	      \
	break;								      \
      case TRUTH_ORIF_EXPR:						      \
	c_inhibit_evaluation_warnings -= (stack[sp - 1].expr.value	      \
					  == truthvalue_true_node);	      \
	break;								      \
      default:								      \
	break;								      \
      }									      \
    stack[sp - 1].expr							      \
      = default_function_array_read_conversion (stack[sp - 1].loc,	      \
						stack[sp - 1].expr);	      \
    stack[sp].expr							      \
      = default_function_array_read_conversion (stack[sp].loc,		      \
						stack[sp].expr);	      \
    stack[sp - 1].expr = parser_build_binary_op (stack[sp].loc,		      \
						 stack[sp].op,		      \
						 stack[sp - 1].expr,	      \
						 stack[sp].expr);	      \
    sp--;								      \
  } while (0)
  gcc_assert (!after || c_dialect_objc ());
  stack[0].loc = c_parser_peek_token (parser)->location;
  stack[0].expr = c_parser_cast_expression (parser, after);
  stack[0].prec = prec;
  sp = 0;
  while (true)
    {
      enum c_parser_prec oprec;
      enum tree_code ocode;
      if (parser->error)
	goto out;
      switch (c_parser_peek_token (parser)->type)
	{
	case CPP_MULT:
	  oprec = PREC_MULT;
	  ocode = MULT_EXPR;
	  break;
	case CPP_DIV:
	  oprec = PREC_MULT;
	  ocode = TRUNC_DIV_EXPR;
	  break;
	case CPP_MOD:
	  oprec = PREC_MULT;
	  ocode = TRUNC_MOD_EXPR;
	  break;
	case CPP_PLUS:
	  oprec = PREC_ADD;
	  ocode = PLUS_EXPR;
	  break;
	case CPP_MINUS:
	  oprec = PREC_ADD;
	  ocode = MINUS_EXPR;
	  break;
	case CPP_LSHIFT:
	  oprec = PREC_SHIFT;
	  ocode = LSHIFT_EXPR;
	  break;
	case CPP_RSHIFT:
	  oprec = PREC_SHIFT;
	  ocode = RSHIFT_EXPR;
	  break;
	case CPP_LESS:
	  oprec = PREC_REL;
	  ocode = LT_EXPR;
	  break;
	case CPP_GREATER:
	  oprec = PREC_REL;
	  ocode = GT_EXPR;
	  break;
	case CPP_LESS_EQ:
	  oprec = PREC_REL;
	  ocode = LE_EXPR;
	  break;
	case CPP_GREATER_EQ:
	  oprec = PREC_REL;
	  ocode = GE_EXPR;
	  break;
	case CPP_EQ_EQ:
	  oprec = PREC_EQ;
	  ocode = EQ_EXPR;
	  break;
	case CPP_NOT_EQ:
	  oprec = PREC_EQ;
	  ocode = NE_EXPR;
	  break;
	case CPP_AND:
	  oprec = PREC_BITAND;
	  ocode = BIT_AND_EXPR;
	  break;
	case CPP_XOR:
	  oprec = PREC_BITXOR;
	  ocode = BIT_XOR_EXPR;
	  break;
	case CPP_OR:
	  oprec = PREC_BITOR;
	  ocode = BIT_IOR_EXPR;
	  break;
	case CPP_AND_AND:
	  oprec = PREC_LOGAND;
	  ocode = TRUTH_ANDIF_EXPR;
	  break;
	case CPP_OR_OR:
	  oprec = PREC_LOGOR;
	  ocode = TRUTH_ORIF_EXPR;
	  break;
	default:
	  /* Not a binary operator, so end of the binary
	     expression.  */
	  goto out;
	}
      binary_loc = c_parser_peek_token (parser)->location;
      while (oprec <= stack[sp].prec)
	{
	  if (sp == 0)
	    goto out;
	  POP;
	}
      c_parser_consume_token (parser);
      switch (ocode)
	{
	case TRUTH_ANDIF_EXPR:
	  stack[sp].expr
	    = default_function_array_read_conversion (stack[sp].loc,
						      stack[sp].expr);
	  stack[sp].expr.value = c_objc_common_truthvalue_conversion
	    (stack[sp].loc, default_conversion (stack[sp].expr.value));
	  c_inhibit_evaluation_warnings += (stack[sp].expr.value
					    == truthvalue_false_node);
	  break;
	case TRUTH_ORIF_EXPR:
	  stack[sp].expr
	    = default_function_array_read_conversion (stack[sp].loc,
						      stack[sp].expr);
	  stack[sp].expr.value = c_objc_common_truthvalue_conversion
	    (stack[sp].loc, default_conversion (stack[sp].expr.value));
	  c_inhibit_evaluation_warnings += (stack[sp].expr.value
					    == truthvalue_true_node);
	  break;
	default:
	  break;
	}
      sp++;
      stack[sp].loc = binary_loc;
      stack[sp].expr = c_parser_cast_expression (parser, NULL);
      stack[sp].prec = oprec;
      stack[sp].op = ocode;
      stack[sp].loc = binary_loc;
    }
 out:
  while (sp > 0)
    POP;
  return stack[0].expr;
#undef POP
}

/* Parse a cast expression (C90 6.3.4, C99 6.5.4).  If AFTER is not
   NULL then it is an Objective-C message expression which is the
   primary-expression starting the expression as an initializer.

   cast-expression:
     unary-expression
     ( type-name ) unary-expression
*/

static struct c_expr
c_parser_cast_expression (c_parser *parser, struct c_expr *after)
{
  location_t cast_loc = c_parser_peek_token (parser)->location;
  gcc_assert (!after || c_dialect_objc ());
  if (after)
    return c_parser_postfix_expression_after_primary (parser,
						      cast_loc, *after);
  /* If the expression begins with a parenthesized type name, it may
     be either a cast or a compound literal; we need to see whether
     the next character is '{' to tell the difference.  If not, it is
     an unary expression.  Full detection of unknown typenames here
     would require a 3-token lookahead.  */
  if (c_parser_next_token_is (parser, CPP_OPEN_PAREN)
      && c_token_starts_typename (c_parser_peek_2nd_token (parser)))
    {
      struct c_type_name *type_name;
      struct c_expr ret;
      struct c_expr expr;
      c_parser_consume_token (parser);
      type_name = c_parser_type_name (parser);
      c_parser_skip_until_found (parser, CPP_CLOSE_PAREN, "expected %<)%>");
      if (type_name == NULL)
	{
	  ret.value = error_mark_node;
	  ret.original_code = ERROR_MARK;
	  ret.original_type = NULL;
	  return ret;
	}

      /* Save casted types in the function's used types hash table.  */
      used_types_insert (type_name->specs->type);

      if (c_parser_next_token_is (parser, CPP_OPEN_BRACE))
	return c_parser_postfix_expression_after_paren_type (parser, type_name,
							     cast_loc);
      {
	location_t expr_loc = c_parser_peek_token (parser)->location;
	expr = c_parser_cast_expression (parser, NULL);
	expr = default_function_array_read_conversion (expr_loc, expr);
      }
      ret.value = c_cast_expr (cast_loc, type_name, expr.value);
      ret.original_code = ERROR_MARK;
      ret.original_type = NULL;
      return ret;
    }
  else
    return c_parser_unary_expression (parser);
}

/* Parse an unary expression (C90 6.3.3, C99 6.5.3).

   unary-expression:
     postfix-expression
     ++ unary-expression
     -- unary-expression
     unary-operator cast-expression
     sizeof unary-expression
     sizeof ( type-name )

   unary-operator: one of
     & * + - ~ !

   GNU extensions:

   unary-expression:
     __alignof__ unary-expression
     __alignof__ ( type-name )
     && identifier

   (C1X permits _Alignof with type names only.)

   unary-operator: one of
     __extension__ __real__ __imag__

   Transactional Memory:

   unary-expression:
     transaction-expression

   In addition, the GNU syntax treats ++ and -- as unary operators, so
   they may be applied to cast expressions with errors for non-lvalues
   given later.  */

static struct c_expr
c_parser_unary_expression (c_parser *parser)
{
  int ext;
  struct c_expr ret, op;
  location_t op_loc = c_parser_peek_token (parser)->location;
  location_t exp_loc;
  ret.original_code = ERROR_MARK;
  ret.original_type = NULL;
  switch (c_parser_peek_token (parser)->type)
    {
    case CPP_PLUS_PLUS:
      c_parser_consume_token (parser);
      exp_loc = c_parser_peek_token (parser)->location;
      op = c_parser_cast_expression (parser, NULL);
      op = default_function_array_read_conversion (exp_loc, op);
      return parser_build_unary_op (op_loc, PREINCREMENT_EXPR, op);
    case CPP_MINUS_MINUS:
      c_parser_consume_token (parser);
      exp_loc = c_parser_peek_token (parser)->location;
      op = c_parser_cast_expression (parser, NULL);
      op = default_function_array_read_conversion (exp_loc, op);
      return parser_build_unary_op (op_loc, PREDECREMENT_EXPR, op);
    case CPP_AND:
      c_parser_consume_token (parser);
      op = c_parser_cast_expression (parser, NULL);
      mark_exp_read (op.value);
      return parser_build_unary_op (op_loc, ADDR_EXPR, op);
    case CPP_MULT:
      c_parser_consume_token (parser);
      exp_loc = c_parser_peek_token (parser)->location;
      op = c_parser_cast_expression (parser, NULL);
      op = default_function_array_read_conversion (exp_loc, op);
      ret.value = build_indirect_ref (op_loc, op.value, RO_UNARY_STAR);
      return ret;
    case CPP_PLUS:
      if (!c_dialect_objc () && !in_system_header)
	warning_at (op_loc,
		    OPT_Wtraditional,
		    "traditional C rejects the unary plus operator");
      c_parser_consume_token (parser);
      exp_loc = c_parser_peek_token (parser)->location;
      op = c_parser_cast_expression (parser, NULL);
      op = default_function_array_read_conversion (exp_loc, op);
      return parser_build_unary_op (op_loc, CONVERT_EXPR, op);
    case CPP_MINUS:
      c_parser_consume_token (parser);
      exp_loc = c_parser_peek_token (parser)->location;
      op = c_parser_cast_expression (parser, NULL);
      op = default_function_array_read_conversion (exp_loc, op);
      return parser_build_unary_op (op_loc, NEGATE_EXPR, op);
    case CPP_COMPL:
      c_parser_consume_token (parser);
      exp_loc = c_parser_peek_token (parser)->location;
      op = c_parser_cast_expression (parser, NULL);
      op = default_function_array_read_conversion (exp_loc, op);
      return parser_build_unary_op (op_loc, BIT_NOT_EXPR, op);
    case CPP_NOT:
      c_parser_consume_token (parser);
      exp_loc = c_parser_peek_token (parser)->location;
      op = c_parser_cast_expression (parser, NULL);
      op = default_function_array_read_conversion (exp_loc, op);
      return parser_build_unary_op (op_loc, TRUTH_NOT_EXPR, op);
    case CPP_AND_AND:
      /* Refer to the address of a label as a pointer.  */
      c_parser_consume_token (parser);
      if (c_parser_next_token_is (parser, CPP_NAME))
	{
	  ret.value = finish_label_address_expr
	    (c_parser_peek_token (parser)->value, op_loc);
	  c_parser_consume_token (parser);
	}
      else
	{
	  c_parser_error (parser, "expected identifier");
	  ret.value = error_mark_node;
	}
	return ret;
    case CPP_KEYWORD:
      switch (c_parser_peek_token (parser)->keyword)
	{
	case RID_SIZEOF:
	  return c_parser_sizeof_expression (parser);
	case RID_UPC_BLOCKSIZEOF:
	case RID_UPC_ELEMSIZEOF:
	case RID_UPC_LOCALSIZEOF:
          gcc_assert (c_dialect_upc ());
	  return c_parser_sizeof_expression (parser);
	case RID_ALIGNOF:
	  return c_parser_alignof_expression (parser);
	case RID_EXTENSION:
	  c_parser_consume_token (parser);
	  ext = disable_extension_diagnostics ();
	  ret = c_parser_cast_expression (parser, NULL);
	  restore_extension_diagnostics (ext);
	  return ret;
	case RID_REALPART:
	  c_parser_consume_token (parser);
	  exp_loc = c_parser_peek_token (parser)->location;
	  op = c_parser_cast_expression (parser, NULL);
	  op = default_function_array_conversion (exp_loc, op);
	  return parser_build_unary_op (op_loc, REALPART_EXPR, op);
	case RID_IMAGPART:
	  c_parser_consume_token (parser);
	  exp_loc = c_parser_peek_token (parser)->location;
	  op = c_parser_cast_expression (parser, NULL);
	  op = default_function_array_conversion (exp_loc, op);
	  return parser_build_unary_op (op_loc, IMAGPART_EXPR, op);
	case RID_TRANSACTION_ATOMIC:
	case RID_TRANSACTION_RELAXED:
	  return c_parser_transaction_expression (parser,
	      c_parser_peek_token (parser)->keyword);
	default:
	  return c_parser_postfix_expression (parser);
	}
    default:
      return c_parser_postfix_expression (parser);
    }
}

/* Return the result of upc_blocksizeof applied to EXPR.  */

static
struct c_expr
upc_blocksizeof_expr (location_t loc, struct c_expr expr)
{
  struct c_expr ret;
  ret.original_code = ERROR_MARK;
  ret.original_type = NULL_TREE;
  if (expr.value == error_mark_node)
    {
      ret.value = error_mark_node;
      pop_maybe_used (false);
    }
  else
    {
      ret.value = upc_blocksizeof (loc, TREE_TYPE (expr.value));
      pop_maybe_used (C_TYPE_VARIABLE_SIZE (TREE_TYPE (expr.value)));
    }
  return ret;
}

/* Return the result of upc_blocksizeof applied to T, a structure
   for the type name passed to sizeof (rather than the type itself).  */

static
struct c_expr
upc_blocksizeof_type (location_t loc, struct c_type_name *t)
{
  tree type;
  struct c_expr ret;
  ret.original_code = ERROR_MARK;
  ret.original_type = NULL_TREE;
  type = groktypename (t, NULL, NULL);
  if (type == error_mark_node)
    {
      ret.value = error_mark_node;
      pop_maybe_used (false);
    }
  else
    {
      ret.value = upc_blocksizeof (loc, type);
      pop_maybe_used (C_TYPE_VARIABLE_SIZE (type));
    }
  return ret;
}

/* Return the result of upc_elemsizeof applied to EXPR.  */

static
struct c_expr
upc_elemsizeof_expr (location_t loc, struct c_expr expr)
{
  struct c_expr ret;
  ret.original_code = ERROR_MARK;
  ret.original_type = NULL_TREE;
  if (expr.value == error_mark_node)
    {
      ret.value = error_mark_node;
      pop_maybe_used (false);
    }
  else
    {
      ret.value = upc_elemsizeof (loc, TREE_TYPE (expr.value));
      pop_maybe_used (C_TYPE_VARIABLE_SIZE (TREE_TYPE (expr.value)));
    }
  return ret;
}

/* Return the result of upc_elemsizeof applied to T, a structure
   for the type name passed to sizeof (rather than the type itself).  */

static
struct c_expr
upc_elemsizeof_type (location_t loc, struct c_type_name *t)
{
  tree type;
  struct c_expr ret;
  ret.original_code = ERROR_MARK;
  ret.original_type = NULL_TREE;
  type = groktypename (t, NULL, NULL);
  if (type == error_mark_node)
    {
      ret.value = error_mark_node;
      pop_maybe_used (false);
    }
  else
    {
      ret.value = upc_elemsizeof (loc, type);
      pop_maybe_used (C_TYPE_VARIABLE_SIZE (type));
    }
  return ret;
}

/* Return the result of upc_localsizeof applied to EXPR.  */

static
struct c_expr
upc_localsizeof_expr (location_t loc, struct c_expr expr)
{
  struct c_expr ret;
  ret.original_code = ERROR_MARK;
  ret.original_type = NULL_TREE;
  if (expr.value == error_mark_node)
    {
      ret.value = error_mark_node;
      pop_maybe_used (false);
    }
  else
    {
      ret.value = upc_localsizeof (loc, TREE_TYPE (expr.value));
      pop_maybe_used (C_TYPE_VARIABLE_SIZE (TREE_TYPE (expr.value)));
    }
  return ret;
}

/* Return the result of upc_localsizeof applied to T, a structure
   for the type name passed to sizeof (rather than the type itself).  */

static
struct c_expr
upc_localsizeof_type (location_t loc, struct c_type_name *t)
{
  tree type;
  struct c_expr ret;
  ret.original_code = ERROR_MARK;
  ret.original_type = NULL_TREE;
  type = groktypename (t, NULL, NULL);
  if (type == error_mark_node)
    {
      ret.value = error_mark_node;
      pop_maybe_used (false);
    }
  else
    {
      ret.value = upc_localsizeof (loc, type);
      pop_maybe_used (C_TYPE_VARIABLE_SIZE (type));
    }
  return ret;
}

/* Parse a sizeof expression.  */

static struct c_expr
c_parser_sizeof_expression (c_parser *parser)
{
  struct c_expr expr;
  location_t expr_loc;
  enum rid keyword = c_parser_peek_token (parser)->keyword;
  c_parser_consume_token (parser);
  c_inhibit_evaluation_warnings++;
  in_sizeof++;
  if (c_parser_next_token_is (parser, CPP_OPEN_PAREN)
      && c_token_starts_typename (c_parser_peek_2nd_token (parser)))
    {
      /* Either sizeof ( type-name ) or sizeof unary-expression
	 starting with a compound literal.  */
      struct c_type_name *type_name;
      c_parser_consume_token (parser);
      expr_loc = c_parser_peek_token (parser)->location;
      type_name = c_parser_type_name (parser);
      c_parser_skip_until_found (parser, CPP_CLOSE_PAREN, "expected %<)%>");
      if (type_name == NULL)
	{
	  struct c_expr ret;
	  c_inhibit_evaluation_warnings--;
	  in_sizeof--;
	  ret.value = error_mark_node;
	  ret.original_code = ERROR_MARK;
	  ret.original_type = NULL;
	  return ret;
	}
      if (c_parser_next_token_is (parser, CPP_OPEN_BRACE))
	{
	  expr = c_parser_postfix_expression_after_paren_type (parser,
							       type_name,
							       expr_loc);
	  goto sizeof_expr;
	}
      /* sizeof ( type-name ).  */
      c_inhibit_evaluation_warnings--;
      in_sizeof--;
      /* Handle upc_*_sizeof (type) operations.  */
      switch (keyword)
        {
        case RID_UPC_BLOCKSIZEOF:
          return upc_blocksizeof_type (expr_loc, type_name);
        case RID_UPC_ELEMSIZEOF:
          return upc_elemsizeof_type (expr_loc, type_name);
        case RID_UPC_LOCALSIZEOF:
          return upc_localsizeof_type (expr_loc, type_name);
        default: break;
        }
      return c_expr_sizeof_type (expr_loc, type_name);
    }
  else
    {
      expr_loc = c_parser_peek_token (parser)->location;
      expr = c_parser_unary_expression (parser);
    sizeof_expr:
      c_inhibit_evaluation_warnings--;
      in_sizeof--;
      mark_exp_read (expr.value);
      if (TREE_CODE (expr.value) == COMPONENT_REF
	  && DECL_C_BIT_FIELD (TREE_OPERAND (expr.value, 1)))
	error_at (expr_loc, "%<sizeof%> applied to a bit-field");
      /* Handle upc_*_sizeof (expr) operations.  */
      switch (keyword)
        {
        case RID_UPC_BLOCKSIZEOF:
          return upc_blocksizeof_expr (expr_loc, expr);
        case RID_UPC_ELEMSIZEOF:
          return upc_elemsizeof_expr (expr_loc, expr);
        case RID_UPC_LOCALSIZEOF:
          return upc_localsizeof_expr (expr_loc, expr);
        case RID_SIZEOF:
          return c_expr_sizeof_expr (expr_loc, expr);
        default: break;
        }
      return c_expr_sizeof_expr (expr_loc, expr);
    }
}

/* Parse an alignof expression.  */

static struct c_expr
c_parser_alignof_expression (c_parser *parser)
{
  struct c_expr expr;
  location_t loc = c_parser_peek_token (parser)->location;
  tree alignof_spelling = c_parser_peek_token (parser)->value;
  gcc_assert (c_parser_next_token_is_keyword (parser, RID_ALIGNOF));
  /* A diagnostic is not required for the use of this identifier in
     the implementation namespace; only diagnose it for the C1X
     spelling because of existing code using the other spellings.  */
  if (!flag_isoc1x
      && strcmp (IDENTIFIER_POINTER (alignof_spelling), "_Alignof") == 0)
    {
      if (flag_isoc99)
	pedwarn (loc, OPT_pedantic, "ISO C99 does not support %qE",
		 alignof_spelling);
      else
	pedwarn (loc, OPT_pedantic, "ISO C90 does not support %qE",
		 alignof_spelling);
    }
  c_parser_consume_token (parser);
  c_inhibit_evaluation_warnings++;
  in_alignof++;
  if (c_parser_next_token_is (parser, CPP_OPEN_PAREN)
      && c_token_starts_typename (c_parser_peek_2nd_token (parser)))
    {
      /* Either __alignof__ ( type-name ) or __alignof__
	 unary-expression starting with a compound literal.  */
      location_t loc;
      struct c_type_name *type_name;
      struct c_expr ret;
      c_parser_consume_token (parser);
      loc = c_parser_peek_token (parser)->location;
      type_name = c_parser_type_name (parser);
      c_parser_skip_until_found (parser, CPP_CLOSE_PAREN, "expected %<)%>");
      if (type_name == NULL)
	{
	  struct c_expr ret;
	  c_inhibit_evaluation_warnings--;
	  in_alignof--;
	  ret.value = error_mark_node;
	  ret.original_code = ERROR_MARK;
	  ret.original_type = NULL;
	  return ret;
	}
      if (c_parser_next_token_is (parser, CPP_OPEN_BRACE))
	{
	  expr = c_parser_postfix_expression_after_paren_type (parser,
							       type_name,
							       loc);
	  goto alignof_expr;
	}
      /* alignof ( type-name ).  */
      c_inhibit_evaluation_warnings--;
      in_alignof--;
      ret.value = c_alignof (loc, groktypename (type_name, NULL, NULL));
      ret.original_code = ERROR_MARK;
      ret.original_type = NULL;
      return ret;
    }
  else
    {
      struct c_expr ret;
      expr = c_parser_unary_expression (parser);
    alignof_expr:
      mark_exp_read (expr.value);
      c_inhibit_evaluation_warnings--;
      in_alignof--;
      pedwarn (loc, OPT_pedantic, "ISO C does not allow %<%E (expression)%>",
	       alignof_spelling);
      ret.value = c_alignof_expr (loc, expr.value);
      ret.original_code = ERROR_MARK;
      ret.original_type = NULL;
      return ret;
    }
}

/* Helper function to read arguments of builtins which are interfaces
   for the middle-end nodes like COMPLEX_EXPR, VEC_PERM_EXPR and
   others.  The name of the builtin is passed using BNAME parameter.
   Function returns true if there were no errors while parsing and
   stores the arguments in CEXPR_LIST.  */
static bool
c_parser_get_builtin_args (c_parser *parser, const char *bname,
			   VEC(c_expr_t,gc) **ret_cexpr_list)
{
  location_t loc = c_parser_peek_token (parser)->location;
  VEC (c_expr_t,gc) *cexpr_list;
  c_expr_t expr;

  *ret_cexpr_list = NULL;
  if (c_parser_next_token_is_not (parser, CPP_OPEN_PAREN))
    {
      error_at (loc, "cannot take address of %qs", bname);
      return false;
    }

  c_parser_consume_token (parser);

  if (c_parser_next_token_is (parser, CPP_CLOSE_PAREN))
    {
      c_parser_consume_token (parser);
      return true;
    }

  expr = c_parser_expr_no_commas (parser, NULL);
  cexpr_list = VEC_alloc (c_expr_t, gc, 1);
  C_EXPR_APPEND (cexpr_list, expr);
  while (c_parser_next_token_is (parser, CPP_COMMA))
    {
      c_parser_consume_token (parser);
      expr = c_parser_expr_no_commas (parser, NULL);
      C_EXPR_APPEND (cexpr_list, expr);
    }

  if (!c_parser_require (parser, CPP_CLOSE_PAREN, "expected %<)%>"))
    return false;

  *ret_cexpr_list = cexpr_list;
  return true;
}


/* Parse a postfix expression (C90 6.3.1-6.3.2, C99 6.5.1-6.5.2).

   postfix-expression:
     primary-expression
     postfix-expression [ expression ]
     postfix-expression ( argument-expression-list[opt] )
     postfix-expression . identifier
     postfix-expression -> identifier
     postfix-expression ++
     postfix-expression --
     ( type-name ) { initializer-list }
     ( type-name ) { initializer-list , }

   argument-expression-list:
     argument-expression
     argument-expression-list , argument-expression

   primary-expression:
     identifier
     constant
     string-literal
     ( expression )

   GNU extensions:

   primary-expression:
     __func__
       (treated as a keyword in GNU C)
     __FUNCTION__
     __PRETTY_FUNCTION__
     ( compound-statement )
     __builtin_va_arg ( assignment-expression , type-name )
     __builtin_offsetof ( type-name , offsetof-member-designator )
     __builtin_choose_expr ( assignment-expression ,
			     assignment-expression ,
			     assignment-expression )
     __builtin_types_compatible_p ( type-name , type-name )
     __builtin_complex ( assignment-expression , assignment-expression )
     __builtin_shuffle ( assignment-expression , assignment-expression )
     __builtin_shuffle ( assignment-expression , 
			 assignment-expression ,
			 assignment-expression, )

   offsetof-member-designator:
     identifier
     offsetof-member-designator . identifier
     offsetof-member-designator [ expression ]

   Objective-C:

   primary-expression:
     [ objc-receiver objc-message-args ]
     @selector ( objc-selector-arg )
     @protocol ( identifier )
     @encode ( type-name )
     objc-string-literal
     Classname . identifier
*/

static struct c_expr
c_parser_postfix_expression (c_parser *parser)
{
  struct c_expr expr, e1;
  struct c_type_name *t1, *t2;
  location_t loc = c_parser_peek_token (parser)->location;;
  expr.original_code = ERROR_MARK;
  expr.original_type = NULL;
  switch (c_parser_peek_token (parser)->type)
    {
    case CPP_NUMBER:
      expr.value = c_parser_peek_token (parser)->value;
      loc = c_parser_peek_token (parser)->location;
      c_parser_consume_token (parser);
      if (TREE_CODE (expr.value) == FIXED_CST
	  && !targetm.fixed_point_supported_p ())
	{
	  error_at (loc, "fixed-point types not supported for this target");
	  expr.value = error_mark_node;
	}
      break;
    case CPP_CHAR:
    case CPP_CHAR16:
    case CPP_CHAR32:
    case CPP_WCHAR:
      expr.value = c_parser_peek_token (parser)->value;
      c_parser_consume_token (parser);
      break;
    case CPP_STRING:
    case CPP_STRING16:
    case CPP_STRING32:
    case CPP_WSTRING:
    case CPP_UTF8STRING:
      expr.value = c_parser_peek_token (parser)->value;
      expr.original_code = STRING_CST;
      c_parser_consume_token (parser);
      break;
    case CPP_OBJC_STRING:
      gcc_assert (c_dialect_objc ());
      expr.value
	= objc_build_string_object (c_parser_peek_token (parser)->value);
      c_parser_consume_token (parser);
      break;
    case CPP_NAME:
      switch (c_parser_peek_token (parser)->id_kind)
	{
	case C_ID_ID:
	  {
	    tree id = c_parser_peek_token (parser)->value;
	    c_parser_consume_token (parser);
	    expr.value = build_external_ref (loc, id,
					     (c_parser_peek_token (parser)->type
					      == CPP_OPEN_PAREN),
					     &expr.original_type);
	    break;
	  }
	case C_ID_CLASSNAME:
	  {
	    /* Here we parse the Objective-C 2.0 Class.name dot
	       syntax.  */
	    tree class_name = c_parser_peek_token (parser)->value;
	    tree component;
	    c_parser_consume_token (parser);
	    gcc_assert (c_dialect_objc ());
	    if (!c_parser_require (parser, CPP_DOT, "expected %<.%>"))
	      {
		expr.value = error_mark_node;
		break;
	      }
	    if (c_parser_next_token_is_not (parser, CPP_NAME))
	      {
		c_parser_error (parser, "expected identifier");
		expr.value = error_mark_node;
		break;
	      }
	    component = c_parser_peek_token (parser)->value;
	    c_parser_consume_token (parser);
	    expr.value = objc_build_class_component_ref (class_name, 
							 component);
	    break;
	  }
	default:
	  c_parser_error (parser, "expected expression");
	  expr.value = error_mark_node;
	  break;
	}
      break;
    case CPP_OPEN_PAREN:
      /* A parenthesized expression, statement expression or compound
	 literal.  */
      if (c_parser_peek_2nd_token (parser)->type == CPP_OPEN_BRACE)
	{
	  /* A statement expression.  */
	  tree stmt;
	  location_t brace_loc;
	  c_parser_consume_token (parser);
	  brace_loc = c_parser_peek_token (parser)->location;
	  c_parser_consume_token (parser);
	  if (!building_stmt_list_p ())
	    {
	      error_at (loc, "braced-group within expression allowed "
			"only inside a function");
	      parser->error = true;
	      c_parser_skip_until_found (parser, CPP_CLOSE_BRACE, NULL);
	      c_parser_skip_until_found (parser, CPP_CLOSE_PAREN, NULL);
	      expr.value = error_mark_node;
	      break;
	    }
	  stmt = c_begin_stmt_expr ();
	  c_parser_compound_statement_nostart (parser);
	  c_parser_skip_until_found (parser, CPP_CLOSE_PAREN,
				     "expected %<)%>");
	  pedwarn (loc, OPT_pedantic,
		   "ISO C forbids braced-groups within expressions");
	  expr.value = c_finish_stmt_expr (brace_loc, stmt);
	  mark_exp_read (expr.value);
	}
      else if (c_token_starts_typename (c_parser_peek_2nd_token (parser)))
	{
	  /* A compound literal.  ??? Can we actually get here rather
	     than going directly to
	     c_parser_postfix_expression_after_paren_type from
	     elsewhere?  */
	  location_t loc;
	  struct c_type_name *type_name;
	  c_parser_consume_token (parser);
	  loc = c_parser_peek_token (parser)->location;
	  type_name = c_parser_type_name (parser);
	  c_parser_skip_until_found (parser, CPP_CLOSE_PAREN,
				     "expected %<)%>");
	  if (type_name == NULL)
	    {
	      expr.value = error_mark_node;
	    }
	  else
	    expr = c_parser_postfix_expression_after_paren_type (parser,
								 type_name,
								 loc);
	}
      else
	{
	  /* A parenthesized expression.  */
	  c_parser_consume_token (parser);
	  expr = c_parser_expression (parser);
	  if (TREE_CODE (expr.value) == MODIFY_EXPR)
	    TREE_NO_WARNING (expr.value) = 1;
	  if (expr.original_code != C_MAYBE_CONST_EXPR)
	    expr.original_code = ERROR_MARK;
	  /* Don't change EXPR.ORIGINAL_TYPE.  */
	  c_parser_skip_until_found (parser, CPP_CLOSE_PAREN,
				     "expected %<)%>");
	}
      break;
    case CPP_KEYWORD:
      switch (c_parser_peek_token (parser)->keyword)
	{
	case RID_FUNCTION_NAME:
	case RID_PRETTY_FUNCTION_NAME:
	case RID_C99_FUNCTION_NAME:
	  expr.value = fname_decl (loc,
				   c_parser_peek_token (parser)->keyword,
				   c_parser_peek_token (parser)->value);
	  c_parser_consume_token (parser);
	  break;
	case RID_VA_ARG:
	  c_parser_consume_token (parser);
	  if (!c_parser_require (parser, CPP_OPEN_PAREN, "expected %<(%>"))
	    {
	      expr.value = error_mark_node;
	      break;
	    }
	  e1 = c_parser_expr_no_commas (parser, NULL);
	  mark_exp_read (e1.value);
	  e1.value = c_fully_fold (e1.value, false, NULL);
	  if (!c_parser_require (parser, CPP_COMMA, "expected %<,%>"))
	    {
	      c_parser_skip_until_found (parser, CPP_CLOSE_PAREN, NULL);
	      expr.value = error_mark_node;
	      break;
	    }
	  loc = c_parser_peek_token (parser)->location;
	  t1 = c_parser_type_name (parser);
	  c_parser_skip_until_found (parser, CPP_CLOSE_PAREN,
				     "expected %<)%>");
	  if (t1 == NULL)
	    {
	      expr.value = error_mark_node;
	    }
	  else
	    {
	      tree type_expr = NULL_TREE;
	      expr.value = c_build_va_arg (loc, e1.value,
					   groktypename (t1, &type_expr, NULL));
	      if (type_expr)
		{
		  expr.value = build2 (C_MAYBE_CONST_EXPR,
				       TREE_TYPE (expr.value), type_expr,
				       expr.value);
		  C_MAYBE_CONST_EXPR_NON_CONST (expr.value) = true;
		}
	    }
	  break;
	case RID_OFFSETOF:
	  c_parser_consume_token (parser);
	  if (!c_parser_require (parser, CPP_OPEN_PAREN, "expected %<(%>"))
	    {
	      expr.value = error_mark_node;
	      break;
	    }
	  t1 = c_parser_type_name (parser);
	  if (t1 == NULL)
	    parser->error = true;
	  if (!c_parser_require (parser, CPP_COMMA, "expected %<,%>"))
            gcc_assert (parser->error);
	  if (parser->error)
	    {
	      c_parser_skip_until_found (parser, CPP_CLOSE_PAREN, NULL);
	      expr.value = error_mark_node;
	      break;
	    }

	  {
	    tree type = groktypename (t1, NULL, NULL);
	    tree offsetof_ref;
	    if (type == error_mark_node)
	      offsetof_ref = error_mark_node;
	    else
	      {
		offsetof_ref = build1 (INDIRECT_REF, type, null_pointer_node);
		SET_EXPR_LOCATION (offsetof_ref, loc);
	      }
	    /* Parse the second argument to __builtin_offsetof.  We
	       must have one identifier, and beyond that we want to
	       accept sub structure and sub array references.  */
	    if (c_parser_next_token_is (parser, CPP_NAME))
	      {
		offsetof_ref = build_component_ref
		  (loc, offsetof_ref, c_parser_peek_token (parser)->value);
		c_parser_consume_token (parser);
		while (c_parser_next_token_is (parser, CPP_DOT)
		       || c_parser_next_token_is (parser,
						  CPP_OPEN_SQUARE)
		       || c_parser_next_token_is (parser,
						  CPP_DEREF))
		  {
		    if (c_parser_next_token_is (parser, CPP_DEREF))
		      {
			loc = c_parser_peek_token (parser)->location;
			offsetof_ref = build_array_ref (loc,
							offsetof_ref,
							integer_zero_node);
			goto do_dot;
		      }
		    else if (c_parser_next_token_is (parser, CPP_DOT))
		      {
		      do_dot:
			c_parser_consume_token (parser);
			if (c_parser_next_token_is_not (parser,
							CPP_NAME))
			  {
			    c_parser_error (parser, "expected identifier");
			    break;
			  }
			offsetof_ref = build_component_ref
			  (loc, offsetof_ref,
			   c_parser_peek_token (parser)->value);
			c_parser_consume_token (parser);
		      }
		    else
		      {
			tree idx;
			loc = c_parser_peek_token (parser)->location;
			c_parser_consume_token (parser);
			idx = c_parser_expression (parser).value;
			idx = c_fully_fold (idx, false, NULL);
			c_parser_skip_until_found (parser, CPP_CLOSE_SQUARE,
						   "expected %<]%>");
			offsetof_ref = build_array_ref (loc, offsetof_ref, idx);
		      }
		  }
	      }
	    else
	      c_parser_error (parser, "expected identifier");
	    c_parser_skip_until_found (parser, CPP_CLOSE_PAREN,
				       "expected %<)%>");
	    expr.value = fold_offsetof (offsetof_ref);
	  }
	  break;
	case RID_CHOOSE_EXPR:
	  {
	    VEC (c_expr_t, gc) *cexpr_list;
	    c_expr_t *e1_p, *e2_p, *e3_p;
	    tree c;

	    c_parser_consume_token (parser);
	    if (!c_parser_get_builtin_args (parser,
					    "__builtin_choose_expr",
					    &cexpr_list))
	      {
		expr.value = error_mark_node;
		break;
	      }

	    if (VEC_length (c_expr_t, cexpr_list) != 3)
	      {
		error_at (loc, "wrong number of arguments to "
			       "%<__builtin_choose_expr%>");
		expr.value = error_mark_node;
		break;
	      }

	    e1_p = VEC_index (c_expr_t, cexpr_list, 0);
	    e2_p = VEC_index (c_expr_t, cexpr_list, 1);
	    e3_p = VEC_index (c_expr_t, cexpr_list, 2);

	    c = e1_p->value;
	    mark_exp_read (e2_p->value);
	    mark_exp_read (e3_p->value);
	    if (TREE_CODE (c) != INTEGER_CST
		|| !INTEGRAL_TYPE_P (TREE_TYPE (c)))
	      error_at (loc,
			"first argument to %<__builtin_choose_expr%> not"
			" a constant");
	    constant_expression_warning (c);
	    expr = integer_zerop (c) ? *e3_p : *e2_p;
	    break;
	  }
	case RID_TYPES_COMPATIBLE_P:
	  c_parser_consume_token (parser);
	  if (!c_parser_require (parser, CPP_OPEN_PAREN, "expected %<(%>"))
	    {
	      expr.value = error_mark_node;
	      break;
	    }
	  t1 = c_parser_type_name (parser);
	  if (t1 == NULL)
	    {
	      expr.value = error_mark_node;
	      break;
	    }
	  if (!c_parser_require (parser, CPP_COMMA, "expected %<,%>"))
	    {
	      c_parser_skip_until_found (parser, CPP_CLOSE_PAREN, NULL);
	      expr.value = error_mark_node;
	      break;
	    }
	  t2 = c_parser_type_name (parser);
	  if (t2 == NULL)
	    {
	      expr.value = error_mark_node;
	      break;
	    }
	  c_parser_skip_until_found (parser, CPP_CLOSE_PAREN,
				     "expected %<)%>");
	  {
	    tree e1, e2;

	    e1 = TYPE_MAIN_VARIANT (groktypename (t1, NULL, NULL));
	    e2 = TYPE_MAIN_VARIANT (groktypename (t2, NULL, NULL));

	    expr.value
	      = comptypes (e1, e2) ? integer_one_node : integer_zero_node;
	  }
	  break;
	case RID_BUILTIN_COMPLEX:
	  {
	    VEC(c_expr_t, gc) *cexpr_list;
	    c_expr_t *e1_p, *e2_p;

	    c_parser_consume_token (parser);
	    if (!c_parser_get_builtin_args (parser,
					    "__builtin_complex",
					    &cexpr_list))
	      {
		expr.value = error_mark_node;
		break;
	      }

	    if (VEC_length (c_expr_t, cexpr_list) != 2)
	      {
		error_at (loc, "wrong number of arguments to "
			       "%<__builtin_complex%>");
		expr.value = error_mark_node;
		break;
	      }

	    e1_p = VEC_index (c_expr_t, cexpr_list, 0);
	    e2_p = VEC_index (c_expr_t, cexpr_list, 1);

	    mark_exp_read (e1_p->value);
	    if (TREE_CODE (e1_p->value) == EXCESS_PRECISION_EXPR)
	      e1_p->value = convert (TREE_TYPE (e1_p->value),
				     TREE_OPERAND (e1_p->value, 0));
	    mark_exp_read (e2_p->value);
	    if (TREE_CODE (e2_p->value) == EXCESS_PRECISION_EXPR)
	      e2_p->value = convert (TREE_TYPE (e2_p->value),
				     TREE_OPERAND (e2_p->value, 0));
	    if (!SCALAR_FLOAT_TYPE_P (TREE_TYPE (e1_p->value))
		|| DECIMAL_FLOAT_TYPE_P (TREE_TYPE (e1_p->value))
		|| !SCALAR_FLOAT_TYPE_P (TREE_TYPE (e2_p->value))
		|| DECIMAL_FLOAT_TYPE_P (TREE_TYPE (e2_p->value)))
	      {
		error_at (loc, "%<__builtin_complex%> operand "
			  "not of real binary floating-point type");
		expr.value = error_mark_node;
		break;
	      }
	    if (TYPE_MAIN_VARIANT (TREE_TYPE (e1_p->value))
		!= TYPE_MAIN_VARIANT (TREE_TYPE (e2_p->value)))
	      {
		error_at (loc,
			  "%<__builtin_complex%> operands of different types");
		expr.value = error_mark_node;
		break;
	      }
	    if (!flag_isoc99)
	      pedwarn (loc, OPT_pedantic,
		       "ISO C90 does not support complex types");
	    expr.value = build2 (COMPLEX_EXPR,
				 build_complex_type
				   (TYPE_MAIN_VARIANT
				     (TREE_TYPE (e1_p->value))),
				 e1_p->value, e2_p->value);
	    break;
	  }
	case RID_BUILTIN_SHUFFLE:
	  {
	    VEC(c_expr_t,gc) *cexpr_list;

	    c_parser_consume_token (parser);
	    if (!c_parser_get_builtin_args (parser,
					    "__builtin_shuffle",
					    &cexpr_list))
	      {
		expr.value = error_mark_node;
		break;
	      }

	    if (VEC_length (c_expr_t, cexpr_list) == 2)
	      expr.value =
		c_build_vec_perm_expr
		  (loc, VEC_index (c_expr_t, cexpr_list, 0)->value,
		   NULL_TREE, VEC_index (c_expr_t, cexpr_list, 1)->value);

	    else if (VEC_length (c_expr_t, cexpr_list) == 3)
	      expr.value =
		c_build_vec_perm_expr
		  (loc, VEC_index (c_expr_t, cexpr_list, 0)->value,
		   VEC_index (c_expr_t, cexpr_list, 1)->value,
		   VEC_index (c_expr_t, cexpr_list, 2)->value);
	    else
	      {
		error_at (loc, "wrong number of arguments to "
			       "%<__builtin_shuffle%>");
		expr.value = error_mark_node;
	      }
	    break;
	  }
	case RID_AT_SELECTOR:
	  gcc_assert (c_dialect_objc ());
	  c_parser_consume_token (parser);
	  if (!c_parser_require (parser, CPP_OPEN_PAREN, "expected %<(%>"))
	    {
	      expr.value = error_mark_node;
	      break;
	    }
	  {
	    tree sel = c_parser_objc_selector_arg (parser);
	    c_parser_skip_until_found (parser, CPP_CLOSE_PAREN,
				       "expected %<)%>");
	    expr.value = objc_build_selector_expr (loc, sel);
	  }
	  break;
	case RID_AT_PROTOCOL:
	  gcc_assert (c_dialect_objc ());
	  c_parser_consume_token (parser);
	  if (!c_parser_require (parser, CPP_OPEN_PAREN, "expected %<(%>"))
	    {
	      expr.value = error_mark_node;
	      break;
	    }
	  if (c_parser_next_token_is_not (parser, CPP_NAME))
	    {
	      c_parser_error (parser, "expected identifier");
	      c_parser_skip_until_found (parser, CPP_CLOSE_PAREN, NULL);
	      expr.value = error_mark_node;
	      break;
	    }
	  {
	    tree id = c_parser_peek_token (parser)->value;
	    c_parser_consume_token (parser);
	    c_parser_skip_until_found (parser, CPP_CLOSE_PAREN,
				       "expected %<)%>");
	    expr.value = objc_build_protocol_expr (id);
	  }
	  break;
	case RID_AT_ENCODE:
	  /* Extension to support C-structures in the archiver.  */
	  gcc_assert (c_dialect_objc ());
	  c_parser_consume_token (parser);
	  if (!c_parser_require (parser, CPP_OPEN_PAREN, "expected %<(%>"))
	    {
	      expr.value = error_mark_node;
	      break;
	    }
	  t1 = c_parser_type_name (parser);
	  if (t1 == NULL)
	    {
	      expr.value = error_mark_node;
	      c_parser_skip_until_found (parser, CPP_CLOSE_PAREN, NULL);
	      break;
	    }
	  c_parser_skip_until_found (parser, CPP_CLOSE_PAREN,
				     "expected %<)%>");
	  {
	    tree type = groktypename (t1, NULL, NULL);
	    expr.value = objc_build_encode_expr (type);
	  }
	  break;
	default:
	  c_parser_error (parser, "expected expression");
	  expr.value = error_mark_node;
	  break;
	}
      break;
    case CPP_OPEN_SQUARE:
      if (c_dialect_objc ())
	{
	  tree receiver, args;
	  c_parser_consume_token (parser);
	  receiver = c_parser_objc_receiver (parser);
	  args = c_parser_objc_message_args (parser);
	  c_parser_skip_until_found (parser, CPP_CLOSE_SQUARE,
				     "expected %<]%>");
	  expr.value = objc_build_message_expr (receiver, args);
	  break;
	}
      /* Else fall through to report error.  */
    default:
      c_parser_error (parser, "expected expression");
      expr.value = error_mark_node;
      break;
    }
  return c_parser_postfix_expression_after_primary (parser, loc, expr);
}

/* Parse a postfix expression after a parenthesized type name: the
   brace-enclosed initializer of a compound literal, possibly followed
   by some postfix operators.  This is separate because it is not
   possible to tell until after the type name whether a cast
   expression has a cast or a compound literal, or whether the operand
   of sizeof is a parenthesized type name or starts with a compound
   literal.  TYPE_LOC is the location where TYPE_NAME starts--the
   location of the first token after the parentheses around the type
   name.  */

static struct c_expr
c_parser_postfix_expression_after_paren_type (c_parser *parser,
					      struct c_type_name *type_name,
					      location_t type_loc)
{
  tree type;
  struct c_expr init;
  bool non_const;
  struct c_expr expr;
  location_t start_loc;
  tree type_expr = NULL_TREE;
  bool type_expr_const = true;
  check_compound_literal_type (type_loc, type_name);
  start_init (NULL_TREE, NULL, 0);
  type = groktypename (type_name, &type_expr, &type_expr_const);
  start_loc = c_parser_peek_token (parser)->location;
  if (type != error_mark_node && C_TYPE_VARIABLE_SIZE (type))
    {
      error_at (type_loc, "compound literal has variable size");
      type = error_mark_node;
    }
  init = c_parser_braced_init (parser, type, false);
  finish_init ();
  maybe_warn_string_init (type, init);

  if (type != error_mark_node
      && !ADDR_SPACE_GENERIC_P (TYPE_ADDR_SPACE (type))
      && current_function_decl)
    {
      error ("compound literal qualified by address-space qualifier");
      type = error_mark_node;
    }

  if (!flag_isoc99)
    pedwarn (start_loc, OPT_pedantic, "ISO C90 forbids compound literals");
  non_const = ((init.value && TREE_CODE (init.value) == CONSTRUCTOR)
	       ? CONSTRUCTOR_NON_CONST (init.value)
	       : init.original_code == C_MAYBE_CONST_EXPR);
  non_const |= !type_expr_const;
  expr.value = build_compound_literal (start_loc, type, init.value, non_const);
  expr.original_code = ERROR_MARK;
  expr.original_type = NULL;
  if (type_expr)
    {
      if (TREE_CODE (expr.value) == C_MAYBE_CONST_EXPR)
	{
	  gcc_assert (C_MAYBE_CONST_EXPR_PRE (expr.value) == NULL_TREE);
	  C_MAYBE_CONST_EXPR_PRE (expr.value) = type_expr;
	}
      else
	{
	  gcc_assert (!non_const);
	  expr.value = build2 (C_MAYBE_CONST_EXPR, type,
			       type_expr, expr.value);
	}
    }
  return c_parser_postfix_expression_after_primary (parser, start_loc, expr);
}

/* Parse a postfix expression after the initial primary or compound
   literal; that is, parse a series of postfix operators.

   EXPR_LOC is the location of the primary expression.  */

static struct c_expr
c_parser_postfix_expression_after_primary (c_parser *parser,
					   location_t expr_loc,
					   struct c_expr expr)
{
  struct c_expr orig_expr;
  tree ident, idx;
  VEC(tree,gc) *exprlist;
  VEC(tree,gc) *origtypes;
  while (true)
    {
      location_t op_loc = c_parser_peek_token (parser)->location;
      switch (c_parser_peek_token (parser)->type)
	{
	case CPP_OPEN_SQUARE:
	  /* Array reference.  */
	  c_parser_consume_token (parser);
	  idx = c_parser_expression (parser).value;
	  c_parser_skip_until_found (parser, CPP_CLOSE_SQUARE,
				     "expected %<]%>");
	  expr.value = build_array_ref (op_loc, expr.value, idx);
	  expr.original_code = ERROR_MARK;
	  expr.original_type = NULL;
	  break;
	case CPP_OPEN_PAREN:
	  /* Function call.  */
	  c_parser_consume_token (parser);
	  if (c_parser_next_token_is (parser, CPP_CLOSE_PAREN))
	    exprlist = NULL;
	  else
	    exprlist = c_parser_expr_list (parser, true, false, &origtypes);
	  c_parser_skip_until_found (parser, CPP_CLOSE_PAREN,
				     "expected %<)%>");
	  orig_expr = expr;
	  mark_exp_read (expr.value);
	  /* FIXME diagnostics: Ideally we want the FUNCNAME, not the
	     "(" after the FUNCNAME, which is what we have now.    */
	  expr.value = build_function_call_vec (op_loc, expr.value, exprlist,
						origtypes);
	  expr.original_code = ERROR_MARK;
	  if (TREE_CODE (expr.value) == INTEGER_CST
	      && TREE_CODE (orig_expr.value) == FUNCTION_DECL
	      && DECL_BUILT_IN_CLASS (orig_expr.value) == BUILT_IN_NORMAL
	      && DECL_FUNCTION_CODE (orig_expr.value) == BUILT_IN_CONSTANT_P)
	    expr.original_code = C_MAYBE_CONST_EXPR;
	  expr.original_type = NULL;
	  if (exprlist != NULL)
	    {
	      release_tree_vector (exprlist);
	      release_tree_vector (origtypes);
	    }
	  break;
	case CPP_DOT:
	  /* Structure element reference.  */
	  c_parser_consume_token (parser);
	  expr = default_function_array_conversion (expr_loc, expr);
	  if (c_parser_next_token_is (parser, CPP_NAME))
	    ident = c_parser_peek_token (parser)->value;
	  else
	    {
	      c_parser_error (parser, "expected identifier");
	      expr.value = error_mark_node;
	      expr.original_code = ERROR_MARK;
              expr.original_type = NULL;
	      return expr;
	    }
	  c_parser_consume_token (parser);
	  expr.value = build_component_ref (op_loc, expr.value, ident);
	  expr.original_code = ERROR_MARK;
	  if (TREE_CODE (expr.value) != COMPONENT_REF)
	    expr.original_type = NULL;
	  else
	    {
	      /* Remember the original type of a bitfield.  */
	      tree field = TREE_OPERAND (expr.value, 1);
	      if (TREE_CODE (field) != FIELD_DECL)
		expr.original_type = NULL;
	      else
		expr.original_type = DECL_BIT_FIELD_TYPE (field);
	    }
	  break;
	case CPP_DEREF:
	  /* Structure element reference.  */
	  c_parser_consume_token (parser);
	  expr = default_function_array_conversion (expr_loc, expr);
	  if (c_parser_next_token_is (parser, CPP_NAME))
	    ident = c_parser_peek_token (parser)->value;
	  else
	    {
	      c_parser_error (parser, "expected identifier");
	      expr.value = error_mark_node;
	      expr.original_code = ERROR_MARK;
	      expr.original_type = NULL;
	      return expr;
	    }
	  c_parser_consume_token (parser);
	  expr.value = build_component_ref (op_loc,
					    build_indirect_ref (op_loc,
								expr.value,
								RO_ARROW),
					    ident);
	  expr.original_code = ERROR_MARK;
	  if (TREE_CODE (expr.value) != COMPONENT_REF)
	    expr.original_type = NULL;
	  else
	    {
	      /* Remember the original type of a bitfield.  */
	      tree field = TREE_OPERAND (expr.value, 1);
	      if (TREE_CODE (field) != FIELD_DECL)
		expr.original_type = NULL;
	      else
		expr.original_type = DECL_BIT_FIELD_TYPE (field);
	    }
	  break;
	case CPP_PLUS_PLUS:
	  /* Postincrement.  */
	  c_parser_consume_token (parser);
	  expr = default_function_array_read_conversion (expr_loc, expr);
	  expr.value = build_unary_op (op_loc,
				       POSTINCREMENT_EXPR, expr.value, 0);
	  expr.original_code = ERROR_MARK;
	  expr.original_type = NULL;
	  break;
	case CPP_MINUS_MINUS:
	  /* Postdecrement.  */
	  c_parser_consume_token (parser);
	  expr = default_function_array_read_conversion (expr_loc, expr);
	  expr.value = build_unary_op (op_loc,
				       POSTDECREMENT_EXPR, expr.value, 0);
	  expr.original_code = ERROR_MARK;
	  expr.original_type = NULL;
	  break;
	default:
	  return expr;
	}
    }
}

/* Parse an expression (C90 6.3.17, C99 6.5.17).

   expression:
     assignment-expression
     expression , assignment-expression
*/

static struct c_expr
c_parser_expression (c_parser *parser)
{
  struct c_expr expr;
  expr = c_parser_expr_no_commas (parser, NULL);
  while (c_parser_next_token_is (parser, CPP_COMMA))
    {
      struct c_expr next;
      tree lhsval;
      location_t loc = c_parser_peek_token (parser)->location;
      location_t expr_loc;
      c_parser_consume_token (parser);
      expr_loc = c_parser_peek_token (parser)->location;
      lhsval = expr.value;
      while (TREE_CODE (lhsval) == COMPOUND_EXPR)
	lhsval = TREE_OPERAND (lhsval, 1);
      if (DECL_P (lhsval) || handled_component_p (lhsval))
	mark_exp_read (lhsval);
      next = c_parser_expr_no_commas (parser, NULL);
      next = default_function_array_conversion (expr_loc, next);
      expr.value = build_compound_expr (loc, expr.value, next.value);
      expr.original_code = COMPOUND_EXPR;
      expr.original_type = next.original_type;
    }
  return expr;
}

/* Parse an expression and convert functions or arrays to
   pointers.  */

static struct c_expr
c_parser_expression_conv (c_parser *parser)
{
  struct c_expr expr;
  location_t loc = c_parser_peek_token (parser)->location;
  expr = c_parser_expression (parser);
  expr = default_function_array_conversion (loc, expr);
  return expr;
}

/* Parse a non-empty list of expressions.  If CONVERT_P, convert
   functions and arrays to pointers.  If FOLD_P, fold the expressions.

   nonempty-expr-list:
     assignment-expression
     nonempty-expr-list , assignment-expression
*/

static VEC(tree,gc) *
c_parser_expr_list (c_parser *parser, bool convert_p, bool fold_p,
		    VEC(tree,gc) **p_orig_types)
{
  VEC(tree,gc) *ret;
  VEC(tree,gc) *orig_types;
  struct c_expr expr;
  location_t loc = c_parser_peek_token (parser)->location;

  ret = make_tree_vector ();
  if (p_orig_types == NULL)
    orig_types = NULL;
  else
    orig_types = make_tree_vector ();

  expr = c_parser_expr_no_commas (parser, NULL);
  if (convert_p)
    expr = default_function_array_read_conversion (loc, expr);
  if (fold_p)
    expr.value = c_fully_fold (expr.value, false, NULL);
  VEC_quick_push (tree, ret, expr.value);
  if (orig_types != NULL)
    VEC_quick_push (tree, orig_types, expr.original_type);
  while (c_parser_next_token_is (parser, CPP_COMMA))
    {
      c_parser_consume_token (parser);
      loc = c_parser_peek_token (parser)->location;
      expr = c_parser_expr_no_commas (parser, NULL);
      if (convert_p)
	expr = default_function_array_read_conversion (loc, expr);
      if (fold_p)
	expr.value = c_fully_fold (expr.value, false, NULL);
      VEC_safe_push (tree, gc, ret, expr.value);
      if (orig_types != NULL)
	VEC_safe_push (tree, gc, orig_types, expr.original_type);
    }
  if (orig_types != NULL)
    *p_orig_types = orig_types;
  return ret;
}

/* Parse Objective-C-specific constructs.  */

/* Parse an objc-class-definition.

   objc-class-definition:
     @interface identifier objc-superclass[opt] objc-protocol-refs[opt]
       objc-class-instance-variables[opt] objc-methodprotolist @end
     @implementation identifier objc-superclass[opt]
       objc-class-instance-variables[opt]
     @interface identifier ( identifier ) objc-protocol-refs[opt]
       objc-methodprotolist @end
     @interface identifier ( ) objc-protocol-refs[opt]
       objc-methodprotolist @end
     @implementation identifier ( identifier )

   objc-superclass:
     : identifier

   "@interface identifier (" must start "@interface identifier (
   identifier ) ...": objc-methodprotolist in the first production may
   not start with a parenthesized identifier as a declarator of a data
   definition with no declaration specifiers if the objc-superclass,
   objc-protocol-refs and objc-class-instance-variables are omitted.  */

static void
c_parser_objc_class_definition (c_parser *parser, tree attributes)
{
  bool iface_p;
  tree id1;
  tree superclass;
  if (c_parser_next_token_is_keyword (parser, RID_AT_INTERFACE))
    iface_p = true;
  else if (c_parser_next_token_is_keyword (parser, RID_AT_IMPLEMENTATION))
    iface_p = false;
  else
    gcc_unreachable ();

  c_parser_consume_token (parser);
  if (c_parser_next_token_is_not (parser, CPP_NAME))
    {
      c_parser_error (parser, "expected identifier");
      return;
    }
  id1 = c_parser_peek_token (parser)->value;
  c_parser_consume_token (parser);
  if (c_parser_next_token_is (parser, CPP_OPEN_PAREN))
    {
      /* We have a category or class extension.  */
      tree id2;
      tree proto = NULL_TREE;
      c_parser_consume_token (parser);
      if (c_parser_next_token_is_not (parser, CPP_NAME))
	{
	  if (iface_p && c_parser_next_token_is (parser, CPP_CLOSE_PAREN))
	    {
	      /* We have a class extension.  */
	      id2 = NULL_TREE;
	    }
	  else
	    {
	      c_parser_error (parser, "expected identifier or %<)%>");
	      c_parser_skip_until_found (parser, CPP_CLOSE_PAREN, NULL);
	      return;
	    }
	}
      else
	{
	  id2 = c_parser_peek_token (parser)->value;
	  c_parser_consume_token (parser);
	}
      c_parser_skip_until_found (parser, CPP_CLOSE_PAREN, "expected %<)%>");
      if (!iface_p)
	{
	  objc_start_category_implementation (id1, id2);
	  return;
	}
      if (c_parser_next_token_is (parser, CPP_LESS))
	proto = c_parser_objc_protocol_refs (parser);
      objc_start_category_interface (id1, id2, proto, attributes);
      c_parser_objc_methodprotolist (parser);
      c_parser_require_keyword (parser, RID_AT_END, "expected %<@end%>");
      objc_finish_interface ();
      return;
    }
  if (c_parser_next_token_is (parser, CPP_COLON))
    {
      c_parser_consume_token (parser);
      if (c_parser_next_token_is_not (parser, CPP_NAME))
	{
	  c_parser_error (parser, "expected identifier");
	  return;
	}
      superclass = c_parser_peek_token (parser)->value;
      c_parser_consume_token (parser);
    }
  else
    superclass = NULL_TREE;
  if (iface_p)
    {
      tree proto = NULL_TREE;
      if (c_parser_next_token_is (parser, CPP_LESS))
	proto = c_parser_objc_protocol_refs (parser);
      objc_start_class_interface (id1, superclass, proto, attributes);
    }
  else
    objc_start_class_implementation (id1, superclass);
  if (c_parser_next_token_is (parser, CPP_OPEN_BRACE))
    c_parser_objc_class_instance_variables (parser);
  if (iface_p)
    {
      objc_continue_interface ();
      c_parser_objc_methodprotolist (parser);
      c_parser_require_keyword (parser, RID_AT_END, "expected %<@end%>");
      objc_finish_interface ();
    }
  else
    {
      objc_continue_implementation ();
      return;
    }
}

/* Parse objc-class-instance-variables.

   objc-class-instance-variables:
     { objc-instance-variable-decl-list[opt] }

   objc-instance-variable-decl-list:
     objc-visibility-spec
     objc-instance-variable-decl ;
     ;
     objc-instance-variable-decl-list objc-visibility-spec
     objc-instance-variable-decl-list objc-instance-variable-decl ;
     objc-instance-variable-decl-list ;

   objc-visibility-spec:
     @private
     @protected
     @public

   objc-instance-variable-decl:
     struct-declaration
*/

static void
c_parser_objc_class_instance_variables (c_parser *parser)
{
  gcc_assert (c_parser_next_token_is (parser, CPP_OPEN_BRACE));
  c_parser_consume_token (parser);
  while (c_parser_next_token_is_not (parser, CPP_EOF))
    {
      tree decls;
      /* Parse any stray semicolon.  */
      if (c_parser_next_token_is (parser, CPP_SEMICOLON))
	{
	  pedwarn (c_parser_peek_token (parser)->location, OPT_pedantic,
		   "extra semicolon");
	  c_parser_consume_token (parser);
	  continue;
	}
      /* Stop if at the end of the instance variables.  */
      if (c_parser_next_token_is (parser, CPP_CLOSE_BRACE))
	{
	  c_parser_consume_token (parser);
	  break;
	}
      /* Parse any objc-visibility-spec.  */
      if (c_parser_next_token_is_keyword (parser, RID_AT_PRIVATE))
	{
	  c_parser_consume_token (parser);
	  objc_set_visibility (OBJC_IVAR_VIS_PRIVATE);
	  continue;
	}
      else if (c_parser_next_token_is_keyword (parser, RID_AT_PROTECTED))
	{
	  c_parser_consume_token (parser);
	  objc_set_visibility (OBJC_IVAR_VIS_PROTECTED);
	  continue;
	}
      else if (c_parser_next_token_is_keyword (parser, RID_AT_PUBLIC))
	{
	  c_parser_consume_token (parser);
	  objc_set_visibility (OBJC_IVAR_VIS_PUBLIC);
	  continue;
	}
      else if (c_parser_next_token_is_keyword (parser, RID_AT_PACKAGE))
	{
	  c_parser_consume_token (parser);
	  objc_set_visibility (OBJC_IVAR_VIS_PACKAGE);
	  continue;
	}
      else if (c_parser_next_token_is (parser, CPP_PRAGMA))
	{
	  c_parser_pragma (parser, pragma_external);
	  continue;
	}

      /* Parse some comma-separated declarations.  */
      decls = c_parser_struct_declaration (parser);
      if (decls == NULL)
	{
	  /* There is a syntax error.  We want to skip the offending
	     tokens up to the next ';' (included) or '}'
	     (excluded).  */
	  
	  /* First, skip manually a ')' or ']'.  This is because they
	     reduce the nesting level, so c_parser_skip_until_found()
	     wouldn't be able to skip past them.  */
	  c_token *token = c_parser_peek_token (parser);
	  if (token->type == CPP_CLOSE_PAREN || token->type == CPP_CLOSE_SQUARE)
	    c_parser_consume_token (parser);

	  /* Then, do the standard skipping.  */
	  c_parser_skip_until_found (parser, CPP_SEMICOLON, NULL);

	  /* We hopefully recovered.  Start normal parsing again.  */
	  parser->error = false;
	  continue;
	}
      else
	{
	  /* Comma-separated instance variables are chained together
	     in reverse order; add them one by one.  */
	  tree ivar = nreverse (decls);
	  for (; ivar; ivar = DECL_CHAIN (ivar))
	    objc_add_instance_variable (copy_node (ivar));
	}
      c_parser_skip_until_found (parser, CPP_SEMICOLON, "expected %<;%>");
    }
}

/* Parse an objc-class-declaration.

   objc-class-declaration:
     @class identifier-list ;
*/

static void
c_parser_objc_class_declaration (c_parser *parser)
{
  gcc_assert (c_parser_next_token_is_keyword (parser, RID_AT_CLASS));
  c_parser_consume_token (parser);
  /* Any identifiers, including those declared as type names, are OK
     here.  */
  while (true)
    {
      tree id;
      if (c_parser_next_token_is_not (parser, CPP_NAME))
	{
	  c_parser_error (parser, "expected identifier");
	  c_parser_skip_until_found (parser, CPP_SEMICOLON, NULL);
	  parser->error = false;
	  return;
	}
      id = c_parser_peek_token (parser)->value;
      objc_declare_class (id);
      c_parser_consume_token (parser);
      if (c_parser_next_token_is (parser, CPP_COMMA))
	c_parser_consume_token (parser);
      else
	break;
    }
  c_parser_skip_until_found (parser, CPP_SEMICOLON, "expected %<;%>");
}

/* Parse an objc-alias-declaration.

   objc-alias-declaration:
     @compatibility_alias identifier identifier ;
*/

static void
c_parser_objc_alias_declaration (c_parser *parser)
{
  tree id1, id2;
  gcc_assert (c_parser_next_token_is_keyword (parser, RID_AT_ALIAS));
  c_parser_consume_token (parser);
  if (c_parser_next_token_is_not (parser, CPP_NAME))
    {
      c_parser_error (parser, "expected identifier");
      c_parser_skip_until_found (parser, CPP_SEMICOLON, NULL);
      return;
    }
  id1 = c_parser_peek_token (parser)->value;
  c_parser_consume_token (parser);
  if (c_parser_next_token_is_not (parser, CPP_NAME))
    {
      c_parser_error (parser, "expected identifier");
      c_parser_skip_until_found (parser, CPP_SEMICOLON, NULL);
      return;
    }
  id2 = c_parser_peek_token (parser)->value;
  c_parser_consume_token (parser);
  c_parser_skip_until_found (parser, CPP_SEMICOLON, "expected %<;%>");
  objc_declare_alias (id1, id2);
}

/* Parse an objc-protocol-definition.

   objc-protocol-definition:
     @protocol identifier objc-protocol-refs[opt] objc-methodprotolist @end
     @protocol identifier-list ;

   "@protocol identifier ;" should be resolved as "@protocol
   identifier-list ;": objc-methodprotolist may not start with a
   semicolon in the first alternative if objc-protocol-refs are
   omitted.  */

static void
c_parser_objc_protocol_definition (c_parser *parser, tree attributes)
{
  gcc_assert (c_parser_next_token_is_keyword (parser, RID_AT_PROTOCOL));

  c_parser_consume_token (parser);
  if (c_parser_next_token_is_not (parser, CPP_NAME))
    {
      c_parser_error (parser, "expected identifier");
      return;
    }
  if (c_parser_peek_2nd_token (parser)->type == CPP_COMMA
      || c_parser_peek_2nd_token (parser)->type == CPP_SEMICOLON)
    {
      /* Any identifiers, including those declared as type names, are
	 OK here.  */
      while (true)
	{
	  tree id;
	  if (c_parser_next_token_is_not (parser, CPP_NAME))
	    {
	      c_parser_error (parser, "expected identifier");
	      break;
	    }
	  id = c_parser_peek_token (parser)->value;
	  objc_declare_protocol (id, attributes);
	  c_parser_consume_token (parser);
	  if (c_parser_next_token_is (parser, CPP_COMMA))
	    c_parser_consume_token (parser);
	  else
	    break;
	}
      c_parser_skip_until_found (parser, CPP_SEMICOLON, "expected %<;%>");
    }
  else
    {
      tree id = c_parser_peek_token (parser)->value;
      tree proto = NULL_TREE;
      c_parser_consume_token (parser);
      if (c_parser_next_token_is (parser, CPP_LESS))
	proto = c_parser_objc_protocol_refs (parser);
      parser->objc_pq_context = true;
      objc_start_protocol (id, proto, attributes);
      c_parser_objc_methodprotolist (parser);
      c_parser_require_keyword (parser, RID_AT_END, "expected %<@end%>");
      parser->objc_pq_context = false;
      objc_finish_interface ();
    }
}

/* Parse an objc-method-type.

   objc-method-type:
     +
     -

   Return true if it is a class method (+) and false if it is
   an instance method (-).
*/
static inline bool
c_parser_objc_method_type (c_parser *parser)
{
  switch (c_parser_peek_token (parser)->type)
    {
    case CPP_PLUS:
      c_parser_consume_token (parser);
      return true;
    case CPP_MINUS:
      c_parser_consume_token (parser);
      return false;
    default:
      gcc_unreachable ();
    }
}

/* Parse an objc-method-definition.

   objc-method-definition:
     objc-method-type objc-method-decl ;[opt] compound-statement
*/

static void
c_parser_objc_method_definition (c_parser *parser)
{
  bool is_class_method = c_parser_objc_method_type (parser);
  tree decl, attributes = NULL_TREE, expr = NULL_TREE;
  parser->objc_pq_context = true;
  decl = c_parser_objc_method_decl (parser, is_class_method, &attributes,
				    &expr);
  if (decl == error_mark_node)
    return;  /* Bail here. */

  if (c_parser_next_token_is (parser, CPP_SEMICOLON))
    {
      c_parser_consume_token (parser);
      pedwarn (c_parser_peek_token (parser)->location, OPT_pedantic,
	       "extra semicolon in method definition specified");
    }

  if (!c_parser_next_token_is (parser, CPP_OPEN_BRACE))
    {
      c_parser_error (parser, "expected %<{%>");
      return;
    }

  parser->objc_pq_context = false;
  if (objc_start_method_definition (is_class_method, decl, attributes, expr))
    {
      add_stmt (c_parser_compound_statement (parser));
      objc_finish_method_definition (current_function_decl);
    }
  else
    {
      /* This code is executed when we find a method definition
	 outside of an @implementation context (or invalid for other
	 reasons).  Parse the method (to keep going) but do not emit
	 any code.
      */
      c_parser_compound_statement (parser);
    }
}

/* Parse an objc-methodprotolist.

   objc-methodprotolist:
     empty
     objc-methodprotolist objc-methodproto
     objc-methodprotolist declaration
     objc-methodprotolist ;
     @optional
     @required

   The declaration is a data definition, which may be missing
   declaration specifiers under the same rules and diagnostics as
   other data definitions outside functions, and the stray semicolon
   is diagnosed the same way as a stray semicolon outside a
   function.  */

static void
c_parser_objc_methodprotolist (c_parser *parser)
{
  while (true)
    {
      /* The list is terminated by @end.  */
      switch (c_parser_peek_token (parser)->type)
	{
	case CPP_SEMICOLON:
	  pedwarn (c_parser_peek_token (parser)->location, OPT_pedantic,
		   "ISO C does not allow extra %<;%> outside of a function");
	  c_parser_consume_token (parser);
	  break;
	case CPP_PLUS:
	case CPP_MINUS:
	  c_parser_objc_methodproto (parser);
	  break;
	case CPP_PRAGMA:
	  c_parser_pragma (parser, pragma_external);
	  break;
	case CPP_EOF:
	  return;
	default:
	  if (c_parser_next_token_is_keyword (parser, RID_AT_END))
	    return;
	  else if (c_parser_next_token_is_keyword (parser, RID_AT_PROPERTY))
	    c_parser_objc_at_property_declaration (parser);
	  else if (c_parser_next_token_is_keyword (parser, RID_AT_OPTIONAL))
	    {
	      objc_set_method_opt (true);
	      c_parser_consume_token (parser);
	    }
	  else if (c_parser_next_token_is_keyword (parser, RID_AT_REQUIRED))
	    {
	      objc_set_method_opt (false);
	      c_parser_consume_token (parser);
	    }
	  else
	    c_parser_declaration_or_fndef (parser, false, false, true,
					   false, true, NULL);
	  break;
	}
    }
}

/* Parse an objc-methodproto.

   objc-methodproto:
     objc-method-type objc-method-decl ;
*/

static void
c_parser_objc_methodproto (c_parser *parser)
{
  bool is_class_method = c_parser_objc_method_type (parser);
  tree decl, attributes = NULL_TREE;

  /* Remember protocol qualifiers in prototypes.  */
  parser->objc_pq_context = true;
  decl = c_parser_objc_method_decl (parser, is_class_method, &attributes,
				    NULL);
  /* Forget protocol qualifiers now.  */
  parser->objc_pq_context = false;

  /* Do not allow the presence of attributes to hide an erroneous 
     method implementation in the interface section.  */
  if (!c_parser_next_token_is (parser, CPP_SEMICOLON))
    {
      c_parser_error (parser, "expected %<;%>");
      return;
    }
  
  if (decl != error_mark_node)
    objc_add_method_declaration (is_class_method, decl, attributes);

  c_parser_skip_until_found (parser, CPP_SEMICOLON, "expected %<;%>");
}

/* If we are at a position that method attributes may be present, check that 
   there are not any parsed already (a syntax error) and then collect any 
   specified at the current location.  Finally, if new attributes were present,
   check that the next token is legal ( ';' for decls and '{' for defs).  */
   
static bool 
c_parser_objc_maybe_method_attributes (c_parser* parser, tree* attributes)
{
  bool bad = false;
  if (*attributes)
    {
      c_parser_error (parser, 
		    "method attributes must be specified at the end only");
      *attributes = NULL_TREE;
      bad = true;
    }

  if (c_parser_next_token_is_keyword (parser, RID_ATTRIBUTE))
    *attributes = c_parser_attributes (parser);

  /* If there were no attributes here, just report any earlier error.  */
  if (*attributes == NULL_TREE || bad)
    return bad;

  /* If the attributes are followed by a ; or {, then just report any earlier
     error.  */
  if (c_parser_next_token_is (parser, CPP_SEMICOLON)
      || c_parser_next_token_is (parser, CPP_OPEN_BRACE))
    return bad;

  /* We've got attributes, but not at the end.  */
  c_parser_error (parser, 
		  "expected %<;%> or %<{%> after method attribute definition");
  return true;
}

/* Parse an objc-method-decl.

   objc-method-decl:
     ( objc-type-name ) objc-selector
     objc-selector
     ( objc-type-name ) objc-keyword-selector objc-optparmlist
     objc-keyword-selector objc-optparmlist
     attributes

   objc-keyword-selector:
     objc-keyword-decl
     objc-keyword-selector objc-keyword-decl

   objc-keyword-decl:
     objc-selector : ( objc-type-name ) identifier
     objc-selector : identifier
     : ( objc-type-name ) identifier
     : identifier

   objc-optparmlist:
     objc-optparms objc-optellipsis

   objc-optparms:
     empty
     objc-opt-parms , parameter-declaration

   objc-optellipsis:
     empty
     , ...
*/

static tree
c_parser_objc_method_decl (c_parser *parser, bool is_class_method,
			   tree *attributes, tree *expr)
{
  tree type = NULL_TREE;
  tree sel;
  tree parms = NULL_TREE;
  bool ellipsis = false;
  bool attr_err = false;

  *attributes = NULL_TREE;
  if (c_parser_next_token_is (parser, CPP_OPEN_PAREN))
    {
      c_parser_consume_token (parser);
      type = c_parser_objc_type_name (parser);
      c_parser_skip_until_found (parser, CPP_CLOSE_PAREN, "expected %<)%>");
    }
  sel = c_parser_objc_selector (parser);
  /* If there is no selector, or a colon follows, we have an
     objc-keyword-selector.  If there is a selector, and a colon does
     not follow, that selector ends the objc-method-decl.  */
  if (!sel || c_parser_next_token_is (parser, CPP_COLON))
    {
      tree tsel = sel;
      tree list = NULL_TREE;
      while (true)
	{
	  tree atype = NULL_TREE, id, keyworddecl;
	  tree param_attr = NULL_TREE;
	  if (!c_parser_require (parser, CPP_COLON, "expected %<:%>"))
	    break;
	  if (c_parser_next_token_is (parser, CPP_OPEN_PAREN))
	    {
	      c_parser_consume_token (parser);
	      atype = c_parser_objc_type_name (parser);
	      c_parser_skip_until_found (parser, CPP_CLOSE_PAREN,
					 "expected %<)%>");
	    }
	  /* New ObjC allows attributes on method parameters.  */
	  if (c_parser_next_token_is_keyword (parser, RID_ATTRIBUTE))
	    param_attr = c_parser_attributes (parser);
	  if (c_parser_next_token_is_not (parser, CPP_NAME))
	    {
	      c_parser_error (parser, "expected identifier");
	      return error_mark_node;
	    }
	  id = c_parser_peek_token (parser)->value;
	  c_parser_consume_token (parser);
	  keyworddecl = objc_build_keyword_decl (tsel, atype, id, param_attr);
	  list = chainon (list, keyworddecl);
	  tsel = c_parser_objc_selector (parser);
	  if (!tsel && c_parser_next_token_is_not (parser, CPP_COLON))
	    break;
	}

      attr_err |= c_parser_objc_maybe_method_attributes (parser, attributes) ;

      /* Parse the optional parameter list.  Optional Objective-C
	 method parameters follow the C syntax, and may include '...'
	 to denote a variable number of arguments.  */
      parms = make_node (TREE_LIST);
      while (c_parser_next_token_is (parser, CPP_COMMA))
	{
	  struct c_parm *parm;
	  c_parser_consume_token (parser);
	  if (c_parser_next_token_is (parser, CPP_ELLIPSIS))
	    {
	      ellipsis = true;
	      c_parser_consume_token (parser);
	      attr_err |= c_parser_objc_maybe_method_attributes 
						(parser, attributes) ;
	      break;
	    }
	  parm = c_parser_parameter_declaration (parser, NULL_TREE);
	  if (parm == NULL)
	    break;
	  parms = chainon (parms,
			   build_tree_list (NULL_TREE, grokparm (parm, expr)));
	}
      sel = list;
    }
  else
    attr_err |= c_parser_objc_maybe_method_attributes (parser, attributes) ;

  if (sel == NULL)
    {
      c_parser_error (parser, "objective-c method declaration is expected");
      return error_mark_node;
    }

  if (attr_err)
    return error_mark_node;

  return objc_build_method_signature (is_class_method, type, sel, parms, ellipsis);
}

/* Parse an objc-type-name.

   objc-type-name:
     objc-type-qualifiers[opt] type-name
     objc-type-qualifiers[opt]

   objc-type-qualifiers:
     objc-type-qualifier
     objc-type-qualifiers objc-type-qualifier

   objc-type-qualifier: one of
     in out inout bycopy byref oneway
*/

static tree
c_parser_objc_type_name (c_parser *parser)
{
  tree quals = NULL_TREE;
  struct c_type_name *type_name = NULL;
  tree type = NULL_TREE;
  while (true)
    {
      c_token *token = c_parser_peek_token (parser);
      if (token->type == CPP_KEYWORD
	  && (token->keyword == RID_IN
	      || token->keyword == RID_OUT
	      || token->keyword == RID_INOUT
	      || token->keyword == RID_BYCOPY
	      || token->keyword == RID_BYREF
	      || token->keyword == RID_ONEWAY))
	{
	  quals = chainon (build_tree_list (NULL_TREE, token->value), quals);
	  c_parser_consume_token (parser);
	}
      else
	break;
    }
  if (c_parser_next_tokens_start_typename (parser, cla_prefer_type))
    type_name = c_parser_type_name (parser);
  if (type_name)
    type = groktypename (type_name, NULL, NULL);

  /* If the type is unknown, and error has already been produced and
     we need to recover from the error.  In that case, use NULL_TREE
     for the type, as if no type had been specified; this will use the
     default type ('id') which is good for error recovery.  */
  if (type == error_mark_node)
    type = NULL_TREE;

  return build_tree_list (quals, type);
}

/* Parse objc-protocol-refs.

   objc-protocol-refs:
     < identifier-list >
*/

static tree
c_parser_objc_protocol_refs (c_parser *parser)
{
  tree list = NULL_TREE;
  gcc_assert (c_parser_next_token_is (parser, CPP_LESS));
  c_parser_consume_token (parser);
  /* Any identifiers, including those declared as type names, are OK
     here.  */
  while (true)
    {
      tree id;
      if (c_parser_next_token_is_not (parser, CPP_NAME))
	{
	  c_parser_error (parser, "expected identifier");
	  break;
	}
      id = c_parser_peek_token (parser)->value;
      list = chainon (list, build_tree_list (NULL_TREE, id));
      c_parser_consume_token (parser);
      if (c_parser_next_token_is (parser, CPP_COMMA))
	c_parser_consume_token (parser);
      else
	break;
    }
  c_parser_require (parser, CPP_GREATER, "expected %<>%>");
  return list;
}

/* Parse an objc-try-catch-finally-statement.

   objc-try-catch-finally-statement:
     @try compound-statement objc-catch-list[opt]
     @try compound-statement objc-catch-list[opt] @finally compound-statement

   objc-catch-list:
     @catch ( objc-catch-parameter-declaration ) compound-statement
     objc-catch-list @catch ( objc-catch-parameter-declaration ) compound-statement

   objc-catch-parameter-declaration:
     parameter-declaration
     '...'

   where '...' is to be interpreted literally, that is, it means CPP_ELLIPSIS.

   PS: This function is identical to cp_parser_objc_try_catch_finally_statement
   for C++.  Keep them in sync.  */   

static void
c_parser_objc_try_catch_finally_statement (c_parser *parser)
{
  location_t location;
  tree stmt;

  gcc_assert (c_parser_next_token_is_keyword (parser, RID_AT_TRY));
  c_parser_consume_token (parser);
  location = c_parser_peek_token (parser)->location;
  objc_maybe_warn_exceptions (location);
  stmt = c_parser_compound_statement (parser);
  objc_begin_try_stmt (location, stmt);

  while (c_parser_next_token_is_keyword (parser, RID_AT_CATCH))
    {
      struct c_parm *parm;
      tree parameter_declaration = error_mark_node;
      bool seen_open_paren = false;

      c_parser_consume_token (parser);
      if (!c_parser_require (parser, CPP_OPEN_PAREN, "expected %<(%>"))
	seen_open_paren = true;
      if (c_parser_next_token_is (parser, CPP_ELLIPSIS))
	{
	  /* We have "@catch (...)" (where the '...' are literally
	     what is in the code).  Skip the '...'.
	     parameter_declaration is set to NULL_TREE, and
	     objc_being_catch_clauses() knows that that means
	     '...'.  */
	  c_parser_consume_token (parser);
	  parameter_declaration = NULL_TREE;
	}
      else
	{
	  /* We have "@catch (NSException *exception)" or something
	     like that.  Parse the parameter declaration.  */
	  parm = c_parser_parameter_declaration (parser, NULL_TREE);
	  if (parm == NULL)
	    parameter_declaration = error_mark_node;
	  else
	    parameter_declaration = grokparm (parm, NULL);
	}
      if (seen_open_paren)
	c_parser_require (parser, CPP_CLOSE_PAREN, "expected %<)%>");
      else
	{
	  /* If there was no open parenthesis, we are recovering from
	     an error, and we are trying to figure out what mistake
	     the user has made.  */

	  /* If there is an immediate closing parenthesis, the user
	     probably forgot the opening one (ie, they typed "@catch
	     NSException *e)".  Parse the closing parenthesis and keep
	     going.  */
	  if (c_parser_next_token_is (parser, CPP_CLOSE_PAREN))
	    c_parser_consume_token (parser);
	  
	  /* If these is no immediate closing parenthesis, the user
	     probably doesn't know that parenthesis are required at
	     all (ie, they typed "@catch NSException *e").  So, just
	     forget about the closing parenthesis and keep going.  */
	}
      objc_begin_catch_clause (parameter_declaration);
      if (c_parser_require (parser, CPP_OPEN_BRACE, "expected %<{%>"))
	c_parser_compound_statement_nostart (parser);
      objc_finish_catch_clause ();
    }
  if (c_parser_next_token_is_keyword (parser, RID_AT_FINALLY))
    {
      c_parser_consume_token (parser);
      location = c_parser_peek_token (parser)->location;
      stmt = c_parser_compound_statement (parser);
      objc_build_finally_clause (location, stmt);
    }
  objc_finish_try_stmt ();
}

/* Parse an objc-synchronized-statement.

   objc-synchronized-statement:
     @synchronized ( expression ) compound-statement
*/

static void
c_parser_objc_synchronized_statement (c_parser *parser)
{
  location_t loc;
  tree expr, stmt;
  gcc_assert (c_parser_next_token_is_keyword (parser, RID_AT_SYNCHRONIZED));
  c_parser_consume_token (parser);
  loc = c_parser_peek_token (parser)->location;
  objc_maybe_warn_exceptions (loc);
  if (c_parser_require (parser, CPP_OPEN_PAREN, "expected %<(%>"))
    {
      expr = c_parser_expression (parser).value;
      expr = c_fully_fold (expr, false, NULL);
      c_parser_skip_until_found (parser, CPP_CLOSE_PAREN, "expected %<)%>");
    }
  else
    expr = error_mark_node;
  stmt = c_parser_compound_statement (parser);
  objc_build_synchronized (loc, expr, stmt);
}

/* Parse an objc-selector; return NULL_TREE without an error if the
   next token is not an objc-selector.

   objc-selector:
     identifier
     one of
       enum struct union if else while do for switch case default
       break continue return goto asm sizeof typeof __alignof
       unsigned long const short volatile signed restrict _Complex
       in out inout bycopy byref oneway int char float double void _Bool

   ??? Why this selection of keywords but not, for example, storage
   class specifiers?  */

static tree
c_parser_objc_selector (c_parser *parser)
{
  c_token *token = c_parser_peek_token (parser);
  tree value = token->value;
  if (token->type == CPP_NAME)
    {
      c_parser_consume_token (parser);
      return value;
    }
  if (token->type != CPP_KEYWORD)
    return NULL_TREE;
  switch (token->keyword)
    {
    case RID_ENUM:
    case RID_STRUCT:
    case RID_UNION:
    case RID_IF:
    case RID_ELSE:
    case RID_WHILE:
    case RID_DO:
    case RID_FOR:
    case RID_SWITCH:
    case RID_CASE:
    case RID_DEFAULT:
    case RID_BREAK:
    case RID_CONTINUE:
    case RID_RETURN:
    case RID_GOTO:
    case RID_ASM:
    case RID_SIZEOF:
    case RID_TYPEOF:
    case RID_ALIGNOF:
    case RID_UNSIGNED:
    case RID_LONG:
    case RID_INT128:
    case RID_CONST:
    case RID_SHORT:
    case RID_VOLATILE:
    case RID_SIGNED:
    case RID_RESTRICT:
    case RID_COMPLEX:
    case RID_IN:
    case RID_OUT:
    case RID_INOUT:
    case RID_BYCOPY:
    case RID_BYREF:
    case RID_ONEWAY:
    case RID_INT:
    case RID_CHAR:
    case RID_FLOAT:
    case RID_DOUBLE:
    case RID_VOID:
    case RID_BOOL:
      c_parser_consume_token (parser);
      return value;
    default:
      return NULL_TREE;
    }
}

/* Parse an objc-selector-arg.

   objc-selector-arg:
     objc-selector
     objc-keywordname-list

   objc-keywordname-list:
     objc-keywordname
     objc-keywordname-list objc-keywordname

   objc-keywordname:
     objc-selector :
     :
*/

static tree
c_parser_objc_selector_arg (c_parser *parser)
{
  tree sel = c_parser_objc_selector (parser);
  tree list = NULL_TREE;
  if (sel && c_parser_next_token_is_not (parser, CPP_COLON))
    return sel;
  while (true)
    {
      if (!c_parser_require (parser, CPP_COLON, "expected %<:%>"))
	return list;
      list = chainon (list, build_tree_list (sel, NULL_TREE));
      sel = c_parser_objc_selector (parser);
      if (!sel && c_parser_next_token_is_not (parser, CPP_COLON))
	break;
    }
  return list;
}

/* Parse an objc-receiver.

   objc-receiver:
     expression
     class-name
     type-name
*/

static tree
c_parser_objc_receiver (c_parser *parser)
{
  if (c_parser_peek_token (parser)->type == CPP_NAME
      && (c_parser_peek_token (parser)->id_kind == C_ID_TYPENAME
	  || c_parser_peek_token (parser)->id_kind == C_ID_CLASSNAME))
    {
      tree id = c_parser_peek_token (parser)->value;
      c_parser_consume_token (parser);
      return objc_get_class_reference (id);
    }
  return c_fully_fold (c_parser_expression (parser).value, false, NULL);
}

/* Parse objc-message-args.

   objc-message-args:
     objc-selector
     objc-keywordarg-list

   objc-keywordarg-list:
     objc-keywordarg
     objc-keywordarg-list objc-keywordarg

   objc-keywordarg:
     objc-selector : objc-keywordexpr
     : objc-keywordexpr
*/

static tree
c_parser_objc_message_args (c_parser *parser)
{
  tree sel = c_parser_objc_selector (parser);
  tree list = NULL_TREE;
  if (sel && c_parser_next_token_is_not (parser, CPP_COLON))
    return sel;
  while (true)
    {
      tree keywordexpr;
      if (!c_parser_require (parser, CPP_COLON, "expected %<:%>"))
	return error_mark_node;
      keywordexpr = c_parser_objc_keywordexpr (parser);
      list = chainon (list, build_tree_list (sel, keywordexpr));
      sel = c_parser_objc_selector (parser);
      if (!sel && c_parser_next_token_is_not (parser, CPP_COLON))
	break;
    }
  return list;
}

/* Parse an objc-keywordexpr.

   objc-keywordexpr:
     nonempty-expr-list
*/

static tree
c_parser_objc_keywordexpr (c_parser *parser)
{
  tree ret;
  VEC(tree,gc) *expr_list = c_parser_expr_list (parser, true, true, NULL);
  if (VEC_length (tree, expr_list) == 1)
    {
      /* Just return the expression, remove a level of
	 indirection.  */
      ret = VEC_index (tree, expr_list, 0);
    }
  else
    {
      /* We have a comma expression, we will collapse later.  */
      ret = build_tree_list_vec (expr_list);
    }
  release_tree_vector (expr_list);
  return ret;
}

/* A check, needed in several places, that ObjC interface, implementation or
   method definitions are not prefixed by incorrect items.  */
static bool
c_parser_objc_diagnose_bad_element_prefix (c_parser *parser, 
					   struct c_declspecs *specs)
{
  if (!specs->declspecs_seen_p || specs->non_sc_seen_p
      || specs->typespec_kind != ctsk_none)
    {
      c_parser_error (parser, 
      		      "no type or storage class may be specified here,");
      c_parser_skip_to_end_of_block_or_statement (parser);
      return true;
    }
  return false;
}

/* Parse an Objective-C @property declaration.  The syntax is:

   objc-property-declaration:
     '@property' objc-property-attributes[opt] struct-declaration ;

   objc-property-attributes:
    '(' objc-property-attribute-list ')'

   objc-property-attribute-list:
     objc-property-attribute
     objc-property-attribute-list, objc-property-attribute

   objc-property-attribute
     'getter' = identifier
     'setter' = identifier
     'readonly'
     'readwrite'
     'assign'
     'retain'
     'copy'
     'nonatomic'

  For example:
    @property NSString *name;
    @property (readonly) id object;
    @property (retain, nonatomic, getter=getTheName) id name;
    @property int a, b, c;

  PS: This function is identical to cp_parser_objc_at_propery_declaration
  for C++.  Keep them in sync.  */
static void
c_parser_objc_at_property_declaration (c_parser *parser)
{
  /* The following variables hold the attributes of the properties as
     parsed.  They are 'false' or 'NULL_TREE' if the attribute was not
     seen.  When we see an attribute, we set them to 'true' (if they
     are boolean properties) or to the identifier (if they have an
     argument, ie, for getter and setter).  Note that here we only
     parse the list of attributes, check the syntax and accumulate the
     attributes that we find.  objc_add_property_declaration() will
     then process the information.  */
  bool property_assign = false;
  bool property_copy = false;
  tree property_getter_ident = NULL_TREE;
  bool property_nonatomic = false;
  bool property_readonly = false;
  bool property_readwrite = false;
  bool property_retain = false;
  tree property_setter_ident = NULL_TREE;

  /* 'properties' is the list of properties that we read.  Usually a
     single one, but maybe more (eg, in "@property int a, b, c;" there
     are three).  */
  tree properties;
  location_t loc;

  loc = c_parser_peek_token (parser)->location;
  gcc_assert (c_parser_next_token_is_keyword (parser, RID_AT_PROPERTY));

  c_parser_consume_token (parser);  /* Eat '@property'.  */

  /* Parse the optional attribute list...  */
  if (c_parser_next_token_is (parser, CPP_OPEN_PAREN))
    {
      /* Eat the '(' */
      c_parser_consume_token (parser);
      
      /* Property attribute keywords are valid now.  */
      parser->objc_property_attr_context = true;

      while (true)
	{
	  bool syntax_error = false;
	  c_token *token = c_parser_peek_token (parser);
	  enum rid keyword;

	  if (token->type != CPP_KEYWORD)
	    {
	      if (token->type == CPP_CLOSE_PAREN)
		c_parser_error (parser, "expected identifier");
	      else
		{
		  c_parser_consume_token (parser);
		  c_parser_error (parser, "unknown property attribute");
		}
	      break;
	    }
	  keyword = token->keyword;
	  c_parser_consume_token (parser);
	  switch (keyword)
	    {
	    case RID_ASSIGN:    property_assign = true;    break;
	    case RID_COPY:      property_copy = true;      break;
	    case RID_NONATOMIC: property_nonatomic = true; break;
	    case RID_READONLY:  property_readonly = true;  break;
	    case RID_READWRITE: property_readwrite = true; break;
	    case RID_RETAIN:    property_retain = true;    break;

	    case RID_GETTER:
	    case RID_SETTER:
	      if (c_parser_next_token_is_not (parser, CPP_EQ))
		{
		  if (keyword == RID_GETTER)
		    c_parser_error (parser,
				    "missing %<=%> (after %<getter%> attribute)");
		  else
		    c_parser_error (parser,
				    "missing %<=%> (after %<setter%> attribute)");
		  syntax_error = true;
		  break;
		}
	      c_parser_consume_token (parser); /* eat the = */
	      if (c_parser_next_token_is_not (parser, CPP_NAME))
		{
		  c_parser_error (parser, "expected identifier");
		  syntax_error = true;
		  break;
		}
	      if (keyword == RID_SETTER)
		{
		  if (property_setter_ident != NULL_TREE)
		    c_parser_error (parser, "the %<setter%> attribute may only be specified once");
		  else
		    property_setter_ident = c_parser_peek_token (parser)->value;
		  c_parser_consume_token (parser);
		  if (c_parser_next_token_is_not (parser, CPP_COLON))
		    c_parser_error (parser, "setter name must terminate with %<:%>");
		  else
		    c_parser_consume_token (parser);
		}
	      else
		{
		  if (property_getter_ident != NULL_TREE)
		    c_parser_error (parser, "the %<getter%> attribute may only be specified once");
		  else
		    property_getter_ident = c_parser_peek_token (parser)->value;
		  c_parser_consume_token (parser);
		}
	      break;
	    default:
	      c_parser_error (parser, "unknown property attribute");
	      syntax_error = true;
	      break;
	    }

	  if (syntax_error)
	    break;
	  
	  if (c_parser_next_token_is (parser, CPP_COMMA))
	    c_parser_consume_token (parser);
	  else
	    break;
	}
      parser->objc_property_attr_context = false;
      c_parser_skip_until_found (parser, CPP_CLOSE_PAREN, "expected %<)%>");
    }
  /* ... and the property declaration(s).  */
  properties = c_parser_struct_declaration (parser);

  if (properties == error_mark_node)
    {
      c_parser_skip_until_found (parser, CPP_SEMICOLON, NULL);
      parser->error = false;
      return;
    }

  if (properties == NULL_TREE)
    c_parser_error (parser, "expected identifier");
  else
    {
      /* Comma-separated properties are chained together in
	 reverse order; add them one by one.  */
      properties = nreverse (properties);
      
      for (; properties; properties = TREE_CHAIN (properties))
	objc_add_property_declaration (loc, copy_node (properties),
				       property_readonly, property_readwrite,
				       property_assign, property_retain,
				       property_copy, property_nonatomic,
				       property_getter_ident, property_setter_ident);
    }

  c_parser_skip_until_found (parser, CPP_SEMICOLON, "expected %<;%>");
  parser->error = false;
}

/* Parse an Objective-C @synthesize declaration.  The syntax is:

   objc-synthesize-declaration:
     @synthesize objc-synthesize-identifier-list ;

   objc-synthesize-identifier-list:
     objc-synthesize-identifier
     objc-synthesize-identifier-list, objc-synthesize-identifier

   objc-synthesize-identifier
     identifier
     identifier = identifier

  For example:
    @synthesize MyProperty;
    @synthesize OneProperty, AnotherProperty=MyIvar, YetAnotherProperty;

  PS: This function is identical to cp_parser_objc_at_synthesize_declaration
  for C++.  Keep them in sync.
*/
static void
c_parser_objc_at_synthesize_declaration (c_parser *parser)
{
  tree list = NULL_TREE;
  location_t loc;
  gcc_assert (c_parser_next_token_is_keyword (parser, RID_AT_SYNTHESIZE));
  loc = c_parser_peek_token (parser)->location;

  c_parser_consume_token (parser);
  while (true)
    {
      tree property, ivar;
      if (c_parser_next_token_is_not (parser, CPP_NAME))
	{
	  c_parser_error (parser, "expected identifier");
	  c_parser_skip_until_found (parser, CPP_SEMICOLON, NULL);
	  /* Once we find the semicolon, we can resume normal parsing.
	     We have to reset parser->error manually because
	     c_parser_skip_until_found() won't reset it for us if the
	     next token is precisely a semicolon.  */
	  parser->error = false;
	  return;
	}
      property = c_parser_peek_token (parser)->value;
      c_parser_consume_token (parser);
      if (c_parser_next_token_is (parser, CPP_EQ))
	{
	  c_parser_consume_token (parser);
	  if (c_parser_next_token_is_not (parser, CPP_NAME))
	    {
	      c_parser_error (parser, "expected identifier");
	      c_parser_skip_until_found (parser, CPP_SEMICOLON, NULL);
	      parser->error = false;
	      return;
	    }
	  ivar = c_parser_peek_token (parser)->value;
	  c_parser_consume_token (parser);
	}
      else
	ivar = NULL_TREE;
      list = chainon (list, build_tree_list (ivar, property));
      if (c_parser_next_token_is (parser, CPP_COMMA))
	c_parser_consume_token (parser);
      else
	break;
    }
  c_parser_skip_until_found (parser, CPP_SEMICOLON, "expected %<;%>");
  objc_add_synthesize_declaration (loc, list);
}

/* Parse an Objective-C @dynamic declaration.  The syntax is:

   objc-dynamic-declaration:
     @dynamic identifier-list ;

   For example:
     @dynamic MyProperty;
     @dynamic MyProperty, AnotherProperty;

  PS: This function is identical to cp_parser_objc_at_dynamic_declaration
  for C++.  Keep them in sync.
*/
static void
c_parser_objc_at_dynamic_declaration (c_parser *parser)
{
  tree list = NULL_TREE;
  location_t loc;
  gcc_assert (c_parser_next_token_is_keyword (parser, RID_AT_DYNAMIC));
  loc = c_parser_peek_token (parser)->location;

  c_parser_consume_token (parser);
  while (true)
    {
      tree property;
      if (c_parser_next_token_is_not (parser, CPP_NAME))
	{
	  c_parser_error (parser, "expected identifier");
	  c_parser_skip_until_found (parser, CPP_SEMICOLON, NULL);
	  parser->error = false;
	  return;
	}
      property = c_parser_peek_token (parser)->value;
      list = chainon (list, build_tree_list (NULL_TREE, property));
      c_parser_consume_token (parser);
      if (c_parser_next_token_is (parser, CPP_COMMA))
	c_parser_consume_token (parser);
      else
	break;
    }
  c_parser_skip_until_found (parser, CPP_SEMICOLON, "expected %<;%>");
  objc_add_dynamic_declaration (loc, list);
}

/* Parse UPC shared qualifier

   shared-type-qualifier: shared layout-qualifier-opt
   layout-qualifier: [ constant-expression-opt ] | [ * ]

*/
static void
c_parser_upc_shared_qual (c_parser *parser, struct c_declspecs *specs)
{
  tree array_qual, arg1;

  /* consume "shared" part */
  c_parser_consume_token (parser);

  /* check for shared array layout specifier */
  if (!c_parser_next_token_is (parser, CPP_OPEN_SQUARE))
    {
      declspecs_add_qual (specs, ridpointers[RID_SHARED]);
      return;
    }
  c_parser_consume_token (parser);
  if (c_parser_next_token_is (parser, CPP_CLOSE_SQUARE))
    {
      /*  [] layout specifier */ 
      arg1 = size_zero_node;
    }
  else if (c_parser_next_token_is (parser, CPP_MULT))
    {
      /*  [*] layout specifier */ 
      arg1 = build1 (INDIRECT_REF, NULL_TREE, NULL_TREE);
      c_parser_consume_token (parser);
    }
  else
    {
      /*  [ expression ] layout specifier */ 
      arg1 = c_parser_expression (parser).value;
    }
  array_qual = build4 (ARRAY_REF, NULL_TREE, NULL_TREE, 
                 arg1, NULL_TREE, NULL_TREE);
  declspecs_add_qual (specs, array_qual);

  if (!c_parser_next_token_is (parser, CPP_CLOSE_SQUARE))
    {
      c_parser_error (parser, "expected ]");
    }
  c_parser_consume_token (parser);
}

/* Parse a UPC upc_forall statement

   upc_forall-statement:
     upc_forall ( expression[opt] ; expression[opt] ;
                  expression[opt] ; affinity[opt] ) statement
   affinity: experssion | continue  */

static void
c_parser_upc_forall_statement (c_parser *parser)
{
  tree block, cond, incr, save_break, save_cont, body;
  tree affinity;
  location_t loc = c_parser_peek_token (parser)->location;
  location_t affinity_loc = UNKNOWN_LOCATION;
  const int profile_upc_forall = flag_upc_instrument && get_upc_pupc_mode();
  gcc_assert (c_parser_next_token_is_keyword (parser, RID_UPC_FORALL));
  c_parser_consume_token (parser);
  block = c_begin_compound_stmt (flag_isoc99);
  if (c_parser_require (parser, CPP_OPEN_PAREN, "expected %<(%>"))
    {
      /* Parse the initialization declaration or expression.  */
      if (c_parser_next_token_is (parser, CPP_SEMICOLON))
	{
	  c_parser_consume_token (parser);
	  c_finish_expr_stmt (loc, NULL_TREE);
	}
      else if (c_parser_next_token_starts_declspecs (parser))
	{
	  c_parser_declaration_or_fndef (parser, true, true, true,
	                                 true, true, NULL);
	  check_for_loop_decls (loc, true);
	}
      else if (c_parser_next_token_is_keyword (parser, RID_EXTENSION))
	{
	  /* __extension__ can start a declaration, but is also an
	     unary operator that can start an expression.  Consume all
	     but the last of a possible series of __extension__ to
	     determine which.  */
	  while (c_parser_peek_2nd_token (parser)->type == CPP_KEYWORD
		 && (c_parser_peek_2nd_token (parser)->keyword
		     == RID_EXTENSION))
	    c_parser_consume_token (parser);
	  if (c_token_starts_declspecs (c_parser_peek_2nd_token (parser)))
	    {
	      int ext;
	      ext = disable_extension_diagnostics ();
	      c_parser_consume_token (parser);
	      c_parser_declaration_or_fndef (parser, true, true, true, true, true, NULL);
	      restore_extension_diagnostics (ext);
	      check_for_loop_decls (loc, true);
	    }
	  else
	    goto init_expr;
	}
      else
	{
	init_expr:
	  c_finish_expr_stmt (loc, c_parser_expression (parser).value);
	  c_parser_skip_until_found (parser, CPP_SEMICOLON, "expected %<;%>");
	}
      /* Parse the loop condition.  */
      if (c_parser_next_token_is (parser, CPP_SEMICOLON))
	{
	  c_parser_consume_token (parser);
	  cond = NULL_TREE;
	}
      else
	{
	  cond = c_parser_condition (parser);
	  c_parser_skip_until_found (parser, CPP_SEMICOLON, "expected %<;%>");
	}
      /* Parse the increment expression.  */
      if (c_parser_next_token_is (parser, CPP_SEMICOLON))
	incr = c_process_expr_stmt (loc, NULL_TREE);
      else
	incr = c_process_expr_stmt (loc, c_parser_expression (parser).value);
      c_parser_skip_until_found (parser, CPP_SEMICOLON, "expected %<;%>");
      /* Parse the UPC affinity expression. */
      affinity_loc = c_parser_peek_token (parser)->location;
      if (c_parser_next_token_is (parser, CPP_CLOSE_PAREN))
        {
	  affinity = NULL_TREE;
        }
      else if (c_parser_peek_token (parser)->type == CPP_KEYWORD
               && c_parser_peek_token (parser)->keyword == RID_CONTINUE)
	{
	  affinity = NULL_TREE;
	  c_parser_consume_token (parser);
	}
      else
	{
	  affinity = c_parser_expression_conv (parser).value;
          affinity = c_fully_fold (affinity, false, NULL);
	}
      c_parser_skip_until_found (parser, CPP_CLOSE_PAREN, "expected %<)%>");
      if (affinity)
        affinity = upc_affinity_test (affinity_loc, affinity);
    }
  else
    {
      cond = error_mark_node;
      incr = error_mark_node;
      affinity = error_mark_node;
    }
  save_break = c_break_label;
  c_break_label = NULL_TREE;
  save_cont = c_cont_label;
  c_cont_label = NULL_TREE;
  body = c_parser_c99_block_statement (parser);
  if (profile_upc_forall)
    {
      const tree gasp_start = upc_instrument_forall (loc, 1 /* start */);
      add_stmt (gasp_start);
    }
  loc = c_parser_peek_token (parser)->location;
  if (affinity != NULL_TREE && affinity != error_mark_node)
    {
      tree upc_forall_depth = upc_rts_forall_depth_var ();
      tree inc_depth, depth_gt_one;
      inc_depth = build_unary_op (loc, PREINCREMENT_EXPR, upc_forall_depth, 0);
      c_finish_expr_stmt (loc, inc_depth);
      depth_gt_one = build_binary_op (affinity_loc,
				      GT_EXPR, upc_forall_depth, integer_one_node, 0);
      depth_gt_one = c_objc_common_truthvalue_conversion (affinity_loc, depth_gt_one);
      depth_gt_one = c_fully_fold (depth_gt_one, false, NULL);
      affinity = build_binary_op (affinity_loc, TRUTH_OR_EXPR,
                                  depth_gt_one, affinity, 0);
      body = build3 (COND_EXPR, void_type_node, affinity,
		     body, NULL_TREE);
      c_finish_loop (loc, cond, incr, body, c_break_label, c_cont_label, true);
      c_finish_expr_stmt (loc,
        build_unary_op (loc, PREDECREMENT_EXPR, upc_forall_depth, 0));
    }
  else
    c_finish_loop (loc, cond, incr, body, c_break_label, c_cont_label, true);
  if (profile_upc_forall)
    {
      const tree gasp_end = upc_instrument_forall (loc, 0 /* start */);
      add_stmt (gasp_end);
    }
  add_stmt (c_end_compound_stmt (loc, block, flag_isoc99));
  c_break_label = save_break;
  c_cont_label = save_cont;
}

/* Parse an upc-sync-statement.

   upc_barrier, upc_wait, upc_notify
*/

static void
c_parser_upc_sync_statement (c_parser *parser, int sync_kind)
{
  location_t loc;
  tree expr = NULL_TREE;
  tree stmt;
  gcc_assert (c_parser_next_token_is_keyword (parser, RID_UPC_BARRIER) ||
              c_parser_next_token_is_keyword (parser, RID_UPC_NOTIFY) ||
              c_parser_next_token_is_keyword (parser, RID_UPC_WAIT));
  loc = c_parser_peek_token (parser)->location;
  c_parser_consume_token (parser);
  if (c_parser_peek_token (parser)->type != CPP_SEMICOLON)
    {
      expr = c_parser_expression (parser).value;
      if (expr == error_mark_node)
        expr = NULL;
      if (!INTEGRAL_TYPE_P (TREE_TYPE (expr)))
        {
	  c_parser_error (parser, "expected integer expression");
	  expr = NULL;
	}
    }
  stmt = size_int (sync_kind);
  (void) upc_build_sync_stmt (loc, stmt, expr);
}


/* Handle pragmas.  Some OpenMP pragmas are associated with, and therefore
   should be considered, statements.  ALLOW_STMT is true if we're within
   the context of a function and such pragmas are to be allowed.  Returns
   true if we actually parsed such a pragma.  */

static bool
c_parser_pragma (c_parser *parser, enum pragma_context context)
{
  unsigned int id;

  id = c_parser_peek_token (parser)->pragma_kind;
  gcc_assert (id != PRAGMA_NONE);

  switch (id)
    {
    case PRAGMA_OMP_BARRIER:
      if (context != pragma_compound)
	{
	  if (context == pragma_stmt)
	    c_parser_error (parser, "%<#pragma omp barrier%> may only be "
			    "used in compound statements");
	  goto bad_stmt;
	}
      c_parser_omp_barrier (parser);
      return false;

    case PRAGMA_OMP_FLUSH:
      if (context != pragma_compound)
	{
	  if (context == pragma_stmt)
	    c_parser_error (parser, "%<#pragma omp flush%> may only be "
			    "used in compound statements");
	  goto bad_stmt;
	}
      c_parser_omp_flush (parser);
      return false;

    case PRAGMA_OMP_TASKWAIT:
      if (context != pragma_compound)
	{
	  if (context == pragma_stmt)
	    c_parser_error (parser, "%<#pragma omp taskwait%> may only be "
			    "used in compound statements");
	  goto bad_stmt;
	}
      c_parser_omp_taskwait (parser);
      return false;

    case PRAGMA_OMP_TASKYIELD:
      if (context != pragma_compound)
	{
	  if (context == pragma_stmt)
	    c_parser_error (parser, "%<#pragma omp taskyield%> may only be "
			    "used in compound statements");
	  goto bad_stmt;
	}
      c_parser_omp_taskyield (parser);
      return false;

    case PRAGMA_OMP_THREADPRIVATE:
      c_parser_omp_threadprivate (parser);
      return false;

    case PRAGMA_OMP_SECTION:
      error_at (c_parser_peek_token (parser)->location,
		"%<#pragma omp section%> may only be used in "
		"%<#pragma omp sections%> construct");
      c_parser_skip_until_found (parser, CPP_PRAGMA_EOL, NULL);
      return false;

    case PRAGMA_GCC_PCH_PREPROCESS:
      c_parser_error (parser, "%<#pragma GCC pch_preprocess%> must be first");
      c_parser_skip_until_found (parser, CPP_PRAGMA_EOL, NULL);
      return false;

    default:
      if (id < PRAGMA_FIRST_EXTERNAL)
	{
	  if (context == pragma_external)
	    {
	    bad_stmt:
	      c_parser_error (parser, "expected declaration specifiers");
	      c_parser_skip_until_found (parser, CPP_PRAGMA_EOL, NULL);
	      return false;
	    }
	  c_parser_omp_construct (parser);
	  return true;
	}
      break;
    }

  c_parser_consume_pragma (parser);
  c_invoke_pragma_handler (id);

  /* Skip to EOL, but suppress any error message.  Those will have been
     generated by the handler routine through calling error, as opposed
     to calling c_parser_error.  */
  parser->error = true;
  c_parser_skip_to_pragma_eol (parser);

  return false;
}

/* The interface the pragma parsers have to the lexer.  */

enum cpp_ttype
pragma_lex (tree *value)
{
  c_token *tok = c_parser_peek_token (the_parser);
  enum cpp_ttype ret = tok->type;

  *value = tok->value;
  if (ret == CPP_PRAGMA_EOL || ret == CPP_EOF)
    ret = CPP_EOF;
  else
    {
      if (ret == CPP_KEYWORD)
	ret = CPP_NAME;
      c_parser_consume_token (the_parser);
    }

  return ret;
}

static void
c_parser_pragma_pch_preprocess (c_parser *parser)
{
  tree name = NULL;

  c_parser_consume_pragma (parser);
  if (c_parser_next_token_is (parser, CPP_STRING))
    {
      name = c_parser_peek_token (parser)->value;
      c_parser_consume_token (parser);
    }
  else
    c_parser_error (parser, "expected string literal");
  c_parser_skip_to_pragma_eol (parser);

  if (name)
    c_common_pch_pragma (parse_in, TREE_STRING_POINTER (name));
}

/* OpenMP 2.5 parsing routines.  */

/* Returns name of the next clause.
   If the clause is not recognized PRAGMA_OMP_CLAUSE_NONE is returned and
   the token is not consumed.  Otherwise appropriate pragma_omp_clause is
   returned and the token is consumed.  */

static pragma_omp_clause
c_parser_omp_clause_name (c_parser *parser)
{
  pragma_omp_clause result = PRAGMA_OMP_CLAUSE_NONE;

  if (c_parser_next_token_is_keyword (parser, RID_IF))
    result = PRAGMA_OMP_CLAUSE_IF;
  else if (c_parser_next_token_is_keyword (parser, RID_DEFAULT))
    result = PRAGMA_OMP_CLAUSE_DEFAULT;
  else if (c_parser_next_token_is (parser, CPP_NAME))
    {
      const char *p = IDENTIFIER_POINTER (c_parser_peek_token (parser)->value);

      switch (p[0])
	{
	case 'c':
	  if (!strcmp ("collapse", p))
	    result = PRAGMA_OMP_CLAUSE_COLLAPSE;
	  else if (!strcmp ("copyin", p))
	    result = PRAGMA_OMP_CLAUSE_COPYIN;
          else if (!strcmp ("copyprivate", p))
	    result = PRAGMA_OMP_CLAUSE_COPYPRIVATE;
	  break;
	case 'f':
	  if (!strcmp ("final", p))
	    result = PRAGMA_OMP_CLAUSE_FINAL;
	  else if (!strcmp ("firstprivate", p))
	    result = PRAGMA_OMP_CLAUSE_FIRSTPRIVATE;
	  break;
	case 'l':
	  if (!strcmp ("lastprivate", p))
	    result = PRAGMA_OMP_CLAUSE_LASTPRIVATE;
	  break;
	case 'm':
	  if (!strcmp ("mergeable", p))
	    result = PRAGMA_OMP_CLAUSE_MERGEABLE;
	  break;
	case 'n':
	  if (!strcmp ("nowait", p))
	    result = PRAGMA_OMP_CLAUSE_NOWAIT;
	  else if (!strcmp ("num_threads", p))
	    result = PRAGMA_OMP_CLAUSE_NUM_THREADS;
	  break;
	case 'o':
	  if (!strcmp ("ordered", p))
	    result = PRAGMA_OMP_CLAUSE_ORDERED;
	  break;
	case 'p':
	  if (!strcmp ("private", p))
	    result = PRAGMA_OMP_CLAUSE_PRIVATE;
	  break;
	case 'r':
	  if (!strcmp ("reduction", p))
	    result = PRAGMA_OMP_CLAUSE_REDUCTION;
	  break;
	case 's':
	  if (!strcmp ("schedule", p))
	    result = PRAGMA_OMP_CLAUSE_SCHEDULE;
	  else if (!strcmp ("shared", p))
	    result = PRAGMA_OMP_CLAUSE_SHARED;
	  break;
	case 'u':
	  if (!strcmp ("untied", p))
	    result = PRAGMA_OMP_CLAUSE_UNTIED;
	  break;
	}
    }

  if (result != PRAGMA_OMP_CLAUSE_NONE)
    c_parser_consume_token (parser);

  return result;
}

/* Validate that a clause of the given type does not already exist.  */

static void
check_no_duplicate_clause (tree clauses, enum omp_clause_code code,
			   const char *name)
{
  tree c;

  for (c = clauses; c ; c = OMP_CLAUSE_CHAIN (c))
    if (OMP_CLAUSE_CODE (c) == code)
      {
	location_t loc = OMP_CLAUSE_LOCATION (c);
	error_at (loc, "too many %qs clauses", name);
	break;
      }
}

/* OpenMP 2.5:
   variable-list:
     identifier
     variable-list , identifier

   If KIND is nonzero, create the appropriate node and install the
   decl in OMP_CLAUSE_DECL and add the node to the head of the list.
   If KIND is nonzero, CLAUSE_LOC is the location of the clause.

   If KIND is zero, create a TREE_LIST with the decl in TREE_PURPOSE;
   return the list created.  */

static tree
c_parser_omp_variable_list (c_parser *parser,
			    location_t clause_loc,
			    enum omp_clause_code kind,
                            tree list)
{
  if (c_parser_next_token_is_not (parser, CPP_NAME)
      || c_parser_peek_token (parser)->id_kind != C_ID_ID)
    c_parser_error (parser, "expected identifier");

  while (c_parser_next_token_is (parser, CPP_NAME)
	 && c_parser_peek_token (parser)->id_kind == C_ID_ID)
    {
      tree t = lookup_name (c_parser_peek_token (parser)->value);

      if (t == NULL_TREE)
	undeclared_variable (c_parser_peek_token (parser)->location,
			     c_parser_peek_token (parser)->value);
      else if (t == error_mark_node)
	;
      else if (kind != 0)
	{
	  tree u = build_omp_clause (clause_loc, kind);
	  OMP_CLAUSE_DECL (u) = t;
	  OMP_CLAUSE_CHAIN (u) = list;
	  list = u;
	}
      else
	list = tree_cons (t, NULL_TREE, list);

      c_parser_consume_token (parser);

      if (c_parser_next_token_is_not (parser, CPP_COMMA))
	break;

      c_parser_consume_token (parser);
    }

  return list;
}

/* Similarly, but expect leading and trailing parenthesis.  This is a very
   common case for omp clauses.  */

static tree
c_parser_omp_var_list_parens (c_parser *parser, enum omp_clause_code kind,
			      tree list)
{
  /* The clauses location.  */
  location_t loc = c_parser_peek_token (parser)->location;

  if (c_parser_require (parser, CPP_OPEN_PAREN, "expected %<(%>"))
    {
      list = c_parser_omp_variable_list (parser, loc, kind, list);
      c_parser_skip_until_found (parser, CPP_CLOSE_PAREN, "expected %<)%>");
    }
  return list;
}

/* OpenMP 3.0:
   collapse ( constant-expression ) */

static tree
c_parser_omp_clause_collapse (c_parser *parser, tree list)
{
  tree c, num = error_mark_node;
  HOST_WIDE_INT n;
  location_t loc;

  check_no_duplicate_clause (list, OMP_CLAUSE_COLLAPSE, "collapse");

  loc = c_parser_peek_token (parser)->location;
  if (c_parser_require (parser, CPP_OPEN_PAREN, "expected %<(%>"))
    {
      num = c_parser_expr_no_commas (parser, NULL).value;
      c_parser_skip_until_found (parser, CPP_CLOSE_PAREN, "expected %<)%>");
    }
  if (num == error_mark_node)
    return list;
  if (!INTEGRAL_TYPE_P (TREE_TYPE (num))
      || !host_integerp (num, 0)
      || (n = tree_low_cst (num, 0)) <= 0
      || (int) n != n)
    {
      error_at (loc,
		"collapse argument needs positive constant integer expression");
      return list;
    }
  c = build_omp_clause (loc, OMP_CLAUSE_COLLAPSE);
  OMP_CLAUSE_COLLAPSE_EXPR (c) = num;
  OMP_CLAUSE_CHAIN (c) = list;
  return c;
}

/* OpenMP 2.5:
   copyin ( variable-list ) */

static tree
c_parser_omp_clause_copyin (c_parser *parser, tree list)
{
  return c_parser_omp_var_list_parens (parser, OMP_CLAUSE_COPYIN, list);
}

/* OpenMP 2.5:
   copyprivate ( variable-list ) */

static tree
c_parser_omp_clause_copyprivate (c_parser *parser, tree list)
{
  return c_parser_omp_var_list_parens (parser, OMP_CLAUSE_COPYPRIVATE, list);
}

/* OpenMP 2.5:
   default ( shared | none ) */

static tree
c_parser_omp_clause_default (c_parser *parser, tree list)
{
  enum omp_clause_default_kind kind = OMP_CLAUSE_DEFAULT_UNSPECIFIED;
  location_t loc = c_parser_peek_token (parser)->location;
  tree c;

  if (!c_parser_require (parser, CPP_OPEN_PAREN, "expected %<(%>"))
    return list;
  if (c_parser_next_token_is (parser, CPP_NAME))
    {
      const char *p = IDENTIFIER_POINTER (c_parser_peek_token (parser)->value);

      switch (p[0])
	{
	case 'n':
	  if (strcmp ("none", p) != 0)
	    goto invalid_kind;
	  kind = OMP_CLAUSE_DEFAULT_NONE;
	  break;

	case 's':
	  if (strcmp ("shared", p) != 0)
	    goto invalid_kind;
	  kind = OMP_CLAUSE_DEFAULT_SHARED;
	  break;

	default:
	  goto invalid_kind;
	}

      c_parser_consume_token (parser);
    }
  else
    {
    invalid_kind:
      c_parser_error (parser, "expected %<none%> or %<shared%>");
    }
  c_parser_skip_until_found (parser, CPP_CLOSE_PAREN, "expected %<)%>");

  if (kind == OMP_CLAUSE_DEFAULT_UNSPECIFIED)
    return list;

  check_no_duplicate_clause (list, OMP_CLAUSE_DEFAULT, "default");
  c = build_omp_clause (loc, OMP_CLAUSE_DEFAULT);
  OMP_CLAUSE_CHAIN (c) = list;
  OMP_CLAUSE_DEFAULT_KIND (c) = kind;

  return c;
}

/* OpenMP 2.5:
   firstprivate ( variable-list ) */

static tree
c_parser_omp_clause_firstprivate (c_parser *parser, tree list)
{
  return c_parser_omp_var_list_parens (parser, OMP_CLAUSE_FIRSTPRIVATE, list);
}

/* OpenMP 3.1:
   final ( expression ) */

static tree
c_parser_omp_clause_final (c_parser *parser, tree list)
{
  location_t loc = c_parser_peek_token (parser)->location;
  if (c_parser_next_token_is (parser, CPP_OPEN_PAREN))
    {
      tree t = c_parser_paren_condition (parser);
      tree c;

      check_no_duplicate_clause (list, OMP_CLAUSE_FINAL, "final");

      c = build_omp_clause (loc, OMP_CLAUSE_FINAL);
      OMP_CLAUSE_FINAL_EXPR (c) = t;
      OMP_CLAUSE_CHAIN (c) = list;
      list = c;
    }
  else
    c_parser_error (parser, "expected %<(%>");

  return list;
}

/* OpenMP 2.5:
   if ( expression ) */

static tree
c_parser_omp_clause_if (c_parser *parser, tree list)
{
  location_t loc = c_parser_peek_token (parser)->location;
  if (c_parser_next_token_is (parser, CPP_OPEN_PAREN))
    {
      tree t = c_parser_paren_condition (parser);
      tree c;

      check_no_duplicate_clause (list, OMP_CLAUSE_IF, "if");

      c = build_omp_clause (loc, OMP_CLAUSE_IF);
      OMP_CLAUSE_IF_EXPR (c) = t;
      OMP_CLAUSE_CHAIN (c) = list;
      list = c;
    }
  else
    c_parser_error (parser, "expected %<(%>");

  return list;
}

/* OpenMP 2.5:
   lastprivate ( variable-list ) */

static tree
c_parser_omp_clause_lastprivate (c_parser *parser, tree list)
{
  return c_parser_omp_var_list_parens (parser, OMP_CLAUSE_LASTPRIVATE, list);
}

/* OpenMP 3.1:
   mergeable */

static tree
c_parser_omp_clause_mergeable (c_parser *parser ATTRIBUTE_UNUSED, tree list)
{
  tree c;

  /* FIXME: Should we allow duplicates?  */
  check_no_duplicate_clause (list, OMP_CLAUSE_MERGEABLE, "mergeable");

  c = build_omp_clause (c_parser_peek_token (parser)->location,
			OMP_CLAUSE_MERGEABLE);
  OMP_CLAUSE_CHAIN (c) = list;

  return c;
}

/* OpenMP 2.5:
   nowait */

static tree
c_parser_omp_clause_nowait (c_parser *parser ATTRIBUTE_UNUSED, tree list)
{
  tree c;
  location_t loc = c_parser_peek_token (parser)->location;

  check_no_duplicate_clause (list, OMP_CLAUSE_NOWAIT, "nowait");

  c = build_omp_clause (loc, OMP_CLAUSE_NOWAIT);
  OMP_CLAUSE_CHAIN (c) = list;
  return c;
}

/* OpenMP 2.5:
   num_threads ( expression ) */

static tree
c_parser_omp_clause_num_threads (c_parser *parser, tree list)
{
  location_t num_threads_loc = c_parser_peek_token (parser)->location;
  if (c_parser_require (parser, CPP_OPEN_PAREN, "expected %<(%>"))
    {
      location_t expr_loc = c_parser_peek_token (parser)->location;
      tree c, t = c_parser_expression (parser).value;
      t = c_fully_fold (t, false, NULL);

      c_parser_skip_until_found (parser, CPP_CLOSE_PAREN, "expected %<)%>");

      if (!INTEGRAL_TYPE_P (TREE_TYPE (t)))
	{
	  c_parser_error (parser, "expected integer expression");
	  return list;
	}

      /* Attempt to statically determine when the number isn't positive.  */
      c = fold_build2_loc (expr_loc, LE_EXPR, boolean_type_node, t,
		       build_int_cst (TREE_TYPE (t), 0));
      if (CAN_HAVE_LOCATION_P (c))
	SET_EXPR_LOCATION (c, expr_loc);
      if (c == boolean_true_node)
	{
	  warning_at (expr_loc, 0,
		      "%<num_threads%> value must be positive");
	  t = integer_one_node;
	}

      check_no_duplicate_clause (list, OMP_CLAUSE_NUM_THREADS, "num_threads");

      c = build_omp_clause (num_threads_loc, OMP_CLAUSE_NUM_THREADS);
      OMP_CLAUSE_NUM_THREADS_EXPR (c) = t;
      OMP_CLAUSE_CHAIN (c) = list;
      list = c;
    }

  return list;
}

/* OpenMP 2.5:
   ordered */

static tree
c_parser_omp_clause_ordered (c_parser *parser, tree list)
{
  tree c;

  check_no_duplicate_clause (list, OMP_CLAUSE_ORDERED, "ordered");

  c = build_omp_clause (c_parser_peek_token (parser)->location,
			OMP_CLAUSE_ORDERED);
  OMP_CLAUSE_CHAIN (c) = list;

  return c;
}

/* OpenMP 2.5:
   private ( variable-list ) */

static tree
c_parser_omp_clause_private (c_parser *parser, tree list)
{
  return c_parser_omp_var_list_parens (parser, OMP_CLAUSE_PRIVATE, list);
}

/* OpenMP 2.5:
   reduction ( reduction-operator : variable-list )

   reduction-operator:
     One of: + * - & ^ | && ||
     
   OpenMP 3.1:
   
   reduction-operator:
     One of: + * - & ^ | && || max min  */

static tree
c_parser_omp_clause_reduction (c_parser *parser, tree list)
{
  location_t clause_loc = c_parser_peek_token (parser)->location;
  if (c_parser_require (parser, CPP_OPEN_PAREN, "expected %<(%>"))
    {
      enum tree_code code;

      switch (c_parser_peek_token (parser)->type)
	{
	case CPP_PLUS:
	  code = PLUS_EXPR;
	  break;
	case CPP_MULT:
	  code = MULT_EXPR;
	  break;
	case CPP_MINUS:
	  code = MINUS_EXPR;
	  break;
	case CPP_AND:
	  code = BIT_AND_EXPR;
	  break;
	case CPP_XOR:
	  code = BIT_XOR_EXPR;
	  break;
	case CPP_OR:
	  code = BIT_IOR_EXPR;
	  break;
	case CPP_AND_AND:
	  code = TRUTH_ANDIF_EXPR;
	  break;
	case CPP_OR_OR:
	  code = TRUTH_ORIF_EXPR;
	  break;
        case CPP_NAME:
	  {
	    const char *p
	      = IDENTIFIER_POINTER (c_parser_peek_token (parser)->value);
	    if (strcmp (p, "min") == 0)
	      {
		code = MIN_EXPR;
		break;
	      }
	    if (strcmp (p, "max") == 0)
	      {
		code = MAX_EXPR;
		break;
	      }
	  }
	  /* FALLTHRU */
	default:
	  c_parser_error (parser,
			  "expected %<+%>, %<*%>, %<-%>, %<&%>, "
			  "%<^%>, %<|%>, %<&&%>, %<||%>, %<min%> or %<max%>");
	  c_parser_skip_until_found (parser, CPP_CLOSE_PAREN, 0);
	  return list;
	}
      c_parser_consume_token (parser);
      if (c_parser_require (parser, CPP_COLON, "expected %<:%>"))
	{
	  tree nl, c;

	  nl = c_parser_omp_variable_list (parser, clause_loc,
					   OMP_CLAUSE_REDUCTION, list);
	  for (c = nl; c != list; c = OMP_CLAUSE_CHAIN (c))
	    OMP_CLAUSE_REDUCTION_CODE (c) = code;

	  list = nl;
	}
      c_parser_skip_until_found (parser, CPP_CLOSE_PAREN, "expected %<)%>");
    }
  return list;
}

/* OpenMP 2.5:
   schedule ( schedule-kind )
   schedule ( schedule-kind , expression )

   schedule-kind:
     static | dynamic | guided | runtime | auto
*/

static tree
c_parser_omp_clause_schedule (c_parser *parser, tree list)
{
  tree c, t;
  location_t loc = c_parser_peek_token (parser)->location;

  if (!c_parser_require (parser, CPP_OPEN_PAREN, "expected %<(%>"))
    return list;

  c = build_omp_clause (loc, OMP_CLAUSE_SCHEDULE);

  if (c_parser_next_token_is (parser, CPP_NAME))
    {
      tree kind = c_parser_peek_token (parser)->value;
      const char *p = IDENTIFIER_POINTER (kind);

      switch (p[0])
	{
	case 'd':
	  if (strcmp ("dynamic", p) != 0)
	    goto invalid_kind;
	  OMP_CLAUSE_SCHEDULE_KIND (c) = OMP_CLAUSE_SCHEDULE_DYNAMIC;
	  break;

        case 'g':
	  if (strcmp ("guided", p) != 0)
	    goto invalid_kind;
	  OMP_CLAUSE_SCHEDULE_KIND (c) = OMP_CLAUSE_SCHEDULE_GUIDED;
	  break;

	case 'r':
	  if (strcmp ("runtime", p) != 0)
	    goto invalid_kind;
	  OMP_CLAUSE_SCHEDULE_KIND (c) = OMP_CLAUSE_SCHEDULE_RUNTIME;
	  break;

	default:
	  goto invalid_kind;
	}
    }
  else if (c_parser_next_token_is_keyword (parser, RID_STATIC))
    OMP_CLAUSE_SCHEDULE_KIND (c) = OMP_CLAUSE_SCHEDULE_STATIC;
  else if (c_parser_next_token_is_keyword (parser, RID_AUTO))
    OMP_CLAUSE_SCHEDULE_KIND (c) = OMP_CLAUSE_SCHEDULE_AUTO;
  else
    goto invalid_kind;

  c_parser_consume_token (parser);
  if (c_parser_next_token_is (parser, CPP_COMMA))
    {
      location_t here;
      c_parser_consume_token (parser);

      here = c_parser_peek_token (parser)->location;
      t = c_parser_expr_no_commas (parser, NULL).value;
      t = c_fully_fold (t, false, NULL);

      if (OMP_CLAUSE_SCHEDULE_KIND (c) == OMP_CLAUSE_SCHEDULE_RUNTIME)
	error_at (here, "schedule %<runtime%> does not take "
		  "a %<chunk_size%> parameter");
      else if (OMP_CLAUSE_SCHEDULE_KIND (c) == OMP_CLAUSE_SCHEDULE_AUTO)
	error_at (here,
		  "schedule %<auto%> does not take "
		  "a %<chunk_size%> parameter");
      else if (TREE_CODE (TREE_TYPE (t)) == INTEGER_TYPE)
	OMP_CLAUSE_SCHEDULE_CHUNK_EXPR (c) = t;
      else
	c_parser_error (parser, "expected integer expression");

      c_parser_skip_until_found (parser, CPP_CLOSE_PAREN, "expected %<)%>");
    }
  else
    c_parser_skip_until_found (parser, CPP_CLOSE_PAREN,
			       "expected %<,%> or %<)%>");

  check_no_duplicate_clause (list, OMP_CLAUSE_SCHEDULE, "schedule");
  OMP_CLAUSE_CHAIN (c) = list;
  return c;

 invalid_kind:
  c_parser_error (parser, "invalid schedule kind");
  c_parser_skip_until_found (parser, CPP_CLOSE_PAREN, 0);
  return list;
}

/* OpenMP 2.5:
   shared ( variable-list ) */

static tree
c_parser_omp_clause_shared (c_parser *parser, tree list)
{
  return c_parser_omp_var_list_parens (parser, OMP_CLAUSE_SHARED, list);
}

/* OpenMP 3.0:
   untied */

static tree
c_parser_omp_clause_untied (c_parser *parser ATTRIBUTE_UNUSED, tree list)
{
  tree c;

  /* FIXME: Should we allow duplicates?  */
  check_no_duplicate_clause (list, OMP_CLAUSE_UNTIED, "untied");

  c = build_omp_clause (c_parser_peek_token (parser)->location,
			OMP_CLAUSE_UNTIED);
  OMP_CLAUSE_CHAIN (c) = list;

  return c;
}

/* Parse all OpenMP clauses.  The set clauses allowed by the directive
   is a bitmask in MASK.  Return the list of clauses found; the result
   of clause default goes in *pdefault.  */

static tree
c_parser_omp_all_clauses (c_parser *parser, unsigned int mask,
			  const char *where)
{
  tree clauses = NULL;
  bool first = true;

  while (c_parser_next_token_is_not (parser, CPP_PRAGMA_EOL))
    {
      location_t here;
      pragma_omp_clause c_kind;
      const char *c_name;
      tree prev = clauses;

      if (!first && c_parser_next_token_is (parser, CPP_COMMA))
	c_parser_consume_token (parser);

      first = false;
      here = c_parser_peek_token (parser)->location;
      c_kind = c_parser_omp_clause_name (parser);

      switch (c_kind)
	{
	case PRAGMA_OMP_CLAUSE_COLLAPSE:
	  clauses = c_parser_omp_clause_collapse (parser, clauses);
	  c_name = "collapse";
	  break;
	case PRAGMA_OMP_CLAUSE_COPYIN:
	  clauses = c_parser_omp_clause_copyin (parser, clauses);
	  c_name = "copyin";
	  break;
	case PRAGMA_OMP_CLAUSE_COPYPRIVATE:
	  clauses = c_parser_omp_clause_copyprivate (parser, clauses);
	  c_name = "copyprivate";
	  break;
	case PRAGMA_OMP_CLAUSE_DEFAULT:
	  clauses = c_parser_omp_clause_default (parser, clauses);
	  c_name = "default";
	  break;
	case PRAGMA_OMP_CLAUSE_FIRSTPRIVATE:
	  clauses = c_parser_omp_clause_firstprivate (parser, clauses);
	  c_name = "firstprivate";
	  break;
	case PRAGMA_OMP_CLAUSE_FINAL:
	  clauses = c_parser_omp_clause_final (parser, clauses);
	  c_name = "final";
	  break;
	case PRAGMA_OMP_CLAUSE_IF:
	  clauses = c_parser_omp_clause_if (parser, clauses);
	  c_name = "if";
	  break;
	case PRAGMA_OMP_CLAUSE_LASTPRIVATE:
	  clauses = c_parser_omp_clause_lastprivate (parser, clauses);
	  c_name = "lastprivate";
	  break;
	case PRAGMA_OMP_CLAUSE_MERGEABLE:
	  clauses = c_parser_omp_clause_mergeable (parser, clauses);
	  c_name = "mergeable";
	  break;
	case PRAGMA_OMP_CLAUSE_NOWAIT:
	  clauses = c_parser_omp_clause_nowait (parser, clauses);
	  c_name = "nowait";
	  break;
	case PRAGMA_OMP_CLAUSE_NUM_THREADS:
	  clauses = c_parser_omp_clause_num_threads (parser, clauses);
	  c_name = "num_threads";
	  break;
	case PRAGMA_OMP_CLAUSE_ORDERED:
	  clauses = c_parser_omp_clause_ordered (parser, clauses);
	  c_name = "ordered";
	  break;
	case PRAGMA_OMP_CLAUSE_PRIVATE:
	  clauses = c_parser_omp_clause_private (parser, clauses);
	  c_name = "private";
	  break;
	case PRAGMA_OMP_CLAUSE_REDUCTION:
	  clauses = c_parser_omp_clause_reduction (parser, clauses);
	  c_name = "reduction";
	  break;
	case PRAGMA_OMP_CLAUSE_SCHEDULE:
	  clauses = c_parser_omp_clause_schedule (parser, clauses);
	  c_name = "schedule";
	  break;
	case PRAGMA_OMP_CLAUSE_SHARED:
	  clauses = c_parser_omp_clause_shared (parser, clauses);
	  c_name = "shared";
	  break;
	case PRAGMA_OMP_CLAUSE_UNTIED:
	  clauses = c_parser_omp_clause_untied (parser, clauses);
	  c_name = "untied";
	  break;
	default:
	  c_parser_error (parser, "expected %<#pragma omp%> clause");
	  goto saw_error;
	}

      if (((mask >> c_kind) & 1) == 0 && !parser->error)
	{
	  /* Remove the invalid clause(s) from the list to avoid
	     confusing the rest of the compiler.  */
	  clauses = prev;
	  error_at (here, "%qs is not valid for %qs", c_name, where);
	}
    }

 saw_error:
  c_parser_skip_to_pragma_eol (parser);

  return c_finish_omp_clauses (clauses);
}

/* OpenMP 2.5:
   structured-block:
     statement

   In practice, we're also interested in adding the statement to an
   outer node.  So it is convenient if we work around the fact that
   c_parser_statement calls add_stmt.  */

static tree
c_parser_omp_structured_block (c_parser *parser)
{
  tree stmt = push_stmt_list ();
  c_parser_statement (parser);
  return pop_stmt_list (stmt);
}

/* OpenMP 2.5:
   # pragma omp atomic new-line
     expression-stmt

   expression-stmt:
     x binop= expr | x++ | ++x | x-- | --x
   binop:
     +, *, -, /, &, ^, |, <<, >>

  where x is an lvalue expression with scalar type.

   OpenMP 3.1:
   # pragma omp atomic new-line
     update-stmt

   # pragma omp atomic read new-line
     read-stmt

   # pragma omp atomic write new-line
     write-stmt

   # pragma omp atomic update new-line
     update-stmt

   # pragma omp atomic capture new-line
     capture-stmt

   # pragma omp atomic capture new-line
     capture-block

   read-stmt:
     v = x
   write-stmt:
     x = expr
   update-stmt:
     expression-stmt | x = x binop expr
   capture-stmt:
     v = x binop= expr | v = x++ | v = ++x | v = x-- | v = --x
   capture-block:
     { v = x; update-stmt; } | { update-stmt; v = x; }

  where x and v are lvalue expressions with scalar type.

  LOC is the location of the #pragma token.  */

static void
c_parser_omp_atomic (location_t loc, c_parser *parser)
{
  tree lhs = NULL_TREE, rhs = NULL_TREE, v = NULL_TREE;
  tree lhs1 = NULL_TREE, rhs1 = NULL_TREE;
  tree stmt, orig_lhs;
  enum tree_code code = OMP_ATOMIC, opcode = NOP_EXPR;
  struct c_expr rhs_expr;
  bool structured_block = false;

  if (c_parser_next_token_is (parser, CPP_NAME))
    {
      const char *p = IDENTIFIER_POINTER (c_parser_peek_token (parser)->value);

      if (!strcmp (p, "read"))
	code = OMP_ATOMIC_READ;
      else if (!strcmp (p, "write"))
	code = NOP_EXPR;
      else if (!strcmp (p, "update"))
	code = OMP_ATOMIC;
      else if (!strcmp (p, "capture"))
	code = OMP_ATOMIC_CAPTURE_NEW;
      else
	p = NULL;
      if (p)
	c_parser_consume_token (parser);
    }
  c_parser_skip_to_pragma_eol (parser);

  switch (code)
    {
    case OMP_ATOMIC_READ:
    case NOP_EXPR: /* atomic write */
      v = c_parser_unary_expression (parser).value;
      v = c_fully_fold (v, false, NULL);
      if (v == error_mark_node)
	goto saw_error;
      loc = c_parser_peek_token (parser)->location;
      if (!c_parser_require (parser, CPP_EQ, "expected %<=%>"))
	goto saw_error;
      if (code == NOP_EXPR)
	lhs = c_parser_expression (parser).value;
      else
	lhs = c_parser_unary_expression (parser).value;
      lhs = c_fully_fold (lhs, false, NULL);
      if (lhs == error_mark_node)
	goto saw_error;
      if (code == NOP_EXPR)
	{
	  /* atomic write is represented by OMP_ATOMIC with NOP_EXPR
	     opcode.  */
	  code = OMP_ATOMIC;
	  rhs = lhs;
	  lhs = v;
	  v = NULL_TREE;
	}
      goto done;
    case OMP_ATOMIC_CAPTURE_NEW:
      if (c_parser_next_token_is (parser, CPP_OPEN_BRACE))
	{
	  c_parser_consume_token (parser);
	  structured_block = true;
	}
      else
	{
	  v = c_parser_unary_expression (parser).value;
	  v = c_fully_fold (v, false, NULL);
	  if (v == error_mark_node)
	    goto saw_error;
	  if (!c_parser_require (parser, CPP_EQ, "expected %<=%>"))
	    goto saw_error;
	}
      break;
    default:
      break;
    }

  /* For structured_block case we don't know yet whether
     old or new x should be captured.  */
restart:
  lhs = c_parser_unary_expression (parser).value;
  lhs = c_fully_fold (lhs, false, NULL);
  orig_lhs = lhs;
  switch (TREE_CODE (lhs))
    {
    case ERROR_MARK:
    saw_error:
      c_parser_skip_to_end_of_block_or_statement (parser);
      if (structured_block)
	{
	  if (c_parser_next_token_is (parser, CPP_CLOSE_BRACE))
	    c_parser_consume_token (parser);
	  else if (code == OMP_ATOMIC_CAPTURE_NEW)
	    {
	      c_parser_skip_to_end_of_block_or_statement (parser);
	      if (c_parser_next_token_is (parser, CPP_CLOSE_BRACE))
		c_parser_consume_token (parser);
	    }
	}
      return;

    case POSTINCREMENT_EXPR:
      if (code == OMP_ATOMIC_CAPTURE_NEW && !structured_block)
	code = OMP_ATOMIC_CAPTURE_OLD;
      /* FALLTHROUGH */
    case PREINCREMENT_EXPR:
      lhs = TREE_OPERAND (lhs, 0);
      opcode = PLUS_EXPR;
      rhs = integer_one_node;
      break;

    case POSTDECREMENT_EXPR:
      if (code == OMP_ATOMIC_CAPTURE_NEW && !structured_block)
	code = OMP_ATOMIC_CAPTURE_OLD;
      /* FALLTHROUGH */
    case PREDECREMENT_EXPR:
      lhs = TREE_OPERAND (lhs, 0);
      opcode = MINUS_EXPR;
      rhs = integer_one_node;
      break;

    case COMPOUND_EXPR:
      if (TREE_CODE (TREE_OPERAND (lhs, 0)) == SAVE_EXPR
	  && TREE_CODE (TREE_OPERAND (lhs, 1)) == COMPOUND_EXPR
	  && TREE_CODE (TREE_OPERAND (TREE_OPERAND (lhs, 1), 0)) == MODIFY_EXPR
	  && TREE_OPERAND (TREE_OPERAND (lhs, 1), 1) == TREE_OPERAND (lhs, 0)
	  && TREE_CODE (TREE_TYPE (TREE_OPERAND (TREE_OPERAND
					      (TREE_OPERAND (lhs, 1), 0), 0)))
	     == BOOLEAN_TYPE)
	/* Undo effects of boolean_increment for post {in,de}crement.  */
	lhs = TREE_OPERAND (TREE_OPERAND (lhs, 1), 0);
      /* FALLTHRU */
    case MODIFY_EXPR:
      if (TREE_CODE (lhs) == MODIFY_EXPR
	  && TREE_CODE (TREE_TYPE (TREE_OPERAND (lhs, 0))) == BOOLEAN_TYPE)
	{
	  /* Undo effects of boolean_increment.  */
	  if (integer_onep (TREE_OPERAND (lhs, 1)))
	    {
	      /* This is pre or post increment.  */
	      rhs = TREE_OPERAND (lhs, 1);
	      lhs = TREE_OPERAND (lhs, 0);
	      opcode = NOP_EXPR;
	      if (code == OMP_ATOMIC_CAPTURE_NEW
		  && !structured_block
		  && TREE_CODE (orig_lhs) == COMPOUND_EXPR)
		code = OMP_ATOMIC_CAPTURE_OLD;
	      break;
	    }
	  if (TREE_CODE (TREE_OPERAND (lhs, 1)) == TRUTH_NOT_EXPR
	      && TREE_OPERAND (lhs, 0)
		 == TREE_OPERAND (TREE_OPERAND (lhs, 1), 0))
	    {
	      /* This is pre or post decrement.  */
	      rhs = TREE_OPERAND (lhs, 1);
	      lhs = TREE_OPERAND (lhs, 0);
	      opcode = NOP_EXPR;
	      if (code == OMP_ATOMIC_CAPTURE_NEW
		  && !structured_block
		  && TREE_CODE (orig_lhs) == COMPOUND_EXPR)
		code = OMP_ATOMIC_CAPTURE_OLD;
	      break;
	    }
	}
      /* FALLTHRU */
    default:
      switch (c_parser_peek_token (parser)->type)
	{
	case CPP_MULT_EQ:
	  opcode = MULT_EXPR;
	  break;
	case CPP_DIV_EQ:
	  opcode = TRUNC_DIV_EXPR;
	  break;
	case CPP_PLUS_EQ:
	  opcode = PLUS_EXPR;
	  break;
	case CPP_MINUS_EQ:
	  opcode = MINUS_EXPR;
	  break;
	case CPP_LSHIFT_EQ:
	  opcode = LSHIFT_EXPR;
	  break;
	case CPP_RSHIFT_EQ:
	  opcode = RSHIFT_EXPR;
	  break;
	case CPP_AND_EQ:
	  opcode = BIT_AND_EXPR;
	  break;
	case CPP_OR_EQ:
	  opcode = BIT_IOR_EXPR;
	  break;
	case CPP_XOR_EQ:
	  opcode = BIT_XOR_EXPR;
	  break;
	case CPP_EQ:
	  if (structured_block || code == OMP_ATOMIC)
	    {
	      location_t aloc = c_parser_peek_token (parser)->location;
	      location_t rhs_loc;
	      enum c_parser_prec oprec = PREC_NONE;

	      c_parser_consume_token (parser);
	      rhs1 = c_parser_unary_expression (parser).value;
	      rhs1 = c_fully_fold (rhs1, false, NULL);
	      if (rhs1 == error_mark_node)
		goto saw_error;
	      switch (c_parser_peek_token (parser)->type)
		{
		case CPP_SEMICOLON:
		  if (code == OMP_ATOMIC_CAPTURE_NEW)
		    {
		      code = OMP_ATOMIC_CAPTURE_OLD;
		      v = lhs;
		      lhs = NULL_TREE;
		      lhs1 = rhs1;
		      rhs1 = NULL_TREE;
		      c_parser_consume_token (parser);
		      goto restart;
		    }
		  c_parser_error (parser,
				  "invalid form of %<#pragma omp atomic%>");
		  goto saw_error;
		case CPP_MULT:
		  opcode = MULT_EXPR;
		  oprec = PREC_MULT;
		  break;
		case CPP_DIV:
		  opcode = TRUNC_DIV_EXPR;
		  oprec = PREC_MULT;
		  break;
		case CPP_PLUS:
		  opcode = PLUS_EXPR;
		  oprec = PREC_ADD;
		  break;
		case CPP_MINUS:
		  opcode = MINUS_EXPR;
		  oprec = PREC_ADD;
		  break;
		case CPP_LSHIFT:
		  opcode = LSHIFT_EXPR;
		  oprec = PREC_SHIFT;
		  break;
		case CPP_RSHIFT:
		  opcode = RSHIFT_EXPR;
		  oprec = PREC_SHIFT;
		  break;
		case CPP_AND:
		  opcode = BIT_AND_EXPR;
		  oprec = PREC_BITAND;
		  break;
		case CPP_OR:
		  opcode = BIT_IOR_EXPR;
		  oprec = PREC_BITOR;
		  break;
		case CPP_XOR:
		  opcode = BIT_XOR_EXPR;
		  oprec = PREC_BITXOR;
		  break;
		default:
		  c_parser_error (parser,
				  "invalid operator for %<#pragma omp atomic%>");
		  goto saw_error;
		}
	      loc = aloc;
	      c_parser_consume_token (parser);
	      rhs_loc = c_parser_peek_token (parser)->location;
	      if (commutative_tree_code (opcode))
		oprec = (enum c_parser_prec) (oprec - 1);
	      rhs_expr = c_parser_binary_expression (parser, NULL, oprec);
	      rhs_expr = default_function_array_read_conversion (rhs_loc,
								 rhs_expr);
	      rhs = rhs_expr.value;
	      rhs = c_fully_fold (rhs, false, NULL);
	      goto stmt_done; 
	    }
	  /* FALLTHROUGH */
	default:
	  c_parser_error (parser,
			  "invalid operator for %<#pragma omp atomic%>");
	  goto saw_error;
	}

      /* Arrange to pass the location of the assignment operator to
	 c_finish_omp_atomic.  */
      loc = c_parser_peek_token (parser)->location;
      c_parser_consume_token (parser);
      {
	location_t rhs_loc = c_parser_peek_token (parser)->location;
	rhs_expr = c_parser_expression (parser);
	rhs_expr = default_function_array_read_conversion (rhs_loc, rhs_expr);
      }
      rhs = rhs_expr.value;
      rhs = c_fully_fold (rhs, false, NULL);
      break;
    }
stmt_done:
  if (structured_block && code == OMP_ATOMIC_CAPTURE_NEW)
    {
      if (!c_parser_require (parser, CPP_SEMICOLON, "expected %<;%>"))
	goto saw_error;
      v = c_parser_unary_expression (parser).value;
      v = c_fully_fold (v, false, NULL);
      if (v == error_mark_node)
	goto saw_error;
      if (!c_parser_require (parser, CPP_EQ, "expected %<=%>"))
	goto saw_error;
      lhs1 = c_parser_unary_expression (parser).value;
      lhs1 = c_fully_fold (lhs1, false, NULL);
      if (lhs1 == error_mark_node)
	goto saw_error;
    }
  if (structured_block)
    {
      c_parser_skip_until_found (parser, CPP_SEMICOLON, "expected %<;%>");
      c_parser_require (parser, CPP_CLOSE_BRACE, "expected %<}%>");
    }
done:
  stmt = c_finish_omp_atomic (loc, code, opcode, lhs, rhs, v, lhs1, rhs1);
  if (stmt != error_mark_node)
    add_stmt (stmt);

  if (!structured_block)
    c_parser_skip_until_found (parser, CPP_SEMICOLON, "expected %<;%>");
}


/* OpenMP 2.5:
   # pragma omp barrier new-line
*/

static void
c_parser_omp_barrier (c_parser *parser)
{
  location_t loc = c_parser_peek_token (parser)->location;
  c_parser_consume_pragma (parser);
  c_parser_skip_to_pragma_eol (parser);

  c_finish_omp_barrier (loc);
}

/* OpenMP 2.5:
   # pragma omp critical [(name)] new-line
     structured-block

  LOC is the location of the #pragma itself.  */

static tree
c_parser_omp_critical (location_t loc, c_parser *parser)
{
  tree stmt, name = NULL;

  if (c_parser_next_token_is (parser, CPP_OPEN_PAREN))
    {
      c_parser_consume_token (parser);
      if (c_parser_next_token_is (parser, CPP_NAME))
	{
	  name = c_parser_peek_token (parser)->value;
	  c_parser_consume_token (parser);
	  c_parser_require (parser, CPP_CLOSE_PAREN, "expected %<)%>");
	}
      else
	c_parser_error (parser, "expected identifier");
    }
  else if (c_parser_next_token_is_not (parser, CPP_PRAGMA_EOL))
    c_parser_error (parser, "expected %<(%> or end of line");
  c_parser_skip_to_pragma_eol (parser);

  stmt = c_parser_omp_structured_block (parser);
  return c_finish_omp_critical (loc, stmt, name);
}

/* OpenMP 2.5:
   # pragma omp flush flush-vars[opt] new-line

   flush-vars:
     ( variable-list ) */

static void
c_parser_omp_flush (c_parser *parser)
{
  location_t loc = c_parser_peek_token (parser)->location;
  c_parser_consume_pragma (parser);
  if (c_parser_next_token_is (parser, CPP_OPEN_PAREN))
    c_parser_omp_var_list_parens (parser, OMP_CLAUSE_ERROR, NULL);
  else if (c_parser_next_token_is_not (parser, CPP_PRAGMA_EOL))
    c_parser_error (parser, "expected %<(%> or end of line");
  c_parser_skip_to_pragma_eol (parser);

  c_finish_omp_flush (loc);
}

/* Parse the restricted form of the for statement allowed by OpenMP.
   The real trick here is to determine the loop control variable early
   so that we can push a new decl if necessary to make it private.
   LOC is the location of the OMP in "#pragma omp".  */

static tree
c_parser_omp_for_loop (location_t loc,
		       c_parser *parser, tree clauses, tree *par_clauses)
{
  tree decl, cond, incr, save_break, save_cont, body, init, stmt, cl;
  tree declv, condv, incrv, initv, ret = NULL;
  bool fail = false, open_brace_parsed = false;
  int i, collapse = 1, nbraces = 0;
  location_t for_loc;
  VEC(tree,gc) *for_block = make_tree_vector ();

  for (cl = clauses; cl; cl = OMP_CLAUSE_CHAIN (cl))
    if (OMP_CLAUSE_CODE (cl) == OMP_CLAUSE_COLLAPSE)
      collapse = tree_low_cst (OMP_CLAUSE_COLLAPSE_EXPR (cl), 0);

  gcc_assert (collapse >= 1);

  declv = make_tree_vec (collapse);
  initv = make_tree_vec (collapse);
  condv = make_tree_vec (collapse);
  incrv = make_tree_vec (collapse);

  if (!c_parser_next_token_is_keyword (parser, RID_FOR))
    {
      c_parser_error (parser, "for statement expected");
      return NULL;
    }
  for_loc = c_parser_peek_token (parser)->location;
  c_parser_consume_token (parser);

  for (i = 0; i < collapse; i++)
    {
      int bracecount = 0;

      if (!c_parser_require (parser, CPP_OPEN_PAREN, "expected %<(%>"))
	goto pop_scopes;

      /* Parse the initialization declaration or expression.  */
      if (c_parser_next_tokens_start_declaration (parser))
	{
	  if (i > 0)
	    VEC_safe_push (tree, gc, for_block, c_begin_compound_stmt (true));
	  c_parser_declaration_or_fndef (parser, true, true, true, true, true, NULL);
	  decl = check_for_loop_decls (for_loc, flag_isoc99);
	  if (decl == NULL)
	    goto error_init;
	  if (DECL_INITIAL (decl) == error_mark_node)
	    decl = error_mark_node;
	  init = decl;
	}
      else if (c_parser_next_token_is (parser, CPP_NAME)
	       && c_parser_peek_2nd_token (parser)->type == CPP_EQ)
	{
	  struct c_expr decl_exp;
	  struct c_expr init_exp;
	  location_t init_loc;

	  decl_exp = c_parser_postfix_expression (parser);
	  decl = decl_exp.value;

	  c_parser_require (parser, CPP_EQ, "expected %<=%>");

	  init_loc = c_parser_peek_token (parser)->location;
	  init_exp = c_parser_expr_no_commas (parser, NULL);
	  init_exp = default_function_array_read_conversion (init_loc,
							     init_exp);
	  init = build_modify_expr (init_loc, decl, decl_exp.original_type,
				    NOP_EXPR, init_loc, init_exp.value,
				    init_exp.original_type);
	  init = c_process_expr_stmt (init_loc, init);

	  c_parser_skip_until_found (parser, CPP_SEMICOLON, "expected %<;%>");
	}
      else
	{
	error_init:
	  c_parser_error (parser,
			  "expected iteration declaration or initialization");
	  c_parser_skip_until_found (parser, CPP_CLOSE_PAREN,
				     "expected %<)%>");
	  fail = true;
	  goto parse_next;
	}

      /* Parse the loop condition.  */
      cond = NULL_TREE;
      if (c_parser_next_token_is_not (parser, CPP_SEMICOLON))
	{
	  location_t cond_loc = c_parser_peek_token (parser)->location;
	  struct c_expr cond_expr = c_parser_binary_expression (parser, NULL,
								PREC_NONE);

	  cond = cond_expr.value;
	  cond = c_objc_common_truthvalue_conversion (cond_loc, cond);
	  cond = c_fully_fold (cond, false, NULL);
	  switch (cond_expr.original_code)
	    {
	    case GT_EXPR:
	    case GE_EXPR:
	    case LT_EXPR:
	    case LE_EXPR:
	      break;
	    default:
	      /* Can't be cond = error_mark_node, because we want to preserve
		 the location until c_finish_omp_for.  */
	      cond = build1 (NOP_EXPR, boolean_type_node, error_mark_node);
	      break;
	    }
	  protected_set_expr_location (cond, cond_loc);
	}
      c_parser_skip_until_found (parser, CPP_SEMICOLON, "expected %<;%>");

      /* Parse the increment expression.  */
      incr = NULL_TREE;
      if (c_parser_next_token_is_not (parser, CPP_CLOSE_PAREN))
	{
	  location_t incr_loc = c_parser_peek_token (parser)->location;

	  incr = c_process_expr_stmt (incr_loc,
				      c_parser_expression (parser).value);
	}
      c_parser_skip_until_found (parser, CPP_CLOSE_PAREN, "expected %<)%>");

      if (decl == NULL || decl == error_mark_node || init == error_mark_node)
	fail = true;
      else
	{
	  TREE_VEC_ELT (declv, i) = decl;
	  TREE_VEC_ELT (initv, i) = init;
	  TREE_VEC_ELT (condv, i) = cond;
	  TREE_VEC_ELT (incrv, i) = incr;
	}

    parse_next:
      if (i == collapse - 1)
	break;

      /* FIXME: OpenMP 3.0 draft isn't very clear on what exactly is allowed
	 in between the collapsed for loops to be still considered perfectly
	 nested.  Hopefully the final version clarifies this.
	 For now handle (multiple) {'s and empty statements.  */
      do
	{
	  if (c_parser_next_token_is_keyword (parser, RID_FOR))
	    {
	      c_parser_consume_token (parser);
	      break;
	    }
	  else if (c_parser_next_token_is (parser, CPP_OPEN_BRACE))
	    {
	      c_parser_consume_token (parser);
	      bracecount++;
	    }
	  else if (bracecount
		   && c_parser_next_token_is (parser, CPP_SEMICOLON))
	    c_parser_consume_token (parser);
	  else
	    {
	      c_parser_error (parser, "not enough perfectly nested loops");
	      if (bracecount)
		{
		  open_brace_parsed = true;
		  bracecount--;
		}
	      fail = true;
	      collapse = 0;
	      break;
	    }
	}
      while (1);

      nbraces += bracecount;
    }

  save_break = c_break_label;
  c_break_label = size_one_node;
  save_cont = c_cont_label;
  c_cont_label = NULL_TREE;
  body = push_stmt_list ();

  if (open_brace_parsed)
    {
      location_t here = c_parser_peek_token (parser)->location;
      stmt = c_begin_compound_stmt (true);
      c_parser_compound_statement_nostart (parser);
      add_stmt (c_end_compound_stmt (here, stmt, true));
    }
  else
    add_stmt (c_parser_c99_block_statement (parser));
  if (c_cont_label)
    {
      tree t = build1 (LABEL_EXPR, void_type_node, c_cont_label);
      SET_EXPR_LOCATION (t, loc);
      add_stmt (t);
    }

  body = pop_stmt_list (body);
  c_break_label = save_break;
  c_cont_label = save_cont;

  while (nbraces)
    {
      if (c_parser_next_token_is (parser, CPP_CLOSE_BRACE))
	{
	  c_parser_consume_token (parser);
	  nbraces--;
	}
      else if (c_parser_next_token_is (parser, CPP_SEMICOLON))
	c_parser_consume_token (parser);
      else
	{
	  c_parser_error (parser, "collapsed loops not perfectly nested");
	  while (nbraces)
	    {
	      location_t here = c_parser_peek_token (parser)->location;
	      stmt = c_begin_compound_stmt (true);
	      add_stmt (body);
	      c_parser_compound_statement_nostart (parser);
	      body = c_end_compound_stmt (here, stmt, true);
	      nbraces--;
	    }
	  goto pop_scopes;
	}
    }

  /* Only bother calling c_finish_omp_for if we haven't already generated
     an error from the initialization parsing.  */
  if (!fail)
    {
      stmt = c_finish_omp_for (loc, declv, initv, condv, incrv, body, NULL);
      if (stmt)
	{
	  if (par_clauses != NULL)
	    {
	      tree *c;
	      for (c = par_clauses; *c ; )
		if (OMP_CLAUSE_CODE (*c) != OMP_CLAUSE_FIRSTPRIVATE
		    && OMP_CLAUSE_CODE (*c) != OMP_CLAUSE_LASTPRIVATE)
		  c = &OMP_CLAUSE_CHAIN (*c);
		else
		  {
		    for (i = 0; i < collapse; i++)
		      if (TREE_VEC_ELT (declv, i) == OMP_CLAUSE_DECL (*c))
			break;
		    if (i == collapse)
		      c = &OMP_CLAUSE_CHAIN (*c);
		    else if (OMP_CLAUSE_CODE (*c) == OMP_CLAUSE_FIRSTPRIVATE)
		      {
			error_at (loc,
				  "iteration variable %qD should not be firstprivate",
				  OMP_CLAUSE_DECL (*c));
			*c = OMP_CLAUSE_CHAIN (*c);
		      }
		    else
		      {
			/* Copy lastprivate (decl) clause to OMP_FOR_CLAUSES,
			   change it to shared (decl) in
			   OMP_PARALLEL_CLAUSES.  */
			tree l = build_omp_clause (OMP_CLAUSE_LOCATION (*c),
						   OMP_CLAUSE_LASTPRIVATE);
			OMP_CLAUSE_DECL (l) = OMP_CLAUSE_DECL (*c);
			OMP_CLAUSE_CHAIN (l) = clauses;
			clauses = l;
			OMP_CLAUSE_SET_CODE (*c, OMP_CLAUSE_SHARED);
		      }
		  }
	    }
	  OMP_FOR_CLAUSES (stmt) = clauses;
	}
      ret = stmt;
    }
pop_scopes:
  while (!VEC_empty (tree, for_block))
    {
      /* FIXME diagnostics: LOC below should be the actual location of
	 this particular for block.  We need to build a list of
	 locations to go along with FOR_BLOCK.  */
      stmt = c_end_compound_stmt (loc, VEC_pop (tree, for_block), true);
      add_stmt (stmt);
    }
  release_tree_vector (for_block);
  return ret;
}

/* OpenMP 2.5:
   #pragma omp for for-clause[optseq] new-line
     for-loop

   LOC is the location of the #pragma token.
*/

#define OMP_FOR_CLAUSE_MASK				\
	( (1u << PRAGMA_OMP_CLAUSE_PRIVATE)		\
	| (1u << PRAGMA_OMP_CLAUSE_FIRSTPRIVATE)	\
	| (1u << PRAGMA_OMP_CLAUSE_LASTPRIVATE)		\
	| (1u << PRAGMA_OMP_CLAUSE_REDUCTION)		\
	| (1u << PRAGMA_OMP_CLAUSE_ORDERED)		\
	| (1u << PRAGMA_OMP_CLAUSE_SCHEDULE)		\
	| (1u << PRAGMA_OMP_CLAUSE_COLLAPSE)		\
	| (1u << PRAGMA_OMP_CLAUSE_NOWAIT))

static tree
c_parser_omp_for (location_t loc, c_parser *parser)
{
  tree block, clauses, ret;

  clauses = c_parser_omp_all_clauses (parser, OMP_FOR_CLAUSE_MASK,
				      "#pragma omp for");

  block = c_begin_compound_stmt (true);
  ret = c_parser_omp_for_loop (loc, parser, clauses, NULL);
  block = c_end_compound_stmt (loc, block, true);
  add_stmt (block);

  return ret;
}

/* OpenMP 2.5:
   # pragma omp master new-line
     structured-block

   LOC is the location of the #pragma token.
*/

static tree
c_parser_omp_master (location_t loc, c_parser *parser)
{
  c_parser_skip_to_pragma_eol (parser);
  return c_finish_omp_master (loc, c_parser_omp_structured_block (parser));
}

/* OpenMP 2.5:
   # pragma omp ordered new-line
     structured-block

   LOC is the location of the #pragma itself.
*/

static tree
c_parser_omp_ordered (location_t loc, c_parser *parser)
{
  c_parser_skip_to_pragma_eol (parser);
  return c_finish_omp_ordered (loc, c_parser_omp_structured_block (parser));
}

/* OpenMP 2.5:

   section-scope:
     { section-sequence }

   section-sequence:
     section-directive[opt] structured-block
     section-sequence section-directive structured-block

    SECTIONS_LOC is the location of the #pragma omp sections.  */

static tree
c_parser_omp_sections_scope (location_t sections_loc, c_parser *parser)
{
  tree stmt, substmt;
  bool error_suppress = false;
  location_t loc;

  loc = c_parser_peek_token (parser)->location;
  if (!c_parser_require (parser, CPP_OPEN_BRACE, "expected %<{%>"))
    {
      /* Avoid skipping until the end of the block.  */
      parser->error = false;
      return NULL_TREE;
    }

  stmt = push_stmt_list ();

  if (c_parser_peek_token (parser)->pragma_kind != PRAGMA_OMP_SECTION)
    {
      substmt = push_stmt_list ();

      while (1)
	{
          c_parser_statement (parser);

	  if (c_parser_peek_token (parser)->pragma_kind == PRAGMA_OMP_SECTION)
	    break;
	  if (c_parser_next_token_is (parser, CPP_CLOSE_BRACE))
	    break;
	  if (c_parser_next_token_is (parser, CPP_EOF))
	    break;
	}

      substmt = pop_stmt_list (substmt);
      substmt = build1 (OMP_SECTION, void_type_node, substmt);
      SET_EXPR_LOCATION (substmt, loc);
      add_stmt (substmt);
    }

  while (1)
    {
      if (c_parser_next_token_is (parser, CPP_CLOSE_BRACE))
	break;
      if (c_parser_next_token_is (parser, CPP_EOF))
	break;

      loc = c_parser_peek_token (parser)->location;
      if (c_parser_peek_token (parser)->pragma_kind == PRAGMA_OMP_SECTION)
	{
	  c_parser_consume_pragma (parser);
	  c_parser_skip_to_pragma_eol (parser);
	  error_suppress = false;
	}
      else if (!error_suppress)
	{
	  error_at (loc, "expected %<#pragma omp section%> or %<}%>");
	  error_suppress = true;
	}

      substmt = c_parser_omp_structured_block (parser);
      substmt = build1 (OMP_SECTION, void_type_node, substmt);
      SET_EXPR_LOCATION (substmt, loc);
      add_stmt (substmt);
    }
  c_parser_skip_until_found (parser, CPP_CLOSE_BRACE,
			     "expected %<#pragma omp section%> or %<}%>");

  substmt = pop_stmt_list (stmt);

  stmt = make_node (OMP_SECTIONS);
  SET_EXPR_LOCATION (stmt, sections_loc);
  TREE_TYPE (stmt) = void_type_node;
  OMP_SECTIONS_BODY (stmt) = substmt;

  return add_stmt (stmt);
}

/* OpenMP 2.5:
   # pragma omp sections sections-clause[optseq] newline
     sections-scope

   LOC is the location of the #pragma token.
*/

#define OMP_SECTIONS_CLAUSE_MASK			\
	( (1u << PRAGMA_OMP_CLAUSE_PRIVATE)		\
	| (1u << PRAGMA_OMP_CLAUSE_FIRSTPRIVATE)	\
	| (1u << PRAGMA_OMP_CLAUSE_LASTPRIVATE)		\
	| (1u << PRAGMA_OMP_CLAUSE_REDUCTION)		\
	| (1u << PRAGMA_OMP_CLAUSE_NOWAIT))

static tree
c_parser_omp_sections (location_t loc, c_parser *parser)
{
  tree block, clauses, ret;

  clauses = c_parser_omp_all_clauses (parser, OMP_SECTIONS_CLAUSE_MASK,
				      "#pragma omp sections");

  block = c_begin_compound_stmt (true);
  ret = c_parser_omp_sections_scope (loc, parser);
  if (ret)
    OMP_SECTIONS_CLAUSES (ret) = clauses;
  block = c_end_compound_stmt (loc, block, true);
  add_stmt (block);

  return ret;
}

/* OpenMP 2.5:
   # pragma parallel parallel-clause new-line
   # pragma parallel for parallel-for-clause new-line
   # pragma parallel sections parallel-sections-clause new-line

   LOC is the location of the #pragma token.
*/

#define OMP_PARALLEL_CLAUSE_MASK			\
	( (1u << PRAGMA_OMP_CLAUSE_IF)			\
	| (1u << PRAGMA_OMP_CLAUSE_PRIVATE)		\
	| (1u << PRAGMA_OMP_CLAUSE_FIRSTPRIVATE)	\
	| (1u << PRAGMA_OMP_CLAUSE_DEFAULT)		\
	| (1u << PRAGMA_OMP_CLAUSE_SHARED)		\
	| (1u << PRAGMA_OMP_CLAUSE_COPYIN)		\
	| (1u << PRAGMA_OMP_CLAUSE_REDUCTION)		\
	| (1u << PRAGMA_OMP_CLAUSE_NUM_THREADS))

static tree
c_parser_omp_parallel (location_t loc, c_parser *parser)
{
  enum pragma_kind p_kind = PRAGMA_OMP_PARALLEL;
  const char *p_name = "#pragma omp parallel";
  tree stmt, clauses, par_clause, ws_clause, block;
  unsigned int mask = OMP_PARALLEL_CLAUSE_MASK;

  if (c_parser_next_token_is_keyword (parser, RID_FOR))
    {
      c_parser_consume_token (parser);
      p_kind = PRAGMA_OMP_PARALLEL_FOR;
      p_name = "#pragma omp parallel for";
      mask |= OMP_FOR_CLAUSE_MASK;
      mask &= ~(1u << PRAGMA_OMP_CLAUSE_NOWAIT);
    }
  else if (c_parser_next_token_is (parser, CPP_NAME))
    {
      const char *p = IDENTIFIER_POINTER (c_parser_peek_token (parser)->value);
      if (strcmp (p, "sections") == 0)
	{
	  c_parser_consume_token (parser);
	  p_kind = PRAGMA_OMP_PARALLEL_SECTIONS;
	  p_name = "#pragma omp parallel sections";
	  mask |= OMP_SECTIONS_CLAUSE_MASK;
	  mask &= ~(1u << PRAGMA_OMP_CLAUSE_NOWAIT);
	}
    }

  clauses = c_parser_omp_all_clauses (parser, mask, p_name);

  switch (p_kind)
    {
    case PRAGMA_OMP_PARALLEL:
      block = c_begin_omp_parallel ();
      c_parser_statement (parser);
      stmt = c_finish_omp_parallel (loc, clauses, block);
      break;

    case PRAGMA_OMP_PARALLEL_FOR:
      block = c_begin_omp_parallel ();
      c_split_parallel_clauses (loc, clauses, &par_clause, &ws_clause);
      c_parser_omp_for_loop (loc, parser, ws_clause, &par_clause);
      stmt = c_finish_omp_parallel (loc, par_clause, block);
      OMP_PARALLEL_COMBINED (stmt) = 1;
      break;

    case PRAGMA_OMP_PARALLEL_SECTIONS:
      block = c_begin_omp_parallel ();
      c_split_parallel_clauses (loc, clauses, &par_clause, &ws_clause);
      stmt = c_parser_omp_sections_scope (loc, parser);
      if (stmt)
	OMP_SECTIONS_CLAUSES (stmt) = ws_clause;
      stmt = c_finish_omp_parallel (loc, par_clause, block);
      OMP_PARALLEL_COMBINED (stmt) = 1;
      break;

    default:
      gcc_unreachable ();
    }

  return stmt;
}

/* OpenMP 2.5:
   # pragma omp single single-clause[optseq] new-line
     structured-block

   LOC is the location of the #pragma.
*/

#define OMP_SINGLE_CLAUSE_MASK				\
	( (1u << PRAGMA_OMP_CLAUSE_PRIVATE)		\
	| (1u << PRAGMA_OMP_CLAUSE_FIRSTPRIVATE)	\
	| (1u << PRAGMA_OMP_CLAUSE_COPYPRIVATE)		\
	| (1u << PRAGMA_OMP_CLAUSE_NOWAIT))

static tree
c_parser_omp_single (location_t loc, c_parser *parser)
{
  tree stmt = make_node (OMP_SINGLE);
  SET_EXPR_LOCATION (stmt, loc);
  TREE_TYPE (stmt) = void_type_node;

  OMP_SINGLE_CLAUSES (stmt)
    = c_parser_omp_all_clauses (parser, OMP_SINGLE_CLAUSE_MASK,
				"#pragma omp single");
  OMP_SINGLE_BODY (stmt) = c_parser_omp_structured_block (parser);

  return add_stmt (stmt);
}

/* OpenMP 3.0:
   # pragma omp task task-clause[optseq] new-line

   LOC is the location of the #pragma.
*/

#define OMP_TASK_CLAUSE_MASK				\
	( (1u << PRAGMA_OMP_CLAUSE_IF)			\
	| (1u << PRAGMA_OMP_CLAUSE_UNTIED)		\
	| (1u << PRAGMA_OMP_CLAUSE_DEFAULT)		\
	| (1u << PRAGMA_OMP_CLAUSE_PRIVATE)		\
	| (1u << PRAGMA_OMP_CLAUSE_FIRSTPRIVATE)	\
	| (1u << PRAGMA_OMP_CLAUSE_SHARED)		\
	| (1u << PRAGMA_OMP_CLAUSE_FINAL)		\
	| (1u << PRAGMA_OMP_CLAUSE_MERGEABLE))

static tree
c_parser_omp_task (location_t loc, c_parser *parser)
{
  tree clauses, block;

  clauses = c_parser_omp_all_clauses (parser, OMP_TASK_CLAUSE_MASK,
				      "#pragma omp task");

  block = c_begin_omp_task ();
  c_parser_statement (parser);
  return c_finish_omp_task (loc, clauses, block);
}

/* OpenMP 3.0:
   # pragma omp taskwait new-line
*/

static void
c_parser_omp_taskwait (c_parser *parser)
{
  location_t loc = c_parser_peek_token (parser)->location;
  c_parser_consume_pragma (parser);
  c_parser_skip_to_pragma_eol (parser);

  c_finish_omp_taskwait (loc);
}

/* OpenMP 3.1:
   # pragma omp taskyield new-line
*/

static void
c_parser_omp_taskyield (c_parser *parser)
{
  location_t loc = c_parser_peek_token (parser)->location;
  c_parser_consume_pragma (parser);
  c_parser_skip_to_pragma_eol (parser);

  c_finish_omp_taskyield (loc);
}

/* Main entry point to parsing most OpenMP pragmas.  */

static void
c_parser_omp_construct (c_parser *parser)
{
  enum pragma_kind p_kind;
  location_t loc;
  tree stmt;

  loc = c_parser_peek_token (parser)->location;
  p_kind = c_parser_peek_token (parser)->pragma_kind;
  c_parser_consume_pragma (parser);

  switch (p_kind)
    {
    case PRAGMA_OMP_ATOMIC:
      c_parser_omp_atomic (loc, parser);
      return;
    case PRAGMA_OMP_CRITICAL:
      stmt = c_parser_omp_critical (loc, parser);
      break;
    case PRAGMA_OMP_FOR:
      stmt = c_parser_omp_for (loc, parser);
      break;
    case PRAGMA_OMP_MASTER:
      stmt = c_parser_omp_master (loc, parser);
      break;
    case PRAGMA_OMP_ORDERED:
      stmt = c_parser_omp_ordered (loc, parser);
      break;
    case PRAGMA_OMP_PARALLEL:
      stmt = c_parser_omp_parallel (loc, parser);
      break;
    case PRAGMA_OMP_SECTIONS:
      stmt = c_parser_omp_sections (loc, parser);
      break;
    case PRAGMA_OMP_SINGLE:
      stmt = c_parser_omp_single (loc, parser);
      break;
    case PRAGMA_OMP_TASK:
      stmt = c_parser_omp_task (loc, parser);
      break;
    default:
      gcc_unreachable ();
    }

  if (stmt)
    gcc_assert (EXPR_LOCATION (stmt) != UNKNOWN_LOCATION);
}


/* OpenMP 2.5:
   # pragma omp threadprivate (variable-list) */

static void
c_parser_omp_threadprivate (c_parser *parser)
{
  tree vars, t;
  location_t loc;

  c_parser_consume_pragma (parser);
  loc = c_parser_peek_token (parser)->location;
  vars = c_parser_omp_var_list_parens (parser, OMP_CLAUSE_ERROR, NULL);

  /* Mark every variable in VARS to be assigned thread local storage.  */
  for (t = vars; t; t = TREE_CHAIN (t))
    {
      tree v = TREE_PURPOSE (t);

      /* FIXME diagnostics: Ideally we should keep individual
	 locations for all the variables in the var list to make the
	 following errors more precise.  Perhaps
	 c_parser_omp_var_list_parens() should construct a list of
	 locations to go along with the var list.  */

      /* If V had already been marked threadprivate, it doesn't matter
	 whether it had been used prior to this point.  */
      if (TREE_CODE (v) != VAR_DECL)
	error_at (loc, "%qD is not a variable", v);
      else if (TREE_USED (v) && !C_DECL_THREADPRIVATE_P (v))
	error_at (loc, "%qE declared %<threadprivate%> after first use", v);
      else if (! TREE_STATIC (v) && ! DECL_EXTERNAL (v))
	error_at (loc, "automatic variable %qE cannot be %<threadprivate%>", v);
      else if (TREE_TYPE (v) == error_mark_node)
	;
      else if (! COMPLETE_TYPE_P (TREE_TYPE (v)))
	error_at (loc, "%<threadprivate%> %qE has incomplete type", v);
      else
	{
	  if (! DECL_THREAD_LOCAL_P (v))
	    {
	      DECL_TLS_MODEL (v) = decl_default_tls_model (v);
	      /* If rtl has been already set for this var, call
		 make_decl_rtl once again, so that encode_section_info
		 has a chance to look at the new decl flags.  */
	      if (DECL_RTL_SET_P (v))
		make_decl_rtl (v);
	    }
	  C_DECL_THREADPRIVATE_P (v) = 1;
	}
    }

  c_parser_skip_to_pragma_eol (parser);
}

/* Parse a transaction attribute (GCC Extension).

   transaction-attribute:
     attributes
     [ [ any-word ] ]

   The transactional memory language description is written for C++,
   and uses the C++0x attribute syntax.  For compatibility, allow the
   bracket style for transactions in C as well.  */

static tree
c_parser_transaction_attributes (c_parser *parser)
{
  tree attr_name, attr = NULL;

  if (c_parser_next_token_is_keyword (parser, RID_ATTRIBUTE))
    return c_parser_attributes (parser);

  if (!c_parser_next_token_is (parser, CPP_OPEN_SQUARE))
    return NULL_TREE;
  c_parser_consume_token (parser);
  if (!c_parser_require (parser, CPP_OPEN_SQUARE, "expected %<[%>"))
    goto error1;

  attr_name = c_parser_attribute_any_word (parser);
  if (attr_name)
    {
      c_parser_consume_token (parser);
      attr = build_tree_list (attr_name, NULL_TREE);
    }
  else
    c_parser_error (parser, "expected identifier");

  c_parser_skip_until_found (parser, CPP_CLOSE_SQUARE, "expected %<]%>");
 error1:
  c_parser_skip_until_found (parser, CPP_CLOSE_SQUARE, "expected %<]%>");
  return attr;
}

/* Parse a __transaction_atomic or __transaction_relaxed statement
   (GCC Extension).

   transaction-statement:
     __transaction_atomic transaction-attribute[opt] compound-statement
     __transaction_relaxed compound-statement

   Note that the only valid attribute is: "outer".
*/

static tree
c_parser_transaction (c_parser *parser, enum rid keyword)
{
  unsigned int old_in = parser->in_transaction;
  unsigned int this_in = 1, new_in;
  location_t loc = c_parser_peek_token (parser)->location;
  tree stmt, attrs;

  gcc_assert ((keyword == RID_TRANSACTION_ATOMIC
      || keyword == RID_TRANSACTION_RELAXED)
      && c_parser_next_token_is_keyword (parser, keyword));
  c_parser_consume_token (parser);

  if (keyword == RID_TRANSACTION_RELAXED)
    this_in |= TM_STMT_ATTR_RELAXED;
  else
    {
      attrs = c_parser_transaction_attributes (parser);
      if (attrs)
	this_in |= parse_tm_stmt_attr (attrs, TM_STMT_ATTR_OUTER);
    }

  /* Keep track if we're in the lexical scope of an outer transaction.  */
  new_in = this_in | (old_in & TM_STMT_ATTR_OUTER);

  parser->in_transaction = new_in;
  stmt = c_parser_compound_statement (parser);
  parser->in_transaction = old_in;

  if (flag_tm)
    stmt = c_finish_transaction (loc, stmt, this_in);
  else
    error_at (loc, (keyword == RID_TRANSACTION_ATOMIC ?
	"%<__transaction_atomic%> without transactional memory support enabled"
	: "%<__transaction_relaxed %> "
	"without transactional memory support enabled"));

  return stmt;
}

/* Parse a __transaction_atomic or __transaction_relaxed expression
   (GCC Extension).

   transaction-expression:
     __transaction_atomic ( expression )
     __transaction_relaxed ( expression )
*/

static struct c_expr
c_parser_transaction_expression (c_parser *parser, enum rid keyword)
{
  struct c_expr ret;
  unsigned int old_in = parser->in_transaction;
  unsigned int this_in = 1;
  location_t loc = c_parser_peek_token (parser)->location;
  tree attrs;

  gcc_assert ((keyword == RID_TRANSACTION_ATOMIC
      || keyword == RID_TRANSACTION_RELAXED)
      && c_parser_next_token_is_keyword (parser, keyword));
  c_parser_consume_token (parser);

  if (keyword == RID_TRANSACTION_RELAXED)
    this_in |= TM_STMT_ATTR_RELAXED;
  else
    {
      attrs = c_parser_transaction_attributes (parser);
      if (attrs)
	this_in |= parse_tm_stmt_attr (attrs, 0);
    }

  parser->in_transaction = this_in;
  if (c_parser_require (parser, CPP_OPEN_PAREN, "expected %<(%>"))
    {
      tree expr = c_parser_expression (parser).value;
      ret.original_type = TREE_TYPE (expr);
      ret.value = build1 (TRANSACTION_EXPR, ret.original_type, expr);
      if (this_in & TM_STMT_ATTR_RELAXED)
	TRANSACTION_EXPR_RELAXED (ret.value) = 1;
      SET_EXPR_LOCATION (ret.value, loc);
      ret.original_code = TRANSACTION_EXPR;
      if (!c_parser_require (parser, CPP_CLOSE_PAREN, "expected %<)%>"))
	{
	  c_parser_skip_until_found (parser, CPP_CLOSE_PAREN, NULL);
	  goto error;
	}
    }
  else
    {
     error:
      ret.value = error_mark_node;
      ret.original_code = ERROR_MARK;
      ret.original_type = NULL;
    }
  parser->in_transaction = old_in;

  if (!flag_tm)
    error_at (loc, (keyword == RID_TRANSACTION_ATOMIC ?
	"%<__transaction_atomic%> without transactional memory support enabled"
	: "%<__transaction_relaxed %> "
	"without transactional memory support enabled"));

  return ret;
}

/* Parse a __transaction_cancel statement (GCC Extension).

   transaction-cancel-statement:
     __transaction_cancel transaction-attribute[opt] ;

   Note that the only valid attribute is "outer".
*/

static tree
c_parser_transaction_cancel(c_parser *parser)
{
  location_t loc = c_parser_peek_token (parser)->location;
  tree attrs;
  bool is_outer = false;

  gcc_assert (c_parser_next_token_is_keyword (parser, RID_TRANSACTION_CANCEL));
  c_parser_consume_token (parser);

  attrs = c_parser_transaction_attributes (parser);
  if (attrs)
    is_outer = (parse_tm_stmt_attr (attrs, TM_STMT_ATTR_OUTER) != 0);

  if (!flag_tm)
    {
      error_at (loc, "%<__transaction_cancel%> without "
		"transactional memory support enabled");
      goto ret_error;
    }
  else if (parser->in_transaction & TM_STMT_ATTR_RELAXED)
    {
      error_at (loc, "%<__transaction_cancel%> within a "
		"%<__transaction_relaxed%>");
      goto ret_error;
    }
  else if (is_outer)
    {
      if ((parser->in_transaction & TM_STMT_ATTR_OUTER) == 0
	  && !is_tm_may_cancel_outer (current_function_decl))
	{
	  error_at (loc, "outer %<__transaction_cancel%> not "
		    "within outer %<__transaction_atomic%>");
	  error_at (loc, "  or a %<transaction_may_cancel_outer%> function");
	  goto ret_error;
	}
    }
  else if (parser->in_transaction == 0)
    {
      error_at (loc, "%<__transaction_cancel%> not within "
		"%<__transaction_atomic%>");
      goto ret_error;
    }

  return add_stmt (build_tm_abort_call (loc, is_outer));

 ret_error:
  return build1 (NOP_EXPR, void_type_node, error_mark_node);
}

/* Parse a single source file.  */

void
c_parse_file (void)
{
  /* Use local storage to begin.  If the first token is a pragma, parse it.
     If it is #pragma GCC pch_preprocess, then this will load a PCH file
     which will cause garbage collection.  */
  c_parser tparser;

  memset (&tparser, 0, sizeof tparser);
  the_parser = &tparser;

  if (c_parser_peek_token (&tparser)->pragma_kind == PRAGMA_GCC_PCH_PREPROCESS)
    c_parser_pragma_pch_preprocess (&tparser);

  the_parser = ggc_alloc_c_parser ();
  *the_parser = tparser;

  /* Initialize EH, if we've been told to do so.  */
  if (flag_exceptions)
    using_eh_for_cleanups ();

  c_parser_translation_unit (the_parser);
  the_parser = NULL;
}

#include "gt-c-parser.h"<|MERGE_RESOLUTION|>--- conflicted
+++ resolved
@@ -3579,70 +3579,10 @@
 	      c_parser_consume_token (parser);
 	      continue;
 	    }
-<<<<<<< HEAD
-	  if (c_parser_next_token_is (parser, CPP_KEYWORD))
-	    {
-	      /* ??? See comment above about what keywords are
-		 accepted here.  */
-	      bool ok;
-	      switch (c_parser_peek_token (parser)->keyword)
-		{
-		case RID_STATIC:
-		case RID_UNSIGNED:
-		case RID_LONG:
-		case RID_INT128:
-		case RID_CONST:
-		case RID_EXTERN:
-		case RID_REGISTER:
-		case RID_TYPEDEF:
-		case RID_SHORT:
-		case RID_INLINE:
-		case RID_NORETURN:
-		case RID_VOLATILE:
-		case RID_SIGNED:
-		case RID_AUTO:
-		case RID_RESTRICT:
-		case RID_COMPLEX:
-		case RID_THREAD:
-		case RID_INT:
-		case RID_CHAR:
-		case RID_FLOAT:
-		case RID_DOUBLE:
-		case RID_VOID:
-		case RID_DFLOAT32:
-		case RID_DFLOAT64:
-		case RID_DFLOAT128:
-		case RID_BOOL:
-		case RID_FRACT:
-		case RID_ACCUM:
-		case RID_SAT:
-		  ok = true;
-		  break;
-		/* UPC qualifiers */
-		case RID_SHARED:
-		case RID_STRICT:
-		case RID_RELAXED:
-		  ok = true;
-		  break;
-		default:
-		  ok = false;
-		  break;
-		}
-	      if (!ok)
-		break;
-	      /* Accept __attribute__((__const)) as __attribute__((const))
-		 etc.  */
-	      attr_name
-		= ridpointers[(int) c_parser_peek_token (parser)->keyword];
-	    }
-	  else
-	    attr_name = c_parser_peek_token (parser)->value;
-=======
 
 	  attr_name = c_parser_attribute_any_word (parser);
 	  if (attr_name == NULL)
 	    break;
->>>>>>> 2283c416
 	  c_parser_consume_token (parser);
 	  if (c_parser_next_token_is_not (parser, CPP_OPEN_PAREN))
 	    {
