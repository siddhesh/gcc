--- conflicted
+++ resolved
@@ -476,7 +476,6 @@
   TI_FILEPTR_TYPE,
   TI_POINTER_SIZED_TYPE,
 
-<<<<<<< HEAD
   TI_UPC_PTS_TYPE,
   TI_UPC_PTS_REP_TYPE,
   TI_UPC_CHAR_PTS_TYPE,
@@ -490,9 +489,8 @@
   TI_UPC_THREAD_SHIFT,
   TI_UPC_VADDR_SHIFT,
   TI_UPC_NULL_PTS,
-=======
+
   TI_POINTER_BOUNDS_TYPE,
->>>>>>> f37477e5
 
   TI_DFLOAT32_TYPE,
   TI_DFLOAT64_TYPE,
