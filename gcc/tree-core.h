/* Core data structures for the 'tree' type.
   Copyright (C) 1989-2020 Free Software Foundation, Inc.

This file is part of GCC.

GCC is free software; you can redistribute it and/or modify it under
the terms of the GNU General Public License as published by the Free
Software Foundation; either version 3, or (at your option) any later
version.

GCC is distributed in the hope that it will be useful, but WITHOUT ANY
WARRANTY; without even the implied warranty of MERCHANTABILITY or
FITNESS FOR A PARTICULAR PURPOSE.  See the GNU General Public License
for more details.

You should have received a copy of the GNU General Public License
along with GCC; see the file COPYING3.  If not see
<http://www.gnu.org/licenses/>.  */

#ifndef GCC_TREE_CORE_H
#define GCC_TREE_CORE_H

#include "symtab.h"

/* This file contains all the data structures that define the 'tree' type.
   There are no accessor macros nor functions in this file. Only the
   basic data structures, extern declarations and type definitions.  */

/*---------------------------------------------------------------------------
   Forward type declarations.  Mostly to avoid including unnecessary headers
---------------------------------------------------------------------------*/
struct function;
struct real_value;
struct fixed_value;
struct ptr_info_def;
struct range_info_def;
struct die_struct;


/*---------------------------------------------------------------------------
                              #defined constants
---------------------------------------------------------------------------*/
/* Nonzero if this is a call to a function whose return value depends
   solely on its arguments, has no side effects, and does not read
   global memory.  This corresponds to TREE_READONLY for function
   decls.  */
#define ECF_CONST		  (1 << 0)

/* Nonzero if this is a call to "pure" function (like const function,
   but may read memory.  This corresponds to DECL_PURE_P for function
   decls.  */
#define ECF_PURE		  (1 << 1)

/* Nonzero if this is ECF_CONST or ECF_PURE but cannot be proven to no
   infinite loop.  This corresponds to DECL_LOOPING_CONST_OR_PURE_P
   for function decls.*/
#define ECF_LOOPING_CONST_OR_PURE (1 << 2)

/* Nonzero if this call will never return.  */
#define ECF_NORETURN		  (1 << 3)

/* Nonzero if this is a call to malloc or a related function.  */
#define ECF_MALLOC		  (1 << 4)

/* Nonzero if it is plausible that this is a call to alloca.  */
#define ECF_MAY_BE_ALLOCA	  (1 << 5)

/* Nonzero if this is a call to a function that won't throw an exception.  */
#define ECF_NOTHROW		  (1 << 6)

/* Nonzero if this is a call to setjmp or a related function.  */
#define ECF_RETURNS_TWICE	  (1 << 7)

/* Nonzero if this call replaces the current stack frame.  */
#define ECF_SIBCALL		  (1 << 8)

/* Function does not read or write memory (but may have side effects, so
   it does not necessarily fit ECF_CONST).  */
#define ECF_NOVOPS		  (1 << 9)

/* The function does not lead to calls within current function unit.  */
#define ECF_LEAF		  (1 << 10)

/* Nonzero if this call returns its first argument.  */
#define ECF_RET1		  (1 << 11)

/* Nonzero if this call does not affect transactions.  */
#define ECF_TM_PURE		  (1 << 12)

/* Nonzero if this call is into the transaction runtime library.  */
#define ECF_TM_BUILTIN		  (1 << 13)

/* Nonzero if this is an indirect call by descriptor.  */
#define ECF_BY_DESCRIPTOR	  (1 << 14)

/* Nonzero if this is a cold function.  */
#define ECF_COLD		  (1 << 15)

/* Call argument flags.  */
/* Nonzero if the argument is not dereferenced recursively, thus only
   directly reachable memory is read or written.  */
#define EAF_DIRECT		(1 << 0)

/* Nonzero if memory reached by the argument is not clobbered.  */
#define EAF_NOCLOBBER		(1 << 1)

/* Nonzero if the argument does not escape.  */
#define EAF_NOESCAPE		(1 << 2)

/* Nonzero if the argument is not used by the function.  */
#define EAF_UNUSED		(1 << 3)

/* Call return flags.  */
/* Mask for the argument number that is returned.  Lower two bits of
   the return flags, encodes argument slots zero to three.  */
#define ERF_RETURN_ARG_MASK	(3)

/* Nonzero if the return value is equal to the argument number
   flags & ERF_RETURN_ARG_MASK.  */
#define ERF_RETURNS_ARG		(1 << 2)

/* Nonzero if the return value does not alias with anything.  Functions
   with the malloc attribute have this set on their return value.  */
#define ERF_NOALIAS		(1 << 3)


/*---------------------------------------------------------------------------
                                  Enumerations
---------------------------------------------------------------------------*/
/* Codes of tree nodes.  */
#define DEFTREECODE(SYM, STRING, TYPE, NARGS)   SYM,
#define END_OF_BASE_TREE_CODES LAST_AND_UNUSED_TREE_CODE,

enum tree_code {
#include "all-tree.def"
MAX_TREE_CODES
};

#undef DEFTREECODE
#undef END_OF_BASE_TREE_CODES

/* Number of language-independent tree codes.  */
#define NUM_TREE_CODES \
  ((int) LAST_AND_UNUSED_TREE_CODE)

#define CODE_CONTAINS_STRUCT(CODE, STRUCT) \
  (tree_contains_struct[(CODE)][(STRUCT)])


/* Classify which part of the compiler has defined a given builtin function.
   Note that we assume below that this is no more than two bits.  */
enum built_in_class {
  NOT_BUILT_IN = 0,
  BUILT_IN_FRONTEND,
  BUILT_IN_MD,
  BUILT_IN_NORMAL
};

/* Last marker used for LTO stremaing of built_in_class.  We cannot add it
   to the enum since we need the enumb to fit in 2 bits.  */
#define BUILT_IN_LAST (BUILT_IN_NORMAL + 1)

/* Codes that identify the various built in functions
   so that expand_call can identify them quickly.  */
#define DEF_BUILTIN(ENUM, N, C, T, LT, B, F, NA, AT, IM, COND) ENUM,
enum built_in_function {
#include "builtins.def"
  /* Complex division routines in libgcc.  These are done via builtins
     because emit_library_call_value can't handle complex values.  */
  BUILT_IN_COMPLEX_MUL_MIN,
  BUILT_IN_COMPLEX_MUL_MAX
    = BUILT_IN_COMPLEX_MUL_MIN
      + MAX_MODE_COMPLEX_FLOAT
      - MIN_MODE_COMPLEX_FLOAT,

  BUILT_IN_COMPLEX_DIV_MIN,
  BUILT_IN_COMPLEX_DIV_MAX
    = BUILT_IN_COMPLEX_DIV_MIN
      + MAX_MODE_COMPLEX_FLOAT
      - MIN_MODE_COMPLEX_FLOAT,

  /* Upper bound on non-language-specific builtins.  */
  END_BUILTINS
};

/* Internal functions.  */
enum internal_fn {
#define DEF_INTERNAL_FN(CODE, FLAGS, FNSPEC) IFN_##CODE,
#include "internal-fn.def"
  IFN_LAST
};

/* An enum that combines target-independent built-in functions with
   internal functions, so that they can be treated in a similar way.
   The numbers for built-in functions are the same as for the
   built_in_function enum.  The numbers for internal functions
   start at END_BUITLINS.  */
enum combined_fn {
#define DEF_BUILTIN(ENUM, N, C, T, LT, B, F, NA, AT, IM, COND) \
  CFN_##ENUM = int (ENUM),
#include "builtins.def"


#define DEF_INTERNAL_FN(CODE, FLAGS, FNSPEC) \
  CFN_##CODE = int (END_BUILTINS) + int (IFN_##CODE),
#include "internal-fn.def"

  CFN_LAST
};

/* Tree code classes.  Each tree_code has an associated code class
   represented by a TREE_CODE_CLASS.  */
enum tree_code_class {
  tcc_exceptional, /* An exceptional code (fits no category).  */
  tcc_constant,    /* A constant.  */
  /* Order of tcc_type and tcc_declaration is important.  */
  tcc_type,        /* A type object code.  */
  tcc_declaration, /* A declaration (also serving as variable refs).  */
  tcc_reference,   /* A reference to storage.  */
  tcc_comparison,  /* A comparison expression.  */
  tcc_unary,       /* A unary arithmetic expression.  */
  tcc_binary,      /* A binary arithmetic expression.  */
  tcc_statement,   /* A statement expression, which have side effects
		      but usually no interesting value.  */
  tcc_vl_exp,      /* A function call or other expression with a
		      variable-length operand vector.  */
  tcc_expression   /* Any other expression.  */
};

/* OMP_CLAUSE codes.  Do not reorder, as this is used to index into
   the tables omp_clause_num_ops and omp_clause_code_name.  */
enum omp_clause_code {
  /* Clause zero is special-cased inside the parser
     (c_parser_omp_variable_list).  */
  OMP_CLAUSE_ERROR = 0,

  /* OpenACC/OpenMP clause: private (variable_list).  */
  OMP_CLAUSE_PRIVATE,

  /* OpenMP clause: shared (variable_list).  */
  OMP_CLAUSE_SHARED,

  /* OpenACC/OpenMP clause: firstprivate (variable_list).  */
  OMP_CLAUSE_FIRSTPRIVATE,

  /* OpenMP clause: lastprivate (variable_list).  */
  OMP_CLAUSE_LASTPRIVATE,

  /* OpenACC/OpenMP clause: reduction (operator:variable_list).
     OMP_CLAUSE_REDUCTION_CODE: The tree_code of the operator.
     Operand 1: OMP_CLAUSE_REDUCTION_INIT: Stmt-list to initialize the var.
     Operand 2: OMP_CLAUSE_REDUCTION_MERGE: Stmt-list to merge private var
                into the shared one.
     Operand 3: OMP_CLAUSE_REDUCTION_PLACEHOLDER: A dummy VAR_DECL
                placeholder used in OMP_CLAUSE_REDUCTION_{INIT,MERGE}.
     Operand 4: OMP_CLAUSE_REDUCTION_DECL_PLACEHOLDER: Another dummy
		VAR_DECL placeholder, used like the above for C/C++ array
		reductions.  */
  OMP_CLAUSE_REDUCTION,

  /* OpenMP clause: task_reduction (operator:variable_list).  */
  OMP_CLAUSE_TASK_REDUCTION,

  /* OpenMP clause: in_reduction (operator:variable_list).  */
  OMP_CLAUSE_IN_REDUCTION,

  /* OpenMP clause: copyin (variable_list).  */
  OMP_CLAUSE_COPYIN,

  /* OpenMP clause: copyprivate (variable_list).  */
  OMP_CLAUSE_COPYPRIVATE,

  /* OpenMP clause: linear (variable-list[:linear-step]).  */
  OMP_CLAUSE_LINEAR,

  /* OpenMP clause: aligned (variable-list[:alignment]).  */
  OMP_CLAUSE_ALIGNED,

  /* OpenMP clause: depend ({in,out,inout}:variable-list).  */
  OMP_CLAUSE_DEPEND,

  /* OpenMP clause: nontemporal (variable-list).  */
  OMP_CLAUSE_NONTEMPORAL,

  /* OpenMP clause: uniform (argument-list).  */
  OMP_CLAUSE_UNIFORM,

  /* OpenMP clause: to (extended-list).
     Only when it appears in declare target.  */
  OMP_CLAUSE_TO_DECLARE,

  /* OpenMP clause: link (variable-list).  */
  OMP_CLAUSE_LINK,

  /* OpenMP clause: from (variable-list).  */
  OMP_CLAUSE_FROM,

  /* OpenMP clause: to (variable-list).  */
  OMP_CLAUSE_TO,

  /* OpenACC clauses: {copy, copyin, copyout, create, delete, deviceptr,
     device, host (self), present, present_or_copy (pcopy), present_or_copyin
     (pcopyin), present_or_copyout (pcopyout), present_or_create (pcreate)}
     (variable-list).

     OpenMP clause: map ({alloc:,to:,from:,tofrom:,}variable-list).  */
  OMP_CLAUSE_MAP,

  /* OpenACC clause: use_device (variable-list).
     OpenMP clause: use_device_ptr (ptr-list).  */
  OMP_CLAUSE_USE_DEVICE_PTR,

  /* OpenMP clause: use_device_addr (variable-list).  */
  OMP_CLAUSE_USE_DEVICE_ADDR,

  /* OpenMP clause: is_device_ptr (variable-list).  */
  OMP_CLAUSE_IS_DEVICE_PTR,

  /* OpenMP clause: inclusive (variable-list).  */
  OMP_CLAUSE_INCLUSIVE,

  /* OpenMP clause: exclusive (variable-list).  */
  OMP_CLAUSE_EXCLUSIVE,

  /* Internal structure to hold OpenACC cache directive's variable-list.
     #pragma acc cache (variable-list).  */
  OMP_CLAUSE__CACHE_,

  /* OpenACC clause: gang [(gang-argument-list)].
     Where
      gang-argument-list: [gang-argument-list, ] gang-argument
      gang-argument: [num:] integer-expression
                   | static: size-expression
      size-expression: * | integer-expression.  */
  OMP_CLAUSE_GANG,

  /* OpenACC clause: async [(integer-expression)].  */
  OMP_CLAUSE_ASYNC,

  /* OpenACC clause: wait [(integer-expression-list)].  */
  OMP_CLAUSE_WAIT,

  /* OpenACC clause: auto.  */
  OMP_CLAUSE_AUTO,

  /* OpenACC clause: seq.  */
  OMP_CLAUSE_SEQ,

  /* Internal clause: temporary for combined loops expansion.  */
  OMP_CLAUSE__LOOPTEMP_,

  /* Internal clause: temporary for task reductions.  */
  OMP_CLAUSE__REDUCTEMP_,

  /* Internal clause: temporary for lastprivate(conditional:).  */
  OMP_CLAUSE__CONDTEMP_,

  /* Internal clause: temporary for inscan reductions.  */
  OMP_CLAUSE__SCANTEMP_,

  /* OpenACC/OpenMP clause: if (scalar-expression).  */
  OMP_CLAUSE_IF,

  /* OpenMP clause: num_threads (integer-expression).  */
  OMP_CLAUSE_NUM_THREADS,

  /* OpenMP clause: schedule.  */
  OMP_CLAUSE_SCHEDULE,

  /* OpenMP clause: nowait.  */
  OMP_CLAUSE_NOWAIT,

  /* OpenMP clause: ordered [(constant-integer-expression)].  */
  OMP_CLAUSE_ORDERED,

  /* OpenACC/OpenMP clause: default.  */
  OMP_CLAUSE_DEFAULT,

  /* OpenACC/OpenMP clause: collapse (constant-integer-expression).  */
  OMP_CLAUSE_COLLAPSE,

  /* OpenMP clause: untied.  */
  OMP_CLAUSE_UNTIED,

  /* OpenMP clause: final (scalar-expression).  */
  OMP_CLAUSE_FINAL,

  /* OpenMP clause: mergeable.  */
  OMP_CLAUSE_MERGEABLE,

  /* OpenMP clause: device (integer-expression).  */
  OMP_CLAUSE_DEVICE,

  /* OpenMP clause: dist_schedule (static[:chunk-size]).  */
  OMP_CLAUSE_DIST_SCHEDULE,

  /* OpenMP clause: inbranch.  */
  OMP_CLAUSE_INBRANCH,

  /* OpenMP clause: notinbranch.  */
  OMP_CLAUSE_NOTINBRANCH,

  /* OpenMP clause: num_teams(integer-expression).  */
  OMP_CLAUSE_NUM_TEAMS,

  /* OpenMP clause: thread_limit(integer-expression).  */
  OMP_CLAUSE_THREAD_LIMIT,

  /* OpenMP clause: proc_bind ({master,close,spread}).  */
  OMP_CLAUSE_PROC_BIND,

  /* OpenMP clause: safelen (constant-integer-expression).  */
  OMP_CLAUSE_SAFELEN,

  /* OpenMP clause: simdlen (constant-integer-expression).  */
  OMP_CLAUSE_SIMDLEN,

  /* OpenMP clause: device_type ({host,nohost,any}).  */
  OMP_CLAUSE_DEVICE_TYPE,

  /* OpenMP clause: for.  */
  OMP_CLAUSE_FOR,

  /* OpenMP clause: parallel.  */
  OMP_CLAUSE_PARALLEL,

  /* OpenMP clause: sections.  */
  OMP_CLAUSE_SECTIONS,

  /* OpenMP clause: taskgroup.  */
  OMP_CLAUSE_TASKGROUP,

  /* OpenMP clause: priority (integer-expression).  */
  OMP_CLAUSE_PRIORITY,

  /* OpenMP clause: grainsize (integer-expression).  */
  OMP_CLAUSE_GRAINSIZE,

  /* OpenMP clause: num_tasks (integer-expression).  */
  OMP_CLAUSE_NUM_TASKS,

  /* OpenMP clause: nogroup.  */
  OMP_CLAUSE_NOGROUP,

  /* OpenMP clause: threads.  */
  OMP_CLAUSE_THREADS,

  /* OpenMP clause: simd.  */
  OMP_CLAUSE_SIMD,

  /* OpenMP clause: hint (integer-expression).  */
  OMP_CLAUSE_HINT,

  /* OpenMP clause: defaultmap (tofrom: scalar).  */
  OMP_CLAUSE_DEFAULTMAP,

  /* OpenMP clause: order (concurrent).  */
  OMP_CLAUSE_ORDER,

  /* OpenMP clause: bind (binding).  */
  OMP_CLAUSE_BIND,

  /* Internally used only clause, holding SIMD uid.  */
  OMP_CLAUSE__SIMDUID_,

  /* Internally used only clause, flag whether this is SIMT simd
     loop or not.  */
  OMP_CLAUSE__SIMT_,

  /* OpenACC clause: independent.  */
  OMP_CLAUSE_INDEPENDENT,

  /* OpenACC clause: worker [( [num:] integer-expression)].  */
  OMP_CLAUSE_WORKER,

  /* OpenACC clause: vector [( [length:] integer-expression)].  */
  OMP_CLAUSE_VECTOR,

  /* OpenACC clause: num_gangs (integer-expression).  */
  OMP_CLAUSE_NUM_GANGS,

  /* OpenACC clause: num_workers (integer-expression).  */
  OMP_CLAUSE_NUM_WORKERS,

  /* OpenACC clause: vector_length (integer-expression).  */
  OMP_CLAUSE_VECTOR_LENGTH,

  /* OpenACC clause: tile ( size-expr-list ).  */
  OMP_CLAUSE_TILE,

  /* OpenMP internal-only clause to specify grid dimensions of a gridified
     kernel.  */
  OMP_CLAUSE__GRIDDIM_,

  /* OpenACC clause: if_present.  */
  OMP_CLAUSE_IF_PRESENT,

  /* OpenACC clause: finalize.  */
  OMP_CLAUSE_FINALIZE
};

#undef DEFTREESTRUCT
#define DEFTREESTRUCT(ENUM, NAME) ENUM,
enum tree_node_structure_enum {
#include "treestruct.def"
  LAST_TS_ENUM
};
#undef DEFTREESTRUCT

enum omp_clause_schedule_kind {
  OMP_CLAUSE_SCHEDULE_STATIC,
  OMP_CLAUSE_SCHEDULE_DYNAMIC,
  OMP_CLAUSE_SCHEDULE_GUIDED,
  OMP_CLAUSE_SCHEDULE_AUTO,
  OMP_CLAUSE_SCHEDULE_RUNTIME,
  OMP_CLAUSE_SCHEDULE_MASK = (1 << 3) - 1,
  OMP_CLAUSE_SCHEDULE_MONOTONIC = (1 << 3),
  OMP_CLAUSE_SCHEDULE_NONMONOTONIC = (1 << 4),
  OMP_CLAUSE_SCHEDULE_LAST = 2 * OMP_CLAUSE_SCHEDULE_NONMONOTONIC - 1
};

enum omp_clause_default_kind {
  OMP_CLAUSE_DEFAULT_UNSPECIFIED,
  OMP_CLAUSE_DEFAULT_SHARED,
  OMP_CLAUSE_DEFAULT_NONE,
  OMP_CLAUSE_DEFAULT_PRIVATE,
  OMP_CLAUSE_DEFAULT_FIRSTPRIVATE,
  OMP_CLAUSE_DEFAULT_PRESENT,
  OMP_CLAUSE_DEFAULT_LAST
};

enum omp_clause_defaultmap_kind {
  OMP_CLAUSE_DEFAULTMAP_CATEGORY_UNSPECIFIED,
  OMP_CLAUSE_DEFAULTMAP_CATEGORY_SCALAR,
  OMP_CLAUSE_DEFAULTMAP_CATEGORY_AGGREGATE,
  OMP_CLAUSE_DEFAULTMAP_CATEGORY_ALLOCATABLE,
  OMP_CLAUSE_DEFAULTMAP_CATEGORY_POINTER,
  OMP_CLAUSE_DEFAULTMAP_CATEGORY_MASK = 7,
  OMP_CLAUSE_DEFAULTMAP_ALLOC = 1 * (OMP_CLAUSE_DEFAULTMAP_CATEGORY_MASK + 1),
  OMP_CLAUSE_DEFAULTMAP_TO = 2 * (OMP_CLAUSE_DEFAULTMAP_CATEGORY_MASK + 1),
  OMP_CLAUSE_DEFAULTMAP_FROM = 3 * (OMP_CLAUSE_DEFAULTMAP_CATEGORY_MASK + 1),
  OMP_CLAUSE_DEFAULTMAP_TOFROM = 4 * (OMP_CLAUSE_DEFAULTMAP_CATEGORY_MASK + 1),
  OMP_CLAUSE_DEFAULTMAP_FIRSTPRIVATE
    = 5 * (OMP_CLAUSE_DEFAULTMAP_CATEGORY_MASK + 1),
  OMP_CLAUSE_DEFAULTMAP_NONE = 6 * (OMP_CLAUSE_DEFAULTMAP_CATEGORY_MASK + 1),
  OMP_CLAUSE_DEFAULTMAP_DEFAULT
    = 7 * (OMP_CLAUSE_DEFAULTMAP_CATEGORY_MASK + 1),
  OMP_CLAUSE_DEFAULTMAP_MASK = 7 * (OMP_CLAUSE_DEFAULTMAP_CATEGORY_MASK + 1)
};

enum omp_clause_bind_kind {
  OMP_CLAUSE_BIND_TEAMS,
  OMP_CLAUSE_BIND_PARALLEL,
  OMP_CLAUSE_BIND_THREAD
};

/* memory-order-clause on OpenMP atomic/flush constructs or
   argument of atomic_default_mem_order clause.  */
enum omp_memory_order {
  OMP_MEMORY_ORDER_UNSPECIFIED,
  OMP_MEMORY_ORDER_RELAXED,
  OMP_MEMORY_ORDER_ACQUIRE,
  OMP_MEMORY_ORDER_RELEASE,
  OMP_MEMORY_ORDER_ACQ_REL,
  OMP_MEMORY_ORDER_SEQ_CST
};

/* There is a TYPE_QUAL value for each type qualifier.  They can be
   combined by bitwise-or to form the complete set of qualifiers for a
   type.  */
enum cv_qualifier {
  TYPE_UNQUALIFIED   = 0x0,
  TYPE_QUAL_CONST    = 0x1,
  TYPE_QUAL_VOLATILE = 0x2,
  TYPE_QUAL_RESTRICT = 0x4,
  TYPE_QUAL_ATOMIC   = 0x8
};

/* Standard named or nameless data types of the C compiler.  */
enum tree_index {
  TI_ERROR_MARK,
  TI_INTQI_TYPE,
  TI_INTHI_TYPE,
  TI_INTSI_TYPE,
  TI_INTDI_TYPE,
  TI_INTTI_TYPE,

  TI_UINTQI_TYPE,
  TI_UINTHI_TYPE,
  TI_UINTSI_TYPE,
  TI_UINTDI_TYPE,
  TI_UINTTI_TYPE,

  TI_ATOMICQI_TYPE,
  TI_ATOMICHI_TYPE,
  TI_ATOMICSI_TYPE,
  TI_ATOMICDI_TYPE,
  TI_ATOMICTI_TYPE,

  TI_UINT16_TYPE,
  TI_UINT32_TYPE,
  TI_UINT64_TYPE,

  TI_VOID,

  TI_INTEGER_ZERO,
  TI_INTEGER_ONE,
  TI_INTEGER_THREE,
  TI_INTEGER_MINUS_ONE,
  TI_NULL_POINTER,

  TI_SIZE_ZERO,
  TI_SIZE_ONE,

  TI_BITSIZE_ZERO,
  TI_BITSIZE_ONE,
  TI_BITSIZE_UNIT,

  TI_PUBLIC,
  TI_PROTECTED,
  TI_PRIVATE,

  TI_BOOLEAN_FALSE,
  TI_BOOLEAN_TRUE,

  TI_FLOAT_TYPE,
  TI_DOUBLE_TYPE,
  TI_LONG_DOUBLE_TYPE,

  /* The _FloatN and _FloatNx types must be consecutive, and in the
     same sequence as the corresponding complex types, which must also
     be consecutive; _FloatN must come before _FloatNx; the order must
     also be the same as in the floatn_nx_types array and the RID_*
     values in c-common.h.  This is so that iterations over these
     types work as intended.  */
  TI_FLOAT16_TYPE,
  TI_FLOATN_TYPE_FIRST = TI_FLOAT16_TYPE,
  TI_FLOATN_NX_TYPE_FIRST = TI_FLOAT16_TYPE,
  TI_FLOAT32_TYPE,
  TI_FLOAT64_TYPE,
  TI_FLOAT128_TYPE,
  TI_FLOATN_TYPE_LAST = TI_FLOAT128_TYPE,
#define NUM_FLOATN_TYPES (TI_FLOATN_TYPE_LAST - TI_FLOATN_TYPE_FIRST + 1)
  TI_FLOAT32X_TYPE,
  TI_FLOATNX_TYPE_FIRST = TI_FLOAT32X_TYPE,
  TI_FLOAT64X_TYPE,
  TI_FLOAT128X_TYPE,
  TI_FLOATNX_TYPE_LAST = TI_FLOAT128X_TYPE,
  TI_FLOATN_NX_TYPE_LAST = TI_FLOAT128X_TYPE,
#define NUM_FLOATNX_TYPES (TI_FLOATNX_TYPE_LAST - TI_FLOATNX_TYPE_FIRST + 1)
#define NUM_FLOATN_NX_TYPES (TI_FLOATN_NX_TYPE_LAST		\
			     - TI_FLOATN_NX_TYPE_FIRST		\
			     + 1)

  /* Put the complex types after their component types, so that in (sequential)
     tree streaming we can assert that their component types have already been
     handled (see tree-streamer.c:record_common_node).  */
  TI_COMPLEX_INTEGER_TYPE,
  TI_COMPLEX_FLOAT_TYPE,
  TI_COMPLEX_DOUBLE_TYPE,
  TI_COMPLEX_LONG_DOUBLE_TYPE,

  TI_COMPLEX_FLOAT16_TYPE,
  TI_COMPLEX_FLOATN_NX_TYPE_FIRST = TI_COMPLEX_FLOAT16_TYPE,
  TI_COMPLEX_FLOAT32_TYPE,
  TI_COMPLEX_FLOAT64_TYPE,
  TI_COMPLEX_FLOAT128_TYPE,
  TI_COMPLEX_FLOAT32X_TYPE,
  TI_COMPLEX_FLOAT64X_TYPE,
  TI_COMPLEX_FLOAT128X_TYPE,

  TI_FLOAT_PTR_TYPE,
  TI_DOUBLE_PTR_TYPE,
  TI_LONG_DOUBLE_PTR_TYPE,
  TI_INTEGER_PTR_TYPE,

  TI_VOID_TYPE,
  TI_PTR_TYPE,
  TI_CONST_PTR_TYPE,
  TI_SIZE_TYPE,
  TI_PID_TYPE,
  TI_PTRDIFF_TYPE,
  TI_VA_LIST_TYPE,
  TI_VA_LIST_GPR_COUNTER_FIELD,
  TI_VA_LIST_FPR_COUNTER_FIELD,
  TI_BOOLEAN_TYPE,
  TI_FILEPTR_TYPE,
  TI_CONST_TM_PTR_TYPE,
  TI_FENV_T_PTR_TYPE,
  TI_CONST_FENV_T_PTR_TYPE,
  TI_FEXCEPT_T_PTR_TYPE,
  TI_CONST_FEXCEPT_T_PTR_TYPE,
  TI_POINTER_SIZED_TYPE,

  TI_DFLOAT32_TYPE,
  TI_DFLOAT64_TYPE,
  TI_DFLOAT128_TYPE,

  TI_VOID_LIST_NODE,

  TI_MAIN_IDENTIFIER,

  TI_SAT_SFRACT_TYPE,
  TI_SAT_FRACT_TYPE,
  TI_SAT_LFRACT_TYPE,
  TI_SAT_LLFRACT_TYPE,
  TI_SAT_USFRACT_TYPE,
  TI_SAT_UFRACT_TYPE,
  TI_SAT_ULFRACT_TYPE,
  TI_SAT_ULLFRACT_TYPE,
  TI_SFRACT_TYPE,
  TI_FRACT_TYPE,
  TI_LFRACT_TYPE,
  TI_LLFRACT_TYPE,
  TI_USFRACT_TYPE,
  TI_UFRACT_TYPE,
  TI_ULFRACT_TYPE,
  TI_ULLFRACT_TYPE,
  TI_SAT_SACCUM_TYPE,
  TI_SAT_ACCUM_TYPE,
  TI_SAT_LACCUM_TYPE,
  TI_SAT_LLACCUM_TYPE,
  TI_SAT_USACCUM_TYPE,
  TI_SAT_UACCUM_TYPE,
  TI_SAT_ULACCUM_TYPE,
  TI_SAT_ULLACCUM_TYPE,
  TI_SACCUM_TYPE,
  TI_ACCUM_TYPE,
  TI_LACCUM_TYPE,
  TI_LLACCUM_TYPE,
  TI_USACCUM_TYPE,
  TI_UACCUM_TYPE,
  TI_ULACCUM_TYPE,
  TI_ULLACCUM_TYPE,
  TI_QQ_TYPE,
  TI_HQ_TYPE,
  TI_SQ_TYPE,
  TI_DQ_TYPE,
  TI_TQ_TYPE,
  TI_UQQ_TYPE,
  TI_UHQ_TYPE,
  TI_USQ_TYPE,
  TI_UDQ_TYPE,
  TI_UTQ_TYPE,
  TI_SAT_QQ_TYPE,
  TI_SAT_HQ_TYPE,
  TI_SAT_SQ_TYPE,
  TI_SAT_DQ_TYPE,
  TI_SAT_TQ_TYPE,
  TI_SAT_UQQ_TYPE,
  TI_SAT_UHQ_TYPE,
  TI_SAT_USQ_TYPE,
  TI_SAT_UDQ_TYPE,
  TI_SAT_UTQ_TYPE,
  TI_HA_TYPE,
  TI_SA_TYPE,
  TI_DA_TYPE,
  TI_TA_TYPE,
  TI_UHA_TYPE,
  TI_USA_TYPE,
  TI_UDA_TYPE,
  TI_UTA_TYPE,
  TI_SAT_HA_TYPE,
  TI_SAT_SA_TYPE,
  TI_SAT_DA_TYPE,
  TI_SAT_TA_TYPE,
  TI_SAT_UHA_TYPE,
  TI_SAT_USA_TYPE,
  TI_SAT_UDA_TYPE,
  TI_SAT_UTA_TYPE,

  TI_MODULE_HWM,
  /* Nodes below here change during compilation, and should therefore
     not be in the C++ module's global tree table.  */

  TI_OPTIMIZATION_DEFAULT,
  TI_OPTIMIZATION_CURRENT,
  TI_TARGET_OPTION_DEFAULT,
  TI_TARGET_OPTION_CURRENT,
  TI_CURRENT_TARGET_PRAGMA,
  TI_CURRENT_OPTIMIZE_PRAGMA,

  TI_CHREC_DONT_KNOW,
  TI_CHREC_KNOWN,

  TI_MAX
};

/* An enumeration of the standard C integer types.  These must be
   ordered so that shorter types appear before longer ones, and so
   that signed types appear before unsigned ones, for the correct
   functioning of interpret_integer() in c-lex.c.  */
enum integer_type_kind {
  itk_char,
  itk_signed_char,
  itk_unsigned_char,
  itk_short,
  itk_unsigned_short,
  itk_int,
  itk_unsigned_int,
  itk_long,
  itk_unsigned_long,
  itk_long_long,
  itk_unsigned_long_long,

  itk_intN_0,
  itk_unsigned_intN_0,
  itk_intN_1,
  itk_unsigned_intN_1,
  itk_intN_2,
  itk_unsigned_intN_2,
  itk_intN_3,
  itk_unsigned_intN_3,

  itk_none
};

/* A pointer-to-function member type looks like:

     struct {
       __P __pfn;
       ptrdiff_t __delta;
     };

   If __pfn is NULL, it is a NULL pointer-to-member-function.

   (Because the vtable is always the first thing in the object, we
   don't need its offset.)  If the function is virtual, then PFN is
   one plus twice the index into the vtable; otherwise, it is just a
   pointer to the function.

   Unfortunately, using the lowest bit of PFN doesn't work in
   architectures that don't impose alignment requirements on function
   addresses, or that use the lowest bit to tell one ISA from another,
   for example.  For such architectures, we use the lowest bit of
   DELTA instead of the lowest bit of the PFN, and DELTA will be
   multiplied by 2.  */
enum ptrmemfunc_vbit_where_t {
  ptrmemfunc_vbit_in_pfn,
  ptrmemfunc_vbit_in_delta
};

/* Flags that may be passed in the third argument of decl_attributes, and
   to handler functions for attributes.  */
enum attribute_flags {
  /* The type passed in is the type of a DECL, and any attributes that
     should be passed in again to be applied to the DECL rather than the
     type should be returned.  */
  ATTR_FLAG_DECL_NEXT = 1,
  /* The type passed in is a function return type, and any attributes that
     should be passed in again to be applied to the function type rather
     than the return type should be returned.  */
  ATTR_FLAG_FUNCTION_NEXT = 2,
  /* The type passed in is an array element type, and any attributes that
     should be passed in again to be applied to the array type rather
     than the element type should be returned.  */
  ATTR_FLAG_ARRAY_NEXT = 4,
  /* The type passed in is a structure, union or enumeration type being
     created, and should be modified in place.  */
  ATTR_FLAG_TYPE_IN_PLACE = 8,
  /* The attributes are being applied by default to a library function whose
     name indicates known behavior, and should be silently ignored if they
     are not in fact compatible with the function type.  */
  ATTR_FLAG_BUILT_IN = 16,
  /* A given attribute has been parsed as a C++-11 attribute.  */
  ATTR_FLAG_CXX11 = 32
};

/* Types used to represent sizes.  */
enum size_type_kind {
  stk_sizetype,		/* Normal representation of sizes in bytes.  */
  stk_ssizetype,	/* Signed representation of sizes in bytes.  */
  stk_bitsizetype,	/* Normal representation of sizes in bits.  */
  stk_sbitsizetype,	/* Signed representation of sizes in bits.  */
  stk_type_kind_last
};

enum operand_equal_flag {
  OEP_ONLY_CONST = 1,
  OEP_PURE_SAME = 2,
  OEP_MATCH_SIDE_EFFECTS = 4,
  OEP_ADDRESS_OF = 8,
  /* Internal within operand_equal_p:  */
  OEP_NO_HASH_CHECK = 16,
  /* Internal within inchash::add_expr:  */
  OEP_HASH_CHECK = 32,
  /* Makes operand_equal_p handle more expressions:  */
  OEP_LEXICOGRAPHIC = 64,
  OEP_BITWISE = 128
};

/* Enum and arrays used for tree allocation stats.
   Keep in sync with tree.c:tree_node_kind_names.  */
enum tree_node_kind {
  d_kind,
  t_kind,
  b_kind,
  s_kind,
  r_kind,
  e_kind,
  c_kind,
  id_kind,
  vec_kind,
  binfo_kind,
  ssa_name_kind,
  constr_kind,
  x_kind,
  lang_decl,
  lang_type,
  omp_clause_kind,
  all_kinds
};

enum annot_expr_kind {
  annot_expr_ivdep_kind,
  annot_expr_unroll_kind,
  annot_expr_no_vector_kind,
  annot_expr_vector_kind,
  annot_expr_parallel_kind,
  annot_expr_kind_last
};

/*---------------------------------------------------------------------------
                                Type definitions
---------------------------------------------------------------------------*/
/* When processing aliases at the symbol table level, we need the
   declaration of target. For this reason we need to queue aliases and
   process them after all declarations has been produced.  */
struct GTY(()) alias_pair {
  tree decl;
  tree target;
};

/* An initialization priority.  */
typedef unsigned short priority_type;

/* The type of a callback function for walking over tree structure.  */
typedef tree (*walk_tree_fn) (tree *, int *, void *);

/* The type of a callback function that represents a custom walk_tree.  */
typedef tree (*walk_tree_lh) (tree *, int *, tree (*) (tree *, int *, void *),
			      void *, hash_set<tree> *);


/*---------------------------------------------------------------------------
                              Main data structures
---------------------------------------------------------------------------*/
/* A tree node can represent a data type, a variable, an expression
   or a statement.  Each node has a TREE_CODE which says what kind of
   thing it represents.  Some common codes are:
   INTEGER_TYPE -- represents a type of integers.
   ARRAY_TYPE -- represents a type of pointer.
   VAR_DECL -- represents a declared variable.
   INTEGER_CST -- represents a constant integer value.
   PLUS_EXPR -- represents a sum (an expression).

   As for the contents of a tree node: there are some fields
   that all nodes share.  Each TREE_CODE has various special-purpose
   fields as well.  The fields of a node are never accessed directly,
   always through accessor macros.  */

/* Every kind of tree node starts with this structure,
   so all nodes have these fields.

   See the accessor macros, defined below, for documentation of the
   fields, and the table below which connects the fields and the
   accessor macros.  */

struct GTY(()) tree_base {
  ENUM_BITFIELD(tree_code) code : 16;

  unsigned side_effects_flag : 1;
  unsigned constant_flag : 1;
  unsigned addressable_flag : 1;
  unsigned volatile_flag : 1;
  unsigned readonly_flag : 1;
  unsigned asm_written_flag: 1;
  unsigned nowarning_flag : 1;
  unsigned visited : 1;

  unsigned used_flag : 1;
  unsigned nothrow_flag : 1;
  unsigned static_flag : 1;
  unsigned public_flag : 1;
  unsigned private_flag : 1;
  unsigned protected_flag : 1;
  unsigned deprecated_flag : 1;
  unsigned default_def_flag : 1;

  union {
    /* The bits in the following structure should only be used with
       accessor macros that constrain inputs with tree checking.  */
    struct {
      unsigned lang_flag_0 : 1;
      unsigned lang_flag_1 : 1;
      unsigned lang_flag_2 : 1;
      unsigned lang_flag_3 : 1;
      unsigned lang_flag_4 : 1;
      unsigned lang_flag_5 : 1;
      unsigned lang_flag_6 : 1;
      unsigned saturating_flag : 1;

      unsigned unsigned_flag : 1;
      unsigned packed_flag : 1;
      unsigned user_align : 1;
      unsigned nameless_flag : 1;
      unsigned atomic_flag : 1;
      unsigned spare0 : 3;

      unsigned spare1 : 8;

      /* This field is only used with TREE_TYPE nodes; the only reason it is
	 present in tree_base instead of tree_type is to save space.  The size
	 of the field must be large enough to hold addr_space_t values.  */
      unsigned address_space : 8;
    } bits;

    /* The following fields are present in tree_base to save space.  The
       nodes using them do not require any of the flags above and so can
       make better use of the 4-byte sized word.  */

    /* The number of HOST_WIDE_INTs in an INTEGER_CST.  */
    struct {
      /* The number of HOST_WIDE_INTs if the INTEGER_CST is accessed in
	 its native precision.  */
      unsigned char unextended;

      /* The number of HOST_WIDE_INTs if the INTEGER_CST is extended to
	 wider precisions based on its TYPE_SIGN.  */
      unsigned char extended;

      /* The number of HOST_WIDE_INTs if the INTEGER_CST is accessed in
	 offset_int precision, with smaller integers being extended
	 according to their TYPE_SIGN.  This is equal to one of the two
	 fields above but is cached for speed.  */
      unsigned char offset;
    } int_length;

    /* VEC length.  This field is only used with TREE_VEC.  */
    int length;

    /* This field is only used with VECTOR_CST.  */
    struct {
      /* The value of VECTOR_CST_LOG2_NPATTERNS.  */
      unsigned int log2_npatterns : 8;

      /* The value of VECTOR_CST_NELTS_PER_PATTERN.  */
      unsigned int nelts_per_pattern : 8;

      /* For future expansion.  */
      unsigned int unused : 16;
    } vector_cst;

    /* SSA version number.  This field is only used with SSA_NAME.  */
    unsigned int version;

    /* CHREC_VARIABLE.  This field is only used with POLYNOMIAL_CHREC.  */
    unsigned int chrec_var;

    /* Internal function code.  */
    enum internal_fn ifn;

    /* OMP_ATOMIC* memory order.  */
    enum omp_memory_order omp_atomic_memory_order;

    /* The following two fields are used for MEM_REF and TARGET_MEM_REF
       expression trees and specify known data non-dependences.  For
       two memory references in a function they are known to not
       alias if dependence_info.clique are equal and dependence_info.base
       are distinct.  Clique number zero means there is no information,
       clique number one is populated from function global information
       and thus needs no remapping on transforms like loop unrolling.  */
    struct {
      unsigned short clique;
      unsigned short base;
    } dependence_info;
  } GTY((skip(""))) u;
};

/* The following table lists the uses of each of the above flags and
   for which types of nodes they are defined.

   addressable_flag:

       TREE_ADDRESSABLE in
           VAR_DECL, PARM_DECL, RESULT_DECL, FUNCTION_DECL, LABEL_DECL
           SSA_NAME
           all types
           CONSTRUCTOR, IDENTIFIER_NODE
           STMT_EXPR

       CALL_EXPR_TAILCALL in
           CALL_EXPR

       CASE_LOW_SEEN in
           CASE_LABEL_EXPR

       PREDICT_EXPR_OUTCOME in
	   PREDICT_EXPR

   static_flag:

       TREE_STATIC in
           VAR_DECL, FUNCTION_DECL
           CONSTRUCTOR

       TREE_NO_TRAMPOLINE in
           ADDR_EXPR

       BINFO_VIRTUAL_P in
           TREE_BINFO

       TREE_SYMBOL_REFERENCED in
           IDENTIFIER_NODE

       CLEANUP_EH_ONLY in
           TARGET_EXPR, WITH_CLEANUP_EXPR

       TRY_CATCH_IS_CLEANUP in
           TRY_CATCH_EXPR

       ASM_INPUT_P in
           ASM_EXPR

       TYPE_REF_CAN_ALIAS_ALL in
           POINTER_TYPE, REFERENCE_TYPE

       CASE_HIGH_SEEN in
           CASE_LABEL_EXPR

       ENUM_IS_SCOPED in
	   ENUMERAL_TYPE

       TRANSACTION_EXPR_OUTER in
	   TRANSACTION_EXPR

       SSA_NAME_ANTI_RANGE_P in
	   SSA_NAME

       MUST_TAIL_CALL in
	   CALL_EXPR

   public_flag:

       TREE_OVERFLOW in
           INTEGER_CST, REAL_CST, COMPLEX_CST, VECTOR_CST

       TREE_PUBLIC in
           VAR_DECL, FUNCTION_DECL
           IDENTIFIER_NODE

       CONSTRUCTOR_NO_CLEARING in
           CONSTRUCTOR

       ASM_VOLATILE_P in
           ASM_EXPR

       CALL_EXPR_VA_ARG_PACK in
           CALL_EXPR

       TYPE_CACHED_VALUES_P in
           all types

       SAVE_EXPR_RESOLVED_P in
           SAVE_EXPR

       OMP_CLAUSE_LASTPRIVATE_FIRSTPRIVATE in
           OMP_CLAUSE_LASTPRIVATE

       OMP_CLAUSE_PRIVATE_DEBUG in
           OMP_CLAUSE_PRIVATE

       OMP_CLAUSE_LINEAR_NO_COPYIN in
	   OMP_CLAUSE_LINEAR

       OMP_CLAUSE_MAP_ZERO_BIAS_ARRAY_SECTION in
	   OMP_CLAUSE_MAP

       OMP_CLAUSE_REDUCTION_OMP_ORIG_REF in
	   OMP_CLAUSE_{,TASK_,IN_}REDUCTION

       OMP_CLAUSE_USE_DEVICE_PTR_IF_PRESENT in
	   OMP_CLAUSE_USE_DEVICE_PTR

       TRANSACTION_EXPR_RELAXED in
	   TRANSACTION_EXPR

       FALLTHROUGH_LABEL_P in
	   LABEL_DECL

       SSA_NAME_IS_VIRTUAL_OPERAND in
	   SSA_NAME

       EXPR_LOCATION_WRAPPER_P in
	   NON_LVALUE_EXPR, VIEW_CONVERT_EXPR

   private_flag:

       TREE_PRIVATE in
           all decls

       CALL_EXPR_RETURN_SLOT_OPT in
           CALL_EXPR

       OMP_SECTION_LAST in
           OMP_SECTION

       OMP_PARALLEL_COMBINED in
           OMP_PARALLEL

       OMP_CLAUSE_PRIVATE_OUTER_REF in
	   OMP_CLAUSE_PRIVATE

       OMP_CLAUSE_LINEAR_NO_COPYOUT in
	   OMP_CLAUSE_LINEAR

       TYPE_REF_IS_RVALUE in
	   REFERENCE_TYPE

       ENUM_IS_OPAQUE in
	   ENUMERAL_TYPE

   protected_flag:

       TREE_PROTECTED in
           BLOCK
           all decls

       CALL_FROM_THUNK_P and
       CALL_ALLOCA_FOR_VAR_P in
           CALL_EXPR

       OMP_CLAUSE_LINEAR_VARIABLE_STRIDE in
	   OMP_CLAUSE_LINEAR

       ASM_INLINE_P in
	   ASM_EXPR

   side_effects_flag:

       TREE_SIDE_EFFECTS in
           all expressions
           all decls
           all constants

       FORCED_LABEL in
           LABEL_DECL

   volatile_flag:

       TREE_THIS_VOLATILE in
           all expressions
           all decls

       TYPE_VOLATILE in
           all types

   readonly_flag:

       TREE_READONLY in
           all expressions
           all decls

       TYPE_READONLY in
           all types

   constant_flag:

       TREE_CONSTANT in
           all expressions
           all decls
           all constants

       TYPE_SIZES_GIMPLIFIED in
           all types

   unsigned_flag:

       TYPE_UNSIGNED in
           all types

       DECL_UNSIGNED in
           all decls

   asm_written_flag:

       TREE_ASM_WRITTEN in
           VAR_DECL, FUNCTION_DECL, TYPE_DECL
           RECORD_TYPE, UNION_TYPE, QUAL_UNION_TYPE
           BLOCK, STRING_CST

       SSA_NAME_OCCURS_IN_ABNORMAL_PHI in
           SSA_NAME

   used_flag:

       TREE_USED in
           all expressions
           all decls
           IDENTIFIER_NODE

   nothrow_flag:

       TREE_NOTHROW in
           CALL_EXPR
           FUNCTION_DECL

       TREE_THIS_NOTRAP in
          INDIRECT_REF, MEM_REF, TARGET_MEM_REF, ARRAY_REF, ARRAY_RANGE_REF

       SSA_NAME_IN_FREE_LIST in
          SSA_NAME

       DECL_NONALIASED in
	  VAR_DECL

   deprecated_flag:

       TREE_DEPRECATED in
           all decls
	   all types

       IDENTIFIER_TRANSPARENT_ALIAS in
           IDENTIFIER_NODE

       SSA_NAME_POINTS_TO_READONLY_MEMORY in
	   SSA_NAME

   visited:

       TREE_VISITED in
           all trees (used liberally by many passes)

   saturating_flag:

       TYPE_REVERSE_STORAGE_ORDER in
           RECORD_TYPE, UNION_TYPE, QUAL_UNION_TYPE, ARRAY_TYPE

       TYPE_SATURATING in
           other types

       VAR_DECL_IS_VIRTUAL_OPERAND in
	   VAR_DECL

   nowarning_flag:

       TREE_NO_WARNING in
           all expressions
           all decls

       TYPE_ARTIFICIAL in
           all types

   default_def_flag:

       TYPE_FINAL_P in
	   RECORD_TYPE, UNION_TYPE and QUAL_UNION_TYPE

       TYPE_VECTOR_OPAQUE in
	   VECTOR_TYPE

       SSA_NAME_IS_DEFAULT_DEF in
           SSA_NAME

       DECL_NONLOCAL_FRAME in
	   VAR_DECL

       REF_REVERSE_STORAGE_ORDER in
           BIT_FIELD_REF, MEM_REF

       FUNC_ADDR_BY_DESCRIPTOR in
           ADDR_EXPR

       CALL_EXPR_BY_DESCRIPTOR in
           CALL_EXPR
*/

struct GTY(()) tree_typed {
  struct tree_base base;
  tree type;
};

struct GTY(()) tree_common {
  struct tree_typed typed;
  tree chain;
};

struct GTY(()) tree_int_cst {
  struct tree_typed typed;
  HOST_WIDE_INT val[1];
};


struct GTY(()) tree_real_cst {
  struct tree_typed typed;
  struct real_value * real_cst_ptr;
};

struct GTY(()) tree_fixed_cst {
  struct tree_typed typed;
  struct fixed_value * fixed_cst_ptr;
};

struct GTY(()) tree_string {
  struct tree_typed typed;
  int length;
  char str[1];
};

struct GTY(()) tree_complex {
  struct tree_typed typed;
  tree real;
  tree imag;
};

struct GTY(()) tree_vector {
  struct tree_typed typed;
  tree GTY ((length ("vector_cst_encoded_nelts ((tree) &%h)"))) elts[1];
};

struct GTY(()) tree_poly_int_cst {
  struct tree_typed typed;
  tree coeffs[NUM_POLY_INT_COEFFS];
};

struct GTY(()) tree_identifier {
  struct tree_common common;
  struct ht_identifier id;
};

struct GTY(()) tree_list {
  struct tree_common common;
  tree purpose;
  tree value;
};

struct GTY(()) tree_vec {
  struct tree_common common;
  tree GTY ((length ("TREE_VEC_LENGTH ((tree)&%h)"))) a[1];
};

/* A single element of a CONSTRUCTOR. VALUE holds the actual value of the
   element. INDEX can optionally design the position of VALUE: in arrays,
   it is the index where VALUE has to be placed; in structures, it is the
   FIELD_DECL of the member.  */
struct GTY(()) constructor_elt {
  tree index;
  tree value;
};

struct GTY(()) tree_constructor {
  struct tree_typed typed;
  vec<constructor_elt, va_gc> *elts;
};

enum omp_clause_depend_kind
{
  OMP_CLAUSE_DEPEND_IN,
  OMP_CLAUSE_DEPEND_OUT,
  OMP_CLAUSE_DEPEND_INOUT,
  OMP_CLAUSE_DEPEND_MUTEXINOUTSET,
  OMP_CLAUSE_DEPEND_SOURCE,
  OMP_CLAUSE_DEPEND_SINK,
  OMP_CLAUSE_DEPEND_DEPOBJ,
  OMP_CLAUSE_DEPEND_LAST
};

enum omp_clause_proc_bind_kind
{
  /* Numbers should match omp_proc_bind_t enum in omp.h.  */
  OMP_CLAUSE_PROC_BIND_FALSE = 0,
  OMP_CLAUSE_PROC_BIND_TRUE = 1,
  OMP_CLAUSE_PROC_BIND_MASTER = 2,
  OMP_CLAUSE_PROC_BIND_CLOSE = 3,
  OMP_CLAUSE_PROC_BIND_SPREAD = 4,
  OMP_CLAUSE_PROC_BIND_LAST
};

enum omp_clause_device_type_kind
{
  OMP_CLAUSE_DEVICE_TYPE_HOST = 1,
  OMP_CLAUSE_DEVICE_TYPE_NOHOST = 2,
  OMP_CLAUSE_DEVICE_TYPE_ANY = 3
};

enum omp_clause_linear_kind
{
  OMP_CLAUSE_LINEAR_DEFAULT,
  OMP_CLAUSE_LINEAR_REF,
  OMP_CLAUSE_LINEAR_VAL,
  OMP_CLAUSE_LINEAR_UVAL
};

struct GTY(()) tree_exp {
  struct tree_typed typed;
  location_t locus;
  tree GTY ((special ("tree_exp"),
	     desc ("TREE_CODE ((tree) &%0)")))
    operands[1];
};

/* Immediate use linking structure.  This structure is used for maintaining
   a doubly linked list of uses of an SSA_NAME.  */
struct GTY(()) ssa_use_operand_t {
  struct ssa_use_operand_t* GTY((skip(""))) prev;
  struct ssa_use_operand_t* GTY((skip(""))) next;
  /* Immediate uses for a given SSA name are maintained as a cyclic
     list.  To recognize the root of this list, the location field
     needs to point to the original SSA name.  Since statements and
     SSA names are of different data types, we need this union.  See
     the explanation in struct imm_use_iterator.  */
  union { gimple *stmt; tree ssa_name; } GTY((skip(""))) loc;
  tree *GTY((skip(""))) use;
};

struct GTY(()) tree_ssa_name {
  struct tree_typed typed;

  /* _DECL wrapped by this SSA name.  */
  tree var;

  /* Statement that defines this SSA name.  */
  gimple *def_stmt;

  /* Value range information.  */
  union ssa_name_info_type {
    /* Pointer attributes used for alias analysis.  */
    struct GTY ((tag ("0"))) ptr_info_def *ptr_info;
    /* Value range attributes used for zero/sign extension elimination.  */
    struct GTY ((tag ("1"))) range_info_def *range_info;
  } GTY ((desc ("%1.typed.type ?" \
		"!POINTER_TYPE_P (TREE_TYPE ((tree)&%1)) : 2"))) info;

  /* Immediate uses list for this SSA_NAME.  */
  struct ssa_use_operand_t imm_uses;
};

struct GTY(()) phi_arg_d {
  /* imm_use MUST be the first element in struct because we do some
     pointer arithmetic with it.  See phi_arg_index_from_use.  */
  struct ssa_use_operand_t imm_use;
  tree def;
  location_t locus;
};

struct GTY(()) tree_omp_clause {
  struct tree_common common;
  location_t locus;
  enum omp_clause_code code;
  union omp_clause_subcode {
    enum omp_clause_default_kind   default_kind;
    enum omp_clause_schedule_kind  schedule_kind;
    enum omp_clause_depend_kind    depend_kind;
    /* See include/gomp-constants.h for enum gomp_map_kind's values.  */
    unsigned int		   map_kind;
    enum omp_clause_proc_bind_kind proc_bind_kind;
    enum tree_code                 reduction_code;
    enum omp_clause_linear_kind    linear_kind;
    enum tree_code                 if_modifier;
    enum omp_clause_defaultmap_kind defaultmap_kind;
    enum omp_clause_bind_kind      bind_kind;
    enum omp_clause_device_type_kind device_type_kind;
    /* The dimension a OMP_CLAUSE__GRIDDIM_ clause of a gridified target
       construct describes.  */
    unsigned int		   dimension;
  } GTY ((skip)) subcode;

  /* The gimplification of OMP_CLAUSE_REDUCTION_{INIT,MERGE} for omp-low's
     usage.  */
  gimple_seq gimple_reduction_init;
  gimple_seq gimple_reduction_merge;

  tree GTY ((length ("omp_clause_num_ops[OMP_CLAUSE_CODE ((tree)&%h)]")))
    ops[1];
};

struct GTY(()) tree_block {
  struct tree_base base;
  tree chain;

  unsigned block_num;

  location_t locus;
  location_t end_locus;

  tree vars;
  vec<tree, va_gc> *nonlocalized_vars;

  tree subblocks;
  tree supercontext;
  tree abstract_origin;
  tree fragment_origin;
  tree fragment_chain;

  /* Pointer to the DWARF lexical block.  */
  struct die_struct *die;
};

struct GTY(()) tree_type_common {
  struct tree_common common;
  tree size;
  tree size_unit;
  tree attributes;
  unsigned int uid;

  unsigned int precision : 10;
  unsigned no_force_blk_flag : 1;
  unsigned needs_constructing_flag : 1;
  unsigned transparent_aggr_flag : 1;
  unsigned restrict_flag : 1;
  unsigned contains_placeholder_bits : 2;

  ENUM_BITFIELD(machine_mode) mode : 8;

  /* TYPE_STRING_FLAG for INTEGER_TYPE and ARRAY_TYPE.
     TYPE_CXX_ODR_P for RECORD_TYPE and UNION_TYPE.  */
  unsigned string_flag : 1;
  unsigned lang_flag_0 : 1;
  unsigned lang_flag_1 : 1;
  unsigned lang_flag_2 : 1;
  unsigned lang_flag_3 : 1;
  unsigned lang_flag_4 : 1;
  unsigned lang_flag_5 : 1;
  unsigned lang_flag_6 : 1;
  unsigned lang_flag_7 : 1;

  /* TYPE_ALIGN in log2; this has to be large enough to hold values
     of the maximum of BIGGEST_ALIGNMENT and MAX_OFILE_ALIGNMENT,
     the latter being usually the larger.  For ELF it is 8<<28,
     so we need to store the value 32 (not 31, as we need the zero
     as well), hence six bits.  */
  unsigned align : 6;
  unsigned warn_if_not_align : 6;
  unsigned typeless_storage : 1;
  unsigned empty_flag : 1;
  unsigned indivisible_p : 1;
  unsigned spare : 16;

  alias_set_type alias_set;
  tree pointer_to;
  tree reference_to;
  union tree_type_symtab {
    int GTY ((tag ("TYPE_SYMTAB_IS_ADDRESS"))) address;
    struct die_struct * GTY ((tag ("TYPE_SYMTAB_IS_DIE"))) die;
  } GTY ((desc ("debug_hooks->tree_type_symtab_field"))) symtab;
  tree canonical;
  tree next_variant;
  tree main_variant;
  tree context;
  tree name;
};

struct GTY(()) tree_type_with_lang_specific {
  struct tree_type_common common;
  /* Points to a structure whose details depend on the language in use.  */
  struct lang_type *lang_specific;
};

struct GTY(()) tree_type_non_common {
  struct tree_type_with_lang_specific with_lang_specific;
  tree values;
  tree minval;
  tree maxval;
  tree lang_1;
};

struct GTY (()) tree_binfo {
  struct tree_common common;

  tree offset;
  tree vtable;
  tree virtuals;
  tree vptr_field;
  vec<tree, va_gc> *base_accesses;
  tree inheritance;

  tree vtt_subvtt;
  tree vtt_vptr;

  vec<tree, va_gc> base_binfos;
};

struct GTY(()) tree_decl_minimal {
  struct tree_common common;
  location_t locus;
  unsigned int uid;
  tree name;
  tree context;
};

struct GTY(()) tree_decl_common {
  struct tree_decl_minimal common;
  tree size;

  ENUM_BITFIELD(machine_mode) mode : 8;

  unsigned nonlocal_flag : 1;
  unsigned virtual_flag : 1;
  unsigned ignored_flag : 1;
  unsigned abstract_flag : 1;
  unsigned artificial_flag : 1;
  unsigned preserve_flag: 1;
  unsigned debug_expr_is_from : 1;

  unsigned lang_flag_0 : 1;
  unsigned lang_flag_1 : 1;
  unsigned lang_flag_2 : 1;
  unsigned lang_flag_3 : 1;
  unsigned lang_flag_4 : 1;
  unsigned lang_flag_5 : 1;
  unsigned lang_flag_6 : 1;
  unsigned lang_flag_7 : 1;
  unsigned lang_flag_8 : 1;

  /* In VAR_DECL and PARM_DECL, this is DECL_REGISTER
     IN TRANSLATION_UNIT_DECL, this is TRANSLATION_UNIT_WARN_EMPTY_P.  */
  unsigned decl_flag_0 : 1;
  /* In FIELD_DECL, this is DECL_BIT_FIELD
     In VAR_DECL and FUNCTION_DECL, this is DECL_EXTERNAL.
     In TYPE_DECL, this is TYPE_DECL_SUPPRESS_DEBUG.  */
  unsigned decl_flag_1 : 1;
  /* In FIELD_DECL, this is DECL_NONADDRESSABLE_P
     In VAR_DECL, PARM_DECL and RESULT_DECL, this is
     DECL_HAS_VALUE_EXPR_P.  */
  unsigned decl_flag_2 : 1;
  /* In FIELD_DECL, this is DECL_PADDING_P.  */
  unsigned decl_flag_3 : 1;
  /* Logically, these two would go in a theoretical base shared by var and
     parm decl. */
  unsigned gimple_reg_flag : 1;
  /* In VAR_DECL, PARM_DECL and RESULT_DECL, this is DECL_BY_REFERENCE.  */
  unsigned decl_by_reference_flag : 1;
  /* In a VAR_DECL and PARM_DECL, this is DECL_READ_P.  */
  unsigned decl_read_flag : 1;
  /* In a VAR_DECL or RESULT_DECL, this is DECL_NONSHAREABLE.  */
  /* In a PARM_DECL, this is DECL_HIDDEN_STRING_LENGTH.  */
  unsigned decl_nonshareable_flag : 1;

  /* DECL_OFFSET_ALIGN, used only for FIELD_DECLs.  */
  unsigned int off_align : 6;

  /* DECL_ALIGN.  It should have the same size as TYPE_ALIGN.  */
  unsigned int align : 6;

  /* DECL_WARN_IF_NOT_ALIGN.  It should have the same size as
     TYPE_WARN_IF_NOT_ALIGN.  */
  unsigned int warn_if_not_align : 6;

  /* 14 bits unused.  */

  /* UID for points-to sets, stable over copying from inlining.  */
  unsigned int pt_uid;

  tree size_unit;
  tree initial;
  tree attributes;
  tree abstract_origin;

  /* Points to a structure whose details depend on the language in use.  */
  struct lang_decl *lang_specific;
};

struct GTY(()) tree_decl_with_rtl {
  struct tree_decl_common common;
  rtx rtl;
};

struct GTY(()) tree_field_decl {
  struct tree_decl_common common;

  tree offset;
  tree bit_field_type;
  tree qualifier;
  tree bit_offset;
  tree fcontext;
};

struct GTY(()) tree_label_decl {
  struct tree_decl_with_rtl common;
  int label_decl_uid;
  int eh_landing_pad_nr;
};

struct GTY(()) tree_result_decl {
  struct tree_decl_with_rtl common;
};

struct GTY(()) tree_const_decl {
  struct tree_decl_common common;
};

struct GTY(()) tree_parm_decl {
  struct tree_decl_with_rtl common;
  rtx incoming_rtl;
};

struct GTY(()) tree_decl_with_vis {
 struct tree_decl_with_rtl common;
 tree assembler_name;
 struct symtab_node *symtab_node;

 /* Belong to VAR_DECL exclusively.  */
 unsigned defer_output : 1;
 unsigned hard_register : 1;
 unsigned common_flag : 1;
 unsigned in_text_section : 1;
 unsigned in_constant_pool : 1;
 unsigned dllimport_flag : 1;
 /* Don't belong to VAR_DECL exclusively.  */
 unsigned weak_flag : 1;

 unsigned seen_in_bind_expr : 1;
 unsigned comdat_flag : 1;
 /* Used for FUNCTION_DECL, VAR_DECL and in C++ for TYPE_DECL.  */
 ENUM_BITFIELD(symbol_visibility) visibility : 2;
 unsigned visibility_specified : 1;

 /* Belong to FUNCTION_DECL exclusively.  */
 unsigned init_priority_p : 1;
 /* Used by C++ only.  Might become a generic decl flag.  */
 unsigned shadowed_for_var_p : 1;
 /* Belong to FUNCTION_DECL exclusively.  */
 unsigned cxx_constructor : 1;
 /* Belong to FUNCTION_DECL exclusively.  */
 unsigned cxx_destructor : 1;
 /* Belong to FUNCTION_DECL exclusively.  */
 unsigned final : 1;
 /* Belong to FUNCTION_DECL exclusively.  */
 unsigned regdecl_flag : 1;
 /* 14 unused bits. */
 /* 32 more unused on 64 bit HW. */
};

struct GTY(()) tree_var_decl {
  struct tree_decl_with_vis common;
};

struct GTY(()) tree_decl_non_common {
  struct tree_decl_with_vis common;
  /* Almost all FE's use this.  */
  tree result;
};

/* Classify a special function declaration type.  */

enum function_decl_type
{
  NONE,
  OPERATOR_NEW,
  OPERATOR_DELETE,
  LAMBDA_FUNCTION

  /* 0 values left */
};

/* FUNCTION_DECL inherits from DECL_NON_COMMON because of the use of the
   arguments/result/saved_tree fields by front ends.   It was either inherit
   FUNCTION_DECL from non_common, or inherit non_common from FUNCTION_DECL,
   which seemed a bit strange.  */

struct GTY(()) tree_function_decl {
  struct tree_decl_non_common common;

  struct function *f;

  /* Arguments of the function.  */
  tree arguments;
  /* The personality function. Used for stack unwinding. */
  tree personality;

  /* Function specific options that are used by this function.  */
  tree function_specific_target;	/* target options */
  tree function_specific_optimization;	/* optimization options */

  /* Generic function body.  */
  tree saved_tree;
  /* Index within a virtual table.  */
  tree vindex;

  /* In a FUNCTION_DECL this is DECL_UNCHECKED_FUNCTION_CODE.  */
  unsigned int function_code;

  ENUM_BITFIELD(built_in_class) built_in_class : 2;
  unsigned static_ctor_flag : 1;
  unsigned static_dtor_flag : 1;
  unsigned uninlinable : 1;
  unsigned possibly_inlined : 1;
  unsigned novops_flag : 1;
  unsigned returns_twice_flag : 1;

  unsigned malloc_flag : 1;
  unsigned declared_inline_flag : 1;
  unsigned no_inline_warning_flag : 1;
  unsigned no_instrument_function_entry_exit : 1;
  unsigned no_limit_stack : 1;
  unsigned disregard_inline_limits : 1;
  unsigned pure_flag : 1;
  unsigned looping_const_or_pure_flag : 1;

  /* Align the bitfield to boundary of a byte.  */
  ENUM_BITFIELD(function_decl_type) decl_type: 2;
  unsigned has_debug_args_flag : 1;
  unsigned versioned_function : 1;
  unsigned replaceable_operator : 1;

<<<<<<< HEAD
  /* 12 bits left for future expansion.  */
  /* 32 bits on 64-bit HW.  */
=======
  /* 11 bits left for future expansion.  */
>>>>>>> a28edad3
};

struct GTY(()) tree_translation_unit_decl {
  struct tree_decl_common common;
  /* Source language of this translation unit.  Used for DWARF output.  */
  const char * GTY((skip(""))) language;
  /* TODO: Non-optimization used to build this translation unit.  */
  /* TODO: Root of a partial DWARF tree for global types and decls.  */
};

struct GTY(()) tree_type_decl {
  struct tree_decl_non_common common;

};

struct GTY ((chain_next ("%h.next"), chain_prev ("%h.prev"))) tree_statement_list_node
 {
  struct tree_statement_list_node *prev;
  struct tree_statement_list_node *next;
  tree stmt;
};

struct GTY(()) tree_statement_list
 {
  struct tree_typed typed;
  struct tree_statement_list_node *head;
  struct tree_statement_list_node *tail;
};


/* Optimization options used by a function.  */

struct GTY(()) tree_optimization_option {
  struct tree_base base;

  /* The optimization options used by the user.  */
  struct cl_optimization *opts;

  /* Target optabs for this set of optimization options.  This is of
     type `struct target_optabs *'.  */
  void *GTY ((atomic)) optabs;

  /* The value of this_target_optabs against which the optabs above were
     generated.  */
  struct target_optabs *GTY ((skip)) base_optabs;
};

/* Forward declaration, defined in target-globals.h.  */

class GTY(()) target_globals;

/* Target options used by a function.  */

struct GTY(()) tree_target_option {
  struct tree_base base;

  /* Target globals for the corresponding target option.  */
  class target_globals *globals;

  /* The optimization options used by the user.  */
  struct cl_target_option *opts;
};

/* Define the overall contents of a tree node.
   It may be any of the structures declared above
   for various types of node.  */
union GTY ((ptr_alias (union lang_tree_node),
	    desc ("tree_node_structure (&%h)"), variable_size)) tree_node {
  struct tree_base GTY ((tag ("TS_BASE"))) base;
  struct tree_typed GTY ((tag ("TS_TYPED"))) typed;
  struct tree_common GTY ((tag ("TS_COMMON"))) common;
  struct tree_int_cst GTY ((tag ("TS_INT_CST"))) int_cst;
  struct tree_poly_int_cst GTY ((tag ("TS_POLY_INT_CST"))) poly_int_cst;
  struct tree_real_cst GTY ((tag ("TS_REAL_CST"))) real_cst;
  struct tree_fixed_cst GTY ((tag ("TS_FIXED_CST"))) fixed_cst;
  struct tree_vector GTY ((tag ("TS_VECTOR"))) vector;
  struct tree_string GTY ((tag ("TS_STRING"))) string;
  struct tree_complex GTY ((tag ("TS_COMPLEX"))) complex;
  struct tree_identifier GTY ((tag ("TS_IDENTIFIER"))) identifier;
  struct tree_decl_minimal GTY((tag ("TS_DECL_MINIMAL"))) decl_minimal;
  struct tree_decl_common GTY ((tag ("TS_DECL_COMMON"))) decl_common;
  struct tree_decl_with_rtl GTY ((tag ("TS_DECL_WRTL"))) decl_with_rtl;
  struct tree_decl_non_common  GTY ((tag ("TS_DECL_NON_COMMON")))
    decl_non_common;
  struct tree_parm_decl  GTY  ((tag ("TS_PARM_DECL"))) parm_decl;
  struct tree_decl_with_vis GTY ((tag ("TS_DECL_WITH_VIS"))) decl_with_vis;
  struct tree_var_decl GTY ((tag ("TS_VAR_DECL"))) var_decl;
  struct tree_field_decl GTY ((tag ("TS_FIELD_DECL"))) field_decl;
  struct tree_label_decl GTY ((tag ("TS_LABEL_DECL"))) label_decl;
  struct tree_result_decl GTY ((tag ("TS_RESULT_DECL"))) result_decl;
  struct tree_const_decl GTY ((tag ("TS_CONST_DECL"))) const_decl;
  struct tree_type_decl GTY ((tag ("TS_TYPE_DECL"))) type_decl;
  struct tree_function_decl GTY ((tag ("TS_FUNCTION_DECL"))) function_decl;
  struct tree_translation_unit_decl GTY ((tag ("TS_TRANSLATION_UNIT_DECL")))
    translation_unit_decl;
  struct tree_type_common GTY ((tag ("TS_TYPE_COMMON"))) type_common;
  struct tree_type_with_lang_specific GTY ((tag ("TS_TYPE_WITH_LANG_SPECIFIC")))
    type_with_lang_specific;
  struct tree_type_non_common GTY ((tag ("TS_TYPE_NON_COMMON")))
    type_non_common;
  struct tree_list GTY ((tag ("TS_LIST"))) list;
  struct tree_vec GTY ((tag ("TS_VEC"))) vec;
  struct tree_exp GTY ((tag ("TS_EXP"))) exp;
  struct tree_ssa_name GTY ((tag ("TS_SSA_NAME"))) ssa_name;
  struct tree_block GTY ((tag ("TS_BLOCK"))) block;
  struct tree_binfo GTY ((tag ("TS_BINFO"))) binfo;
  struct tree_statement_list GTY ((tag ("TS_STATEMENT_LIST"))) stmt_list;
  struct tree_constructor GTY ((tag ("TS_CONSTRUCTOR"))) constructor;
  struct tree_omp_clause GTY ((tag ("TS_OMP_CLAUSE"))) omp_clause;
  struct tree_optimization_option GTY ((tag ("TS_OPTIMIZATION"))) optimization;
  struct tree_target_option GTY ((tag ("TS_TARGET_OPTION"))) target_option;
};

/* Structure describing an attribute and a function to handle it.  */
struct attribute_spec {
  /* The name of the attribute (without any leading or trailing __),
     or NULL to mark the end of a table of attributes.  */
  const char *name;
  /* The minimum length of the list of arguments of the attribute.  */
  int min_length;
  /* The maximum length of the list of arguments of the attribute
     (-1 for no maximum).  */
  int max_length;
  /* Whether this attribute requires a DECL.  If it does, it will be passed
     from types of DECLs, function return types and array element types to
     the DECLs, function types and array types respectively; but when
     applied to a type in any other circumstances, it will be ignored with
     a warning.  (If greater control is desired for a given attribute,
     this should be false, and the flags argument to the handler may be
     used to gain greater control in that case.)  */
  bool decl_required;
  /* Whether this attribute requires a type.  If it does, it will be passed
     from a DECL to the type of that DECL.  */
  bool type_required;
  /* Whether this attribute requires a function (or method) type.  If it does,
     it will be passed from a function pointer type to the target type,
     and from a function return type (which is not itself a function
     pointer type) to the function type.  */
  bool function_type_required;
  /* Specifies if attribute affects type's identity.  */
  bool affects_type_identity;
  /* Function to handle this attribute.  NODE points to the node to which
     the attribute is to be applied.  If a DECL, it should be modified in
     place; if a TYPE, a copy should be created.  NAME is the canonicalized
     name of the attribute i.e. without any leading or trailing underscores.
     ARGS is the TREE_LIST of the arguments (which may be NULL).  FLAGS gives
     further information about the context of the attribute.  Afterwards, the
     attributes will be added to the DECL_ATTRIBUTES or TYPE_ATTRIBUTES, as
     appropriate, unless *NO_ADD_ATTRS is set to true (which should be done on
     error, as well as in any other cases when the attributes should not be
     added to the DECL or TYPE).  Depending on FLAGS, any attributes to be
     applied to another type or DECL later may be returned;
     otherwise the return value should be NULL_TREE.  This pointer may be
     NULL if no special handling is required beyond the checks implied
     by the rest of this structure.  */
  tree (*handler) (tree *node, tree name, tree args,
		   int flags, bool *no_add_attrs);

  /* Specifies the name of an attribute that's mutually exclusive with
     this one, and whether the relationship applies to the function,
     variable, or type form of the attribute.  */
  struct exclusions {
    const char *name;
    bool function;
    bool variable;
    bool type;
  };

  /* An array of attribute exclusions describing names of other attributes
     that this attribute is mutually exclusive with.  */
  const exclusions *exclude;
};

/* These functions allow a front-end to perform a manual layout of a
   RECORD_TYPE.  (For instance, if the placement of subsequent fields
   depends on the placement of fields so far.)  Begin by calling
   start_record_layout.  Then, call place_field for each of the
   fields.  Then, call finish_record_layout.  See layout_type for the
   default way in which these functions are used.  */
typedef struct record_layout_info_s {
  /* The RECORD_TYPE that we are laying out.  */
  tree t;
  /* The offset into the record so far, in bytes, not including bits in
     BITPOS.  */
  tree offset;
  /* The last known alignment of SIZE.  */
  unsigned int offset_align;
  /* The bit position within the last OFFSET_ALIGN bits, in bits.  */
  tree bitpos;
  /* The alignment of the record so far, in bits.  */
  unsigned int record_align;
  /* The alignment of the record so far, ignoring #pragma pack and
     __attribute__ ((packed)), in bits.  */
  unsigned int unpacked_align;
  /* The previous field laid out.  */
  tree prev_field;
  /* The static variables (i.e., class variables, as opposed to
     instance variables) encountered in T.  */
  vec<tree, va_gc> *pending_statics;
  /* Bits remaining in the current alignment group */
  int remaining_in_alignment;
  /* True if we've seen a packed field that didn't have normal
     alignment anyway.  */
  int packed_maybe_necessary;
} *record_layout_info;

/* Iterator for going through the function arguments.  */
struct function_args_iterator {
  tree next;			/* TREE_LIST pointing to the next argument */
};

/* Structures to map from a tree to another tree.  */
struct GTY(()) tree_map_base {
  tree from;
};

/* Map from a tree to another tree.  */

struct GTY((for_user)) tree_map {
  struct tree_map_base base;
  unsigned int hash;
  tree to;
};

/* Map from a decl tree to another tree.  */
struct GTY((for_user)) tree_decl_map {
  struct tree_map_base base;
  tree to;
};

/* Map from a tree to an int.  */
struct GTY((for_user)) tree_int_map {
  struct tree_map_base base;
  unsigned int to;
};

/* Map from a decl tree to a tree vector.  */
struct GTY((for_user)) tree_vec_map {
  struct tree_map_base base;
  vec<tree, va_gc> *to;
};

/* Abstract iterators for CALL_EXPRs.  These static inline definitions
   have to go towards the end of tree.h so that union tree_node is fully
   defined by this point.  */

/* Structure containing iterator state.  */
struct call_expr_arg_iterator {
  tree t;	/* the call_expr */
  int n;	/* argument count */
  int i;	/* next argument index */
};

struct const_call_expr_arg_iterator {
  const_tree t;	/* the call_expr */
  int n;	/* argument count */
  int i;	/* next argument index */
};

/* The builtin_info structure holds the FUNCTION_DECL of the standard builtin
   function, and flags.  */
struct GTY(()) builtin_info_type {
  tree decl;
  /* Whether the user can use <xxx> instead of explicitly using calls
     to __builtin_<xxx>.  */
  unsigned implicit_p : 1;
  /* Whether the user has provided a declaration of <xxx>.  */
  unsigned declared_p : 1;
};

/* Information about a _FloatN or _FloatNx type that may be
   supported.  */
struct floatn_type_info {
  /* The number N in the type name.  */
  int n;
  /* Whether it is an extended type _FloatNx (true) or an interchange
     type (false).  */
  bool extended;
};


/*---------------------------------------------------------------------------
                                Global variables
---------------------------------------------------------------------------*/
/* Matrix describing the structures contained in a given tree code.  */
extern bool tree_contains_struct[MAX_TREE_CODES][64];

/* Class of tree given its code.  */
extern const enum tree_code_class tree_code_type[];

/* Each tree code class has an associated string representation.
   These must correspond to the tree_code_class entries.  */
extern const char *const tree_code_class_strings[];

/* Number of argument-words in each kind of tree-node.  */
extern const unsigned char tree_code_length[];

/* Vector of all alias pairs for global symbols.  */
extern GTY(()) vec<alias_pair, va_gc> *alias_pairs;

/* Names of all the built_in classes.  */
extern const char *const built_in_class_names[BUILT_IN_LAST];

/* Names of all the built_in functions.  */
extern const char * built_in_names[(int) END_BUILTINS];

/* Number of operands and names for each OMP_CLAUSE node.  */
extern unsigned const char omp_clause_num_ops[];
extern const char * const omp_clause_code_name[];

/* A vector of all translation-units.  */
extern GTY (()) vec<tree, va_gc> *all_translation_units;

/* Vector of standard trees used by the C compiler.  */
extern GTY(()) tree global_trees[TI_MAX];

/* The standard C integer types.  Use integer_type_kind to index into
   this array.  */
extern GTY(()) tree integer_types[itk_none];

/* Types used to represent sizes.  */
extern GTY(()) tree sizetype_tab[(int) stk_type_kind_last];

/* Arrays for keeping track of tree node statistics.  */
extern uint64_t tree_node_counts[];
extern uint64_t tree_node_sizes[];

/* True if we are in gimple form and the actions of the folders need to
   be restricted.  False if we are not in gimple form and folding is not
   restricted to creating gimple expressions.  */
extern bool in_gimple_form;

/* Functional interface to the builtin functions.  */
extern GTY(()) builtin_info_type builtin_info[(int)END_BUILTINS];

/* If nonzero, an upper limit on alignment of structure fields, in bits,  */
extern unsigned int maximum_field_alignment;

/* Points to the FUNCTION_DECL of the function whose body we are reading.  */
extern GTY(()) tree current_function_decl;

/* Nonzero means a FUNC_BEGIN label was emitted.  */
extern GTY(()) const char * current_function_func_begin_label;

/* Information about the _FloatN and _FloatNx types.  */
extern const floatn_type_info floatn_nx_types[NUM_FLOATN_NX_TYPES];

#endif  // GCC_TREE_CORE_H<|MERGE_RESOLUTION|>--- conflicted
+++ resolved
@@ -1903,12 +1903,8 @@
   unsigned versioned_function : 1;
   unsigned replaceable_operator : 1;
 
-<<<<<<< HEAD
-  /* 12 bits left for future expansion.  */
+  /* 11 bits left for future expansion.  */
   /* 32 bits on 64-bit HW.  */
-=======
-  /* 11 bits left for future expansion.  */
->>>>>>> a28edad3
 };
 
 struct GTY(()) tree_translation_unit_decl {
