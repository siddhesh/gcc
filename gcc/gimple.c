--- conflicted
+++ resolved
@@ -4101,6 +4101,7 @@
   return false;
 }
 
+
 /* Return true if the conversion from INNER_TYPE to OUTER_TYPE is a
    useless type conversion, otherwise return false.
 
@@ -4368,8 +4369,6 @@
 	      && useless_type_conversion_p (type2, type1)));
 }
 
-<<<<<<< HEAD
-=======
 /* Dump bitmap SET (assumed to contain VAR_DECLs) to FILE.  */
 
 void
@@ -4455,5 +4454,4 @@
   return false;
 }
 
->>>>>>> 36c0bd4f
 #include "gt-gimple.h"