--- conflicted
+++ resolved
@@ -970,11 +970,7 @@
     fprintf (f, "  Read from file: %s\n",
 	     lto_file_data->file_name);
 
-<<<<<<< HEAD
-  fprintf(f, "  AUX2: %d\n", aux2);
-=======
   fprintf (f, "  AUX2: %d\n", aux2);
->>>>>>> 07cbaed8
 }
 
 /* Dump symtab node to F.  */
