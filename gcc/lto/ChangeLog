--- conflicted
+++ resolved
@@ -1,9 +1,3 @@
-<<<<<<< HEAD
-2020-06-03  Giuliano Belinassi <giuliano.belinassi@usp.br>
-
-	* lto-partition.c: Remove.
-	* Make-lang.in: Remove lto-partition.o.
-=======
 2020-06-03  Jan Hubicka  <hubicka@ucw.cz>
 
 	* lto-common.c (compare_tree_sccs_1): Do not compare TYPE_VALUES.
@@ -27,7 +21,6 @@
 	PR middle-end/94703
 	* lto-common.c (compare_tree_sccs_1): Compare
 	DECL_NOT_GIMPLE_REG_P.
->>>>>>> 07cbaed8
 
 2020-04-29  Jakub Jelinek  <jakub@redhat.com>
 
