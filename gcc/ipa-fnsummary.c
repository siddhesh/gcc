/* Function summary pass.
   Copyright (C) 2003-2020 Free Software Foundation, Inc.
   Contributed by Jan Hubicka

This file is part of GCC.

GCC is free software; you can redistribute it and/or modify it under
the terms of the GNU General Public License as published by the Free
Software Foundation; either version 3, or (at your option) any later
version.

GCC is distributed in the hope that it will be useful, but WITHOUT ANY
WARRANTY; without even the implied warranty of MERCHANTABILITY or
FITNESS FOR A PARTICULAR PURPOSE.  See the GNU General Public License
for more details.

You should have received a copy of the GNU General Public License
along with GCC; see the file COPYING3.  If not see
<http://www.gnu.org/licenses/>.  */

/* Analysis of function bodies used by inter-procedural passes

   We estimate for each function
     - function body size and size after specializing into given context
     - average function execution time in a given context
     - function frame size
   For each call
     - call statement size, time and how often the parameters change

   ipa_fn_summary data structures store above information locally (i.e.
   parameters of the function itself) and globally (i.e. parameters of
   the function created by applying all the inline decisions already
   present in the callgraph).

   We provide access to the ipa_fn_summary data structure and
   basic logic updating the parameters when inlining is performed. 

   The summaries are context sensitive.  Context means
     1) partial assignment of known constant values of operands
     2) whether function is inlined into the call or not.
   It is easy to add more variants.  To represent function size and time
   that depends on context (i.e. it is known to be optimized away when
   context is known either by inlining or from IP-CP and cloning),
   we use predicates.

   estimate_edge_size_and_time can be used to query
   function size/time in the given context.  ipa_merge_fn_summary_after_inlining merges
   properties of caller and callee after inlining.

   Finally pass_inline_parameters is exported.  This is used to drive
   computation of function parameters used by the early inliner. IPA
   inlined performs analysis via its analyze_function method. */

#include "config.h"
#include "system.h"
#include "coretypes.h"
#include "backend.h"
#include "tree.h"
#include "gimple.h"
#include "alloc-pool.h"
#include "tree-pass.h"
#include "ssa.h"
#include "tree-streamer.h"
#include "cgraph.h"
#include "diagnostic.h"
#include "fold-const.h"
#include "print-tree.h"
#include "tree-inline.h"
#include "gimple-pretty-print.h"
#include "cfganal.h"
#include "gimple-iterator.h"
#include "tree-cfg.h"
#include "tree-ssa-loop-niter.h"
#include "tree-ssa-loop.h"
#include "symbol-summary.h"
#include "ipa-prop.h"
#include "ipa-fnsummary.h"
#include "cfgloop.h"
#include "tree-scalar-evolution.h"
#include "ipa-utils.h"
#include "cfgexpand.h"
#include "gimplify.h"
#include "stringpool.h"
#include "attribs.h"
<<<<<<< HEAD
#include <vector>
=======
#include "tree-into-ssa.h"
>>>>>>> e3e131c9

/* Summaries.  */
fast_function_summary <ipa_fn_summary *, va_gc> *ipa_fn_summaries;
fast_function_summary <ipa_size_summary *, va_heap> *ipa_size_summaries;
fast_call_summary <ipa_call_summary *, va_heap> *ipa_call_summaries;

/* Edge predicates goes here.  */
static object_allocator<predicate> edge_predicate_pool ("edge predicates");


/* Dump IPA hints.  */
void
ipa_dump_hints (FILE *f, ipa_hints hints)
{
  if (!hints)
    return;
  fprintf (f, "IPA hints:");
  if (hints & INLINE_HINT_indirect_call)
    {
      hints &= ~INLINE_HINT_indirect_call;
      fprintf (f, " indirect_call");
    }
  if (hints & INLINE_HINT_loop_iterations)
    {
      hints &= ~INLINE_HINT_loop_iterations;
      fprintf (f, " loop_iterations");
    }
  if (hints & INLINE_HINT_loop_stride)
    {
      hints &= ~INLINE_HINT_loop_stride;
      fprintf (f, " loop_stride");
    }
  if (hints & INLINE_HINT_same_scc)
    {
      hints &= ~INLINE_HINT_same_scc;
      fprintf (f, " same_scc");
    }
  if (hints & INLINE_HINT_in_scc)
    {
      hints &= ~INLINE_HINT_in_scc;
      fprintf (f, " in_scc");
    }
  if (hints & INLINE_HINT_cross_module)
    {
      hints &= ~INLINE_HINT_cross_module;
      fprintf (f, " cross_module");
    }
  if (hints & INLINE_HINT_declared_inline)
    {
      hints &= ~INLINE_HINT_declared_inline;
      fprintf (f, " declared_inline");
    }
  if (hints & INLINE_HINT_known_hot)
    {
      hints &= ~INLINE_HINT_known_hot;
      fprintf (f, " known_hot");
    }
  gcc_assert (!hints);
}


/* Record SIZE and TIME to SUMMARY.
   The accounted code will be executed when EXEC_PRED is true.
   When NONCONST_PRED is false the code will evaluate to constant and
   will get optimized out in specialized clones of the function.
   If CALL is true account to call_size_time_table rather than
   size_time_table.   */

void
ipa_fn_summary::account_size_time (int size, sreal time,
				   const predicate &exec_pred,
				   const predicate &nonconst_pred_in,
				   bool call)
{
  size_time_entry *e;
  bool found = false;
  int i;
  predicate nonconst_pred;
  vec<size_time_entry, va_gc> *table = call
	 			       ? call_size_time_table : size_time_table;

  if (exec_pred == false)
    return;

  nonconst_pred = nonconst_pred_in & exec_pred;

  if (nonconst_pred == false)
    return;

  /* We need to create initial empty unconditional clause, but otherwise
     we don't need to account empty times and sizes.  */
  if (!size && time == 0 && table)
    return;

  /* Only for calls we are unaccounting what we previously recorded.  */
  gcc_checking_assert (time >= 0 || call);

  for (i = 0; vec_safe_iterate (table, i, &e); i++)
    if (e->exec_predicate == exec_pred
	&& e->nonconst_predicate == nonconst_pred)
      {
	found = true;
	break;
      }
  if (i == max_size_time_table_size)
    {
      i = 0;
      found = true;
      e = &(*table)[0];
      if (dump_file && (dump_flags & TDF_DETAILS))
	fprintf (dump_file,
		 "\t\tReached limit on number of entries, "
		 "ignoring the predicate.");
    }
  if (dump_file && (dump_flags & TDF_DETAILS) && (time != 0 || size))
    {
      fprintf (dump_file,
	       "\t\tAccounting size:%3.2f, time:%3.2f on %spredicate exec:",
	       ((double) size) / ipa_fn_summary::size_scale,
	       (time.to_double ()), found ? "" : "new ");
      exec_pred.dump (dump_file, conds, 0);
      if (exec_pred != nonconst_pred)
	{
          fprintf (dump_file, " nonconst:");
          nonconst_pred.dump (dump_file, conds);
	}
      else
        fprintf (dump_file, "\n");
    }
  if (!found)
    {
      class size_time_entry new_entry;
      new_entry.size = size;
      new_entry.time = time;
      new_entry.exec_predicate = exec_pred;
      new_entry.nonconst_predicate = nonconst_pred;
      if (call)
        vec_safe_push (call_size_time_table, new_entry);
      else
        vec_safe_push (size_time_table, new_entry);
    }
  else
    {
      e->size += size;
      e->time += time;
      /* FIXME: PR bootstrap/92653 gcc_checking_assert (e->time >= -1); */
      /* Tolerate small roundoff issues.  */
      if (e->time < 0)
	e->time = 0;
    }
}

/* We proved E to be unreachable, redirect it to __builtin_unreachable.  */

static struct cgraph_edge *
redirect_to_unreachable (struct cgraph_edge *e)
{
  struct cgraph_node *callee = !e->inline_failed ? e->callee : NULL;
  struct cgraph_node *target = cgraph_node::get_create
		      (builtin_decl_implicit (BUILT_IN_UNREACHABLE));

  if (e->speculative)
    e = e->resolve_speculation (target->decl);
  else if (!e->callee)
    e->make_direct (target);
  else
    e->redirect_callee (target);
  class ipa_call_summary *es = ipa_call_summaries->get (e);
  e->inline_failed = CIF_UNREACHABLE;
  e->count = profile_count::zero ();
  es->call_stmt_size = 0;
  es->call_stmt_time = 0;
  if (callee)
    callee->remove_symbol_and_inline_clones ();
  return e;
}

/* Set predicate for edge E.  */

static void
edge_set_predicate (struct cgraph_edge *e, predicate *predicate)
{
  /* If the edge is determined to be never executed, redirect it
     to BUILTIN_UNREACHABLE to make it clear to IPA passes the call will
     be optimized out.  */
  if (predicate && *predicate == false
      /* When handling speculative edges, we need to do the redirection
         just once.  Do it always on the direct edge, so we do not
	 attempt to resolve speculation while duplicating the edge.  */
      && (!e->speculative || e->callee))
    e = redirect_to_unreachable (e);

  class ipa_call_summary *es = ipa_call_summaries->get (e);
  if (predicate && *predicate != true)
    {
      if (!es->predicate)
	es->predicate = edge_predicate_pool.allocate ();
      *es->predicate = *predicate;
    }
  else
    {
      if (es->predicate)
	edge_predicate_pool.remove (es->predicate);
      es->predicate = NULL;
    }
}

/* Set predicate for hint *P.  */

static void
set_hint_predicate (predicate **p, predicate new_predicate)
{
  if (new_predicate == false || new_predicate == true)
    {
      if (*p)
	edge_predicate_pool.remove (*p);
      *p = NULL;
    }
  else
    {
      if (!*p)
	*p = edge_predicate_pool.allocate ();
      **p = new_predicate;
    }
}


/* Compute what conditions may or may not hold given information about
   parameters.  RET_CLAUSE returns truths that may hold in a specialized copy,
   while RET_NONSPEC_CLAUSE returns truths that may hold in an nonspecialized
   copy when called in a given context.  It is a bitmask of conditions. Bit
   0 means that condition is known to be false, while bit 1 means that condition
   may or may not be true.  These differs - for example NOT_INLINED condition
   is always false in the second and also builtin_constant_p tests cannot use
   the fact that parameter is indeed a constant.

   KNOWN_VALS is partial mapping of parameters of NODE to constant values.
   KNOWN_AGGS is a vector of aggregate known offset/value set for each
   parameter.  Return clause of possible truths.  When INLINE_P is true, assume
   that we are inlining.

   ERROR_MARK means compile time invariant.  */

static void
evaluate_conditions_for_known_args (struct cgraph_node *node,
				    bool inline_p,
				    vec<tree> known_vals,
				    const std::vector<value_range> &known_value_ranges,
				    vec<ipa_agg_value_set> known_aggs,
				    clause_t *ret_clause,
				    clause_t *ret_nonspec_clause)
{
  clause_t clause = inline_p ? 0 : 1 << predicate::not_inlined_condition;
  clause_t nonspec_clause = 1 << predicate::not_inlined_condition;
  class ipa_fn_summary *info = ipa_fn_summaries->get (node);
  int i;
  struct condition *c;

  for (i = 0; vec_safe_iterate (info->conds, i, &c); i++)
    {
      tree val = NULL;
      tree res;
      int j;
      struct expr_eval_op *op;

      /* We allow call stmt to have fewer arguments than the callee function
         (especially for K&R style programs).  So bound check here (we assume
         known_aggs vector, if non-NULL, has the same length as
         known_vals).  */
      gcc_checking_assert (!known_aggs.length () || !known_vals.length ()
			   || (known_vals.length () == known_aggs.length ()));

      if (c->agg_contents)
	{
	  struct ipa_agg_value_set *agg;

	  if (c->code == predicate::changed
	      && !c->by_ref
	      && c->operand_num < (int)known_vals.length ()
	      && (known_vals[c->operand_num] == error_mark_node))
	    continue;

	  if (c->operand_num < (int)known_aggs.length ())
	    {
	      agg = &known_aggs[c->operand_num];
	      val = ipa_find_agg_cst_for_param (agg,
						c->operand_num
						   < (int) known_vals.length ()
						? known_vals[c->operand_num]
						: NULL,
						c->offset, c->by_ref);
	    }
	  else
	    val = NULL_TREE;
	}
      else if (c->operand_num < (int) known_vals.length ())
	{
	  val = known_vals[c->operand_num];
	  if (val == error_mark_node && c->code != predicate::changed)
	    val = NULL_TREE;
	}

      if (!val
	  && (c->code == predicate::changed
	      || c->code == predicate::is_not_constant))
	{
	  clause |= 1 << (i + predicate::first_dynamic_condition);
	  nonspec_clause |= 1 << (i + predicate::first_dynamic_condition);
	  continue;
	}
      if (c->code == predicate::changed)
	{
	  nonspec_clause |= 1 << (i + predicate::first_dynamic_condition);
	  continue;
	}

      if (c->code == predicate::is_not_constant)
	{
	  nonspec_clause |= 1 << (i + predicate::first_dynamic_condition);
	  continue;
	}

      if (val && TYPE_SIZE (c->type) == TYPE_SIZE (TREE_TYPE (val)))
	{
	  if (c->type != TREE_TYPE (val))
	    val = fold_unary (VIEW_CONVERT_EXPR, c->type, val);
	  for (j = 0; vec_safe_iterate (c->param_ops, j, &op); j++)
	    {
	      if (!val)
		break;
	      if (!op->val[0])
		val = fold_unary (op->code, op->type, val);
	      else if (!op->val[1])
		val = fold_binary (op->code, op->type,
				   op->index ? op->val[0] : val,
				   op->index ? val : op->val[0]);
	      else if (op->index == 0)
		val = fold_ternary (op->code, op->type,
				    val, op->val[0], op->val[1]);
	      else if (op->index == 1)
		val = fold_ternary (op->code, op->type,
				    op->val[0], val, op->val[1]);
	      else if (op->index == 2)
		val = fold_ternary (op->code, op->type,
				    op->val[0], op->val[1], val);
	      else
		val = NULL_TREE;
	    }

	  res = val
	    ? fold_binary_to_constant (c->code, boolean_type_node, val, c->val)
	    : NULL;

	  if (res && integer_zerop (res))
	    continue;
	  if (res && integer_onep (res))
	    {
	      clause |= 1 << (i + predicate::first_dynamic_condition);
	      nonspec_clause |= 1 << (i + predicate::first_dynamic_condition);
	      continue;
	    }
	}
      if (c->operand_num < (int) known_value_ranges.size ()
	  && !c->agg_contents
	  && !known_value_ranges[c->operand_num].undefined_p ()
	  && !known_value_ranges[c->operand_num].varying_p ()
	  && TYPE_SIZE (c->type)
		 == TYPE_SIZE (known_value_ranges[c->operand_num].type ())
	  && (!val || TREE_CODE (val) != INTEGER_CST))
	{
	  value_range vr = known_value_ranges[c->operand_num];
	  if (!useless_type_conversion_p (c->type, vr.type ()))
	    {
	      value_range res;
	      range_fold_unary_expr (&res, NOP_EXPR,
				     c->type, &vr, vr.type ());
	      vr = res;
	    }
	  tree type = c->type;

	  for (j = 0; vec_safe_iterate (c->param_ops, j, &op); j++)
	    {
	      if (vr.varying_p () || vr.undefined_p ())
		break;

	      value_range res;
	      if (!op->val[0])
	        range_fold_unary_expr (&res, op->code, op->type, &vr, type);
	      else if (!op->val[1])
		{
		  value_range op0 (op->val[0], op->val[0]);
		  range_fold_binary_expr (&res, op->code, op->type,
					  op->index ? &op0 : &vr,
					  op->index ? &vr : &op0);
		}
	      else
		gcc_unreachable ();
	      type = op->type;
	      vr = res;
	    }
	  if (!vr.varying_p () && !vr.undefined_p ())
	    {
	      value_range res;
	      value_range val_vr (c->val, c->val);
	      range_fold_binary_expr (&res, c->code, boolean_type_node,
				      &vr,
				      &val_vr);
	      if (res.zero_p ())
		continue;
	    }
	}

      clause |= 1 << (i + predicate::first_dynamic_condition);
      nonspec_clause |= 1 << (i + predicate::first_dynamic_condition);
    }
  *ret_clause = clause;
  if (ret_nonspec_clause)
    *ret_nonspec_clause = nonspec_clause;
}


/* Work out what conditions might be true at invocation of E.
   Compute costs for inlined edge if INLINE_P is true.

   Return in CLAUSE_PTR the evaluated conditions and in NONSPEC_CLAUSE_PTR
   (if non-NULL) conditions evaluated for nonspecialized clone called
   in a given context.

   KNOWN_VALS_PTR and KNOWN_AGGS_PTR must be non-NULL and will be filled by
   known constant and aggregate values of parameters.

   KNOWN_CONTEXT_PTR, if non-NULL, will be filled by polymorphic call contexts
   of parameter used by a polymorphic call.  */

void
evaluate_properties_for_edge (struct cgraph_edge *e, bool inline_p,
			      clause_t *clause_ptr,
			      clause_t *nonspec_clause_ptr,
			      vec<tree> *known_vals_ptr,
			      vec<ipa_polymorphic_call_context>
			      *known_contexts_ptr,
			      vec<ipa_agg_value_set> *known_aggs_ptr)
{
  struct cgraph_node *callee = e->callee->ultimate_alias_target ();
  class ipa_fn_summary *info = ipa_fn_summaries->get (callee);
<<<<<<< HEAD
  vec<tree> known_vals = vNULL;
  std::vector<value_range> known_value_ranges (32);
  vec<ipa_agg_value_set> known_aggs = vNULL;
=======
  auto_vec<value_range, 32> known_value_ranges;
>>>>>>> e3e131c9
  class ipa_edge_args *args;

  if (clause_ptr)
    *clause_ptr = inline_p ? 0 : 1 << predicate::not_inlined_condition;

  if (ipa_node_params_sum
      && !e->call_stmt_cannot_inline_p
      && (info->conds || known_contexts_ptr)
      && (args = IPA_EDGE_REF (e)) != NULL)
    {
      struct cgraph_node *caller;
      class ipa_node_params *caller_parms_info, *callee_pi = NULL;
      class ipa_call_summary *es = ipa_call_summaries->get (e);
      int i, count = ipa_get_cs_argument_count (args);

<<<<<<< HEAD
      if (e->caller->inlined_to)
	caller = e->caller->inlined_to;
      else
	caller = e->caller;
      caller_parms_info = IPA_NODE_REF (caller);
      callee_pi = IPA_NODE_REF (callee);

      if (count && (info->conds || known_vals_ptr))
	known_vals.safe_grow_cleared (count);
      if (count && info->conds)
	{
	  known_value_ranges.resize (count);
	  for (int i = 0; i < count; ++i)
	    known_value_ranges[i].set_undefined ();
	}
      if (count && (info->conds || known_aggs_ptr))
	known_aggs.safe_grow_cleared (count);
      if (count && known_contexts_ptr)
	known_contexts_ptr->safe_grow_cleared (count);
=======
      if (count)
	{
	  if (e->caller->inlined_to)
	    caller = e->caller->inlined_to;
	  else
	    caller = e->caller;
	  caller_parms_info = IPA_NODE_REF (caller);
          callee_pi = IPA_NODE_REF (callee);

	  /* Watch for thunks.  */
	  if (callee_pi)
	    /* Watch for variadic functions.  */
	    count = MIN (count, ipa_get_param_count (callee_pi));
	}
>>>>>>> e3e131c9

      if (callee_pi)
	for (i = 0; i < count; i++)
	  {
	    struct ipa_jump_func *jf = ipa_get_ith_jump_func (args, i);

	    if (ipa_is_param_used_by_indirect_call (callee_pi, i)
		|| ipa_is_param_used_by_ipa_predicates (callee_pi, i))
	      {
		/* Determine if we know constant value of the parameter.  */
		tree cst = ipa_value_from_jfunc (caller_parms_info, jf,
						 ipa_get_type (callee_pi, i));

		if (!cst && e->call_stmt
		    && i < (int)gimple_call_num_args (e->call_stmt))
		  {
		    cst = gimple_call_arg (e->call_stmt, i);
		    if (!is_gimple_min_invariant (cst))
		      cst = NULL;
		  }
		if (cst)
		  {
		    gcc_checking_assert (TREE_CODE (cst) != TREE_BINFO);
		    if (!known_vals_ptr->length ())
		      vec_safe_grow_cleared (known_vals_ptr, count);
		    (*known_vals_ptr)[i] = cst;
		  }
		else if (inline_p && !es->param[i].change_prob)
		  {
		    if (!known_vals_ptr->length ())
		      vec_safe_grow_cleared (known_vals_ptr, count);
		    (*known_vals_ptr)[i] = error_mark_node;
		  }

		/* If we failed to get simple constant, try value range.  */
		if ((!cst || TREE_CODE (cst) != INTEGER_CST)
		    && ipa_is_param_used_by_ipa_predicates (callee_pi, i))
		  {
		    value_range vr 
		       = ipa_value_range_from_jfunc (caller_parms_info, e, jf,
						     ipa_get_type (callee_pi,
								   i));
		    if (!vr.undefined_p () && !vr.varying_p ())
		      {
			if (!known_value_ranges.length ())
			  known_value_ranges.safe_grow_cleared (count);
			known_value_ranges[i] = vr;
		      }
		  }

		/* Determine known aggregate values.  */
		ipa_agg_value_set agg
		    = ipa_agg_value_set_from_jfunc (caller_parms_info,
						    caller, &jf->agg);
		if (agg.items.length ())
		  {
		    if (!known_aggs_ptr->length ())
		      vec_safe_grow_cleared (known_aggs_ptr, count);
		    (*known_aggs_ptr)[i] = agg;
		  }
	      }

	    /* For calls used in polymorphic calls we further determine
	       polymorphic call context.  */
	    if (known_contexts_ptr
		&& ipa_is_param_used_by_polymorphic_call (callee_pi, i))
	      {
<<<<<<< HEAD
		gcc_checking_assert (TREE_CODE (cst) != TREE_BINFO);
		if (known_vals.exists ())
		  known_vals[i] = cst;
	      }
	    else if (inline_p && !es->param[i].change_prob)
	      known_vals[i] = error_mark_node;

	    if (known_contexts_ptr)
	      (*known_contexts_ptr)[i]
		= ipa_context_from_jfunc (caller_parms_info, e, i, jf);
	
	    known_aggs[i] = ipa_agg_value_set_from_jfunc (caller_parms_info,
							  caller, &jf->agg);
            if (info->conds)
	      known_value_ranges[i]
                = ipa_value_range_from_jfunc (caller_parms_info, e, jf,
                                              ipa_get_type (callee_pi, i));
=======
		ipa_polymorphic_call_context
		   ctx = ipa_context_from_jfunc (caller_parms_info, e, i, jf);
		if (!ctx.useless_p ())
		  {
		    if (!known_contexts_ptr->length ())
		      known_contexts_ptr->safe_grow_cleared (count);
		    (*known_contexts_ptr)[i]
		      = ipa_context_from_jfunc (caller_parms_info, e, i, jf);
		  }
	       }
>>>>>>> e3e131c9
	  }
	else
	  gcc_assert (!count || callee->thunk.thunk_p);
    }
  else if (e->call_stmt && !e->call_stmt_cannot_inline_p && info->conds)
    {
      int i, count = (int)gimple_call_num_args (e->call_stmt);

      for (i = 0; i < count; i++)
	{
	  tree cst = gimple_call_arg (e->call_stmt, i);
	  if (!is_gimple_min_invariant (cst))
	    cst = NULL;
	  if (cst)
	    {
	      if (!known_vals_ptr->length ())
	        vec_safe_grow_cleared (known_vals_ptr, count);
	      (*known_vals_ptr)[i] = cst;
	    }
	}
    }

  evaluate_conditions_for_known_args (callee, inline_p,
				      *known_vals_ptr,
				      known_value_ranges,
				      *known_aggs_ptr,
				      clause_ptr,
				      nonspec_clause_ptr);
}


/* Allocate the function summary. */

static void
ipa_fn_summary_alloc (void)
{
  gcc_checking_assert (!ipa_fn_summaries);
  ipa_size_summaries = new ipa_size_summary_t (symtab);
  ipa_fn_summaries = ipa_fn_summary_t::create_ggc (symtab);
  ipa_call_summaries = new ipa_call_summary_t (symtab);
}

ipa_call_summary::~ipa_call_summary ()
{
  if (predicate)
    edge_predicate_pool.remove (predicate);

  param.release ();
}

ipa_fn_summary::~ipa_fn_summary ()
{
  if (loop_iterations)
    edge_predicate_pool.remove (loop_iterations);
  if (loop_stride)
    edge_predicate_pool.remove (loop_stride);
  vec_free (conds);
  vec_free (size_time_table);
  vec_free (call_size_time_table);
}

void
ipa_fn_summary_t::remove_callees (cgraph_node *node)
{
  cgraph_edge *e;
  for (e = node->callees; e; e = e->next_callee)
    ipa_call_summaries->remove (e);
  for (e = node->indirect_calls; e; e = e->next_callee)
    ipa_call_summaries->remove (e);
}

/* Same as remap_predicate_after_duplication but handle hint predicate *P.
   Additionally care about allocating new memory slot for updated predicate
   and set it to NULL when it becomes true or false (and thus uninteresting).
 */

static void
remap_hint_predicate_after_duplication (predicate **p,
					clause_t possible_truths)
{
  predicate new_predicate;

  if (!*p)
    return;

  new_predicate = (*p)->remap_after_duplication (possible_truths);
  /* We do not want to free previous predicate; it is used by node origin.  */
  *p = NULL;
  set_hint_predicate (p, new_predicate);
}


/* Hook that is called by cgraph.c when a node is duplicated.  */
void
ipa_fn_summary_t::duplicate (cgraph_node *src,
			     cgraph_node *dst,
			     ipa_fn_summary *,
			     ipa_fn_summary *info)
{
  new (info) ipa_fn_summary (*ipa_fn_summaries->get (src));
  /* TODO: as an optimization, we may avoid copying conditions
     that are known to be false or true.  */
  info->conds = vec_safe_copy (info->conds);

  /* When there are any replacements in the function body, see if we can figure
     out that something was optimized out.  */
  if (ipa_node_params_sum && dst->clone.tree_map)
    {
      vec<size_time_entry, va_gc> *entry = info->size_time_table;
      /* Use SRC parm info since it may not be copied yet.  */
      class ipa_node_params *parms_info = IPA_NODE_REF (src);
      vec<tree> known_vals = vNULL;
      int count = ipa_get_param_count (parms_info);
      int i, j;
      clause_t possible_truths;
      predicate true_pred = true;
      size_time_entry *e;
      int optimized_out_size = 0;
      bool inlined_to_p = false;
      struct cgraph_edge *edge, *next;

      info->size_time_table = 0;
      known_vals.safe_grow_cleared (count);
      for (i = 0; i < count; i++)
	{
	  struct ipa_replace_map *r;

	  for (j = 0; vec_safe_iterate (dst->clone.tree_map, j, &r); j++)
	    {
	      if (r->parm_num == i)
		{
		  known_vals[i] = r->new_tree;
		  break;
		}
	    }
	}
      evaluate_conditions_for_known_args (dst, false,
					  known_vals,
					  std::vector<value_range> (),
					  vNULL,
					  &possible_truths,
					  /* We are going to specialize,
					     so ignore nonspec truths.  */
					  NULL);
      known_vals.release ();

      info->account_size_time (0, 0, true_pred, true_pred);

      /* Remap size_time vectors.
         Simplify the predicate by pruning out alternatives that are known
         to be false.
         TODO: as on optimization, we can also eliminate conditions known
         to be true.  */
      for (i = 0; vec_safe_iterate (entry, i, &e); i++)
	{
	  predicate new_exec_pred;
	  predicate new_nonconst_pred;
	  new_exec_pred = e->exec_predicate.remap_after_duplication
				 (possible_truths);
	  new_nonconst_pred = e->nonconst_predicate.remap_after_duplication
		  		 (possible_truths);
	  if (new_exec_pred == false || new_nonconst_pred == false)
	    optimized_out_size += e->size;
	  else
	    info->account_size_time (e->size, e->time, new_exec_pred,
			             new_nonconst_pred);
	}

      /* Remap edge predicates with the same simplification as above.
         Also copy constantness arrays.   */
      for (edge = dst->callees; edge; edge = next)
	{
	  predicate new_predicate;
	  class ipa_call_summary *es = ipa_call_summaries->get (edge);
	  next = edge->next_callee;

	  if (!edge->inline_failed)
	    inlined_to_p = true;
	  if (!es->predicate)
	    continue;
	  new_predicate = es->predicate->remap_after_duplication
	    (possible_truths);
	  if (new_predicate == false && *es->predicate != false)
	    optimized_out_size += es->call_stmt_size * ipa_fn_summary::size_scale;
	  edge_set_predicate (edge, &new_predicate);
	}

      /* Remap indirect edge predicates with the same simplification as above.
         Also copy constantness arrays.   */
      for (edge = dst->indirect_calls; edge; edge = next)
	{
	  predicate new_predicate;
	  class ipa_call_summary *es = ipa_call_summaries->get (edge);
	  next = edge->next_callee;

	  gcc_checking_assert (edge->inline_failed);
	  if (!es->predicate)
	    continue;
	  new_predicate = es->predicate->remap_after_duplication
				 (possible_truths);
	  if (new_predicate == false && *es->predicate != false)
	    optimized_out_size += es->call_stmt_size * ipa_fn_summary::size_scale;
	  edge_set_predicate (edge, &new_predicate);
	}
      remap_hint_predicate_after_duplication (&info->loop_iterations,
					      possible_truths);
      remap_hint_predicate_after_duplication (&info->loop_stride,
					      possible_truths);

      /* If inliner or someone after inliner will ever start producing
         non-trivial clones, we will get trouble with lack of information
         about updating self sizes, because size vectors already contains
         sizes of the callees.  */
      gcc_assert (!inlined_to_p || !optimized_out_size);
    }
  else
    {
      info->size_time_table = vec_safe_copy (info->size_time_table);
      if (info->loop_iterations)
	{
	  predicate p = *info->loop_iterations;
	  info->loop_iterations = NULL;
	  set_hint_predicate (&info->loop_iterations, p);
	}
      if (info->loop_stride)
	{
	  predicate p = *info->loop_stride;
	  info->loop_stride = NULL;
	  set_hint_predicate (&info->loop_stride, p);
	}
    }
  if (!dst->inlined_to)
    ipa_update_overall_fn_summary (dst);
}


/* Hook that is called by cgraph.c when a node is duplicated.  */

void
ipa_call_summary_t::duplicate (struct cgraph_edge *src,
			       struct cgraph_edge *dst,
			       class ipa_call_summary *srcinfo,
			       class ipa_call_summary *info)
{
  new (info) ipa_call_summary (*srcinfo);
  info->predicate = NULL;
  edge_set_predicate (dst, srcinfo->predicate);
  info->param = srcinfo->param.copy ();
  if (!dst->indirect_unknown_callee && src->indirect_unknown_callee)
    {
      info->call_stmt_size -= (eni_size_weights.indirect_call_cost
			       - eni_size_weights.call_cost);
      info->call_stmt_time -= (eni_time_weights.indirect_call_cost
			       - eni_time_weights.call_cost);
    }
}

/* Dump edge summaries associated to NODE and recursively to all clones.
   Indent by INDENT.  */

static void
dump_ipa_call_summary (FILE *f, int indent, struct cgraph_node *node,
		       class ipa_fn_summary *info)
{
  struct cgraph_edge *edge;
  for (edge = node->callees; edge; edge = edge->next_callee)
    {
      class ipa_call_summary *es = ipa_call_summaries->get (edge);
      struct cgraph_node *callee = edge->callee->ultimate_alias_target ();
      int i;

      fprintf (f,
	       "%*s%s/%i %s\n%*s  freq:%4.2f",
	       indent, "", callee->name (), callee->order,
	       !edge->inline_failed
	       ? "inlined" : cgraph_inline_failed_string (edge-> inline_failed),
	       indent, "", edge->sreal_frequency ().to_double ());

      if (cross_module_call_p (edge))
	fprintf (f, " cross module");

      if (es)
	fprintf (f, " loop depth:%2i size:%2i time: %2i",
		 es->loop_depth, es->call_stmt_size, es->call_stmt_time);

      ipa_fn_summary *s = ipa_fn_summaries->get (callee);
      ipa_size_summary *ss = ipa_size_summaries->get (callee);
      if (s != NULL)
	fprintf (f, " callee size:%2i stack:%2i",
		 (int) (ss->size / ipa_fn_summary::size_scale),
		 (int) s->estimated_stack_size);

      if (es && es->predicate)
	{
	  fprintf (f, " predicate: ");
	  es->predicate->dump (f, info->conds);
	}
      else
	fprintf (f, "\n");
      if (es && es->param.exists ())
	for (i = 0; i < (int) es->param.length (); i++)
	  {
	    int prob = es->param[i].change_prob;

	    if (!prob)
	      fprintf (f, "%*s op%i is compile time invariant\n",
		       indent + 2, "", i);
	    else if (prob != REG_BR_PROB_BASE)
	      fprintf (f, "%*s op%i change %f%% of time\n", indent + 2, "", i,
		       prob * 100.0 / REG_BR_PROB_BASE);
	  }
      if (!edge->inline_failed)
	{
	  ipa_size_summary *ss = ipa_size_summaries->get (callee);
	  fprintf (f, "%*sStack frame offset %i, callee self size %i\n",
		   indent + 2, "",
		   (int) ipa_get_stack_frame_offset (callee),
		   (int) ss->estimated_self_stack_size);
	  dump_ipa_call_summary (f, indent + 2, callee, info);
	}
    }
  for (edge = node->indirect_calls; edge; edge = edge->next_callee)
    {
      class ipa_call_summary *es = ipa_call_summaries->get (edge);
      fprintf (f, "%*sindirect call loop depth:%2i freq:%4.2f size:%2i"
	       " time: %2i",
	       indent, "",
	       es->loop_depth,
	       edge->sreal_frequency ().to_double (), es->call_stmt_size,
	       es->call_stmt_time);
      if (es->predicate)
	{
	  fprintf (f, "predicate: ");
	  es->predicate->dump (f, info->conds);
	}
      else
	fprintf (f, "\n");
    }
}


void
ipa_dump_fn_summary (FILE *f, struct cgraph_node *node)
{
  if (node->definition)
    {
      class ipa_fn_summary *s = ipa_fn_summaries->get (node);
      class ipa_size_summary *ss = ipa_size_summaries->get (node);
      if (s != NULL)
	{
	  size_time_entry *e;
	  int i;
	  fprintf (f, "IPA function summary for %s", node->dump_name ());
	  if (DECL_DISREGARD_INLINE_LIMITS (node->decl))
	    fprintf (f, " always_inline");
	  if (s->inlinable)
	    fprintf (f, " inlinable");
	  if (s->fp_expressions)
	    fprintf (f, " fp_expression");
	  fprintf (f, "\n  global time:     %f\n", s->time.to_double ());
	  fprintf (f, "  self size:       %i\n", ss->self_size);
	  fprintf (f, "  global size:     %i\n", ss->size);
	  fprintf (f, "  min size:       %i\n", s->min_size);
	  fprintf (f, "  self stack:      %i\n",
		   (int) ss->estimated_self_stack_size);
	  fprintf (f, "  global stack:    %i\n", (int) s->estimated_stack_size);
	  if (s->growth)
	    fprintf (f, "  estimated growth:%i\n", (int) s->growth);
	  if (s->scc_no)
	    fprintf (f, "  In SCC:          %i\n", (int) s->scc_no);
	  for (i = 0; vec_safe_iterate (s->size_time_table, i, &e); i++)
	    {
	      fprintf (f, "    size:%f, time:%f",
		       (double) e->size / ipa_fn_summary::size_scale,
		       e->time.to_double ());
	      if (e->exec_predicate != true)
		{
		  fprintf (f, ",  executed if:");
		  e->exec_predicate.dump (f, s->conds, 0);
		}
	      if (e->exec_predicate != e->nonconst_predicate)
		{
		  fprintf (f, ",  nonconst if:");
		  e->nonconst_predicate.dump (f, s->conds, 0);
		}
	      fprintf (f, "\n");
	    }
	  if (s->loop_iterations)
	    {
	      fprintf (f, "  loop iterations:");
	      s->loop_iterations->dump (f, s->conds);
	    }
	  if (s->loop_stride)
	    {
	      fprintf (f, "  loop stride:");
	      s->loop_stride->dump (f, s->conds);
	    }
	  fprintf (f, "  calls:\n");
	  dump_ipa_call_summary (f, 4, node, s);
	  fprintf (f, "\n");
	}
      else
	fprintf (f, "IPA summary for %s is missing.\n", node->dump_name ());
    }
}

DEBUG_FUNCTION void
ipa_debug_fn_summary (struct cgraph_node *node)
{
  ipa_dump_fn_summary (stderr, node);
}

void
ipa_dump_fn_summaries (FILE *f)
{
  struct cgraph_node *node;

  FOR_EACH_DEFINED_FUNCTION (node)
    if (!node->inlined_to)
      ipa_dump_fn_summary (f, node);
}

/* Callback of walk_aliased_vdefs.  Flags that it has been invoked to the
   boolean variable pointed to by DATA.  */

static bool
mark_modified (ao_ref *ao ATTRIBUTE_UNUSED, tree vdef ATTRIBUTE_UNUSED,
	       void *data)
{
  bool *b = (bool *) data;
  *b = true;
  return true;
}

/* If OP refers to value of function parameter, return the corresponding
   parameter.  If non-NULL, the size of the memory load (or the SSA_NAME of the
   PARM_DECL) will be stored to *SIZE_P in that case too.  */

static tree
unmodified_parm_1 (ipa_func_body_info *fbi, gimple *stmt, tree op,
		   poly_int64 *size_p)
{
  /* SSA_NAME referring to parm default def?  */
  if (TREE_CODE (op) == SSA_NAME
      && SSA_NAME_IS_DEFAULT_DEF (op)
      && TREE_CODE (SSA_NAME_VAR (op)) == PARM_DECL)
    {
      if (size_p)
	*size_p = tree_to_poly_int64 (TYPE_SIZE (TREE_TYPE (op)));
      return SSA_NAME_VAR (op);
    }
  /* Non-SSA parm reference?  */
  if (TREE_CODE (op) == PARM_DECL)
    {
      bool modified = false;

      ao_ref refd;
      ao_ref_init (&refd, op);
      int walked = walk_aliased_vdefs (&refd, gimple_vuse (stmt),
				       mark_modified, &modified, NULL, NULL,
				       fbi->aa_walk_budget + 1);
      if (walked < 0)
	{
	  fbi->aa_walk_budget = 0;
	  return NULL_TREE;
	}
      if (!modified)
	{
	  if (size_p)
	    *size_p = tree_to_poly_int64 (TYPE_SIZE (TREE_TYPE (op)));
	  return op;
	}
    }
  return NULL_TREE;
}

/* If OP refers to value of function parameter, return the corresponding
   parameter.  Also traverse chains of SSA register assignments.  If non-NULL,
   the size of the memory load (or the SSA_NAME of the PARM_DECL) will be
   stored to *SIZE_P in that case too.  */

static tree
unmodified_parm (ipa_func_body_info *fbi, gimple *stmt, tree op,
		 poly_int64 *size_p)
{
  tree res = unmodified_parm_1 (fbi, stmt, op, size_p);
  if (res)
    return res;

  if (TREE_CODE (op) == SSA_NAME
      && !SSA_NAME_IS_DEFAULT_DEF (op)
      && gimple_assign_single_p (SSA_NAME_DEF_STMT (op)))
    return unmodified_parm (fbi, SSA_NAME_DEF_STMT (op),
			    gimple_assign_rhs1 (SSA_NAME_DEF_STMT (op)),
			    size_p);
  return NULL_TREE;
}

/* If OP refers to a value of a function parameter or value loaded from an
   aggregate passed to a parameter (either by value or reference), return TRUE
   and store the number of the parameter to *INDEX_P, the access size into
   *SIZE_P, and information whether and how it has been loaded from an
   aggregate into *AGGPOS.  INFO describes the function parameters, STMT is the
   statement in which OP is used or loaded.  */

static bool
unmodified_parm_or_parm_agg_item (struct ipa_func_body_info *fbi,
				  gimple *stmt, tree op, int *index_p,
				  poly_int64 *size_p,
				  struct agg_position_info *aggpos)
{
  tree res = unmodified_parm_1 (fbi, stmt, op, size_p);

  gcc_checking_assert (aggpos);
  if (res)
    {
      *index_p = ipa_get_param_decl_index (fbi->info, res);
      if (*index_p < 0)
	return false;
      aggpos->agg_contents = false;
      aggpos->by_ref = false;
      return true;
    }

  if (TREE_CODE (op) == SSA_NAME)
    {
      if (SSA_NAME_IS_DEFAULT_DEF (op)
	  || !gimple_assign_single_p (SSA_NAME_DEF_STMT (op)))
	return false;
      stmt = SSA_NAME_DEF_STMT (op);
      op = gimple_assign_rhs1 (stmt);
      if (!REFERENCE_CLASS_P (op))
	return unmodified_parm_or_parm_agg_item (fbi, stmt, op, index_p, size_p,
						 aggpos);
    }

  aggpos->agg_contents = true;
  return ipa_load_from_parm_agg (fbi, fbi->info->descriptors,
				 stmt, op, index_p, &aggpos->offset,
				 size_p, &aggpos->by_ref);
}

/* See if statement might disappear after inlining.
   0 - means not eliminated
   1 - half of statements goes away
   2 - for sure it is eliminated.
   We are not terribly sophisticated, basically looking for simple abstraction
   penalty wrappers.  */

static int
eliminated_by_inlining_prob (ipa_func_body_info *fbi, gimple *stmt)
{
  enum gimple_code code = gimple_code (stmt);
  enum tree_code rhs_code;

  if (!optimize)
    return 0;

  switch (code)
    {
    case GIMPLE_RETURN:
      return 2;
    case GIMPLE_ASSIGN:
      if (gimple_num_ops (stmt) != 2)
	return 0;

      rhs_code = gimple_assign_rhs_code (stmt);

      /* Casts of parameters, loads from parameters passed by reference
         and stores to return value or parameters are often free after
         inlining due to SRA and further combining.
         Assume that half of statements goes away.  */
      if (CONVERT_EXPR_CODE_P (rhs_code)
	  || rhs_code == VIEW_CONVERT_EXPR
	  || rhs_code == ADDR_EXPR
	  || gimple_assign_rhs_class (stmt) == GIMPLE_SINGLE_RHS)
	{
	  tree rhs = gimple_assign_rhs1 (stmt);
	  tree lhs = gimple_assign_lhs (stmt);
	  tree inner_rhs = get_base_address (rhs);
	  tree inner_lhs = get_base_address (lhs);
	  bool rhs_free = false;
	  bool lhs_free = false;

	  if (!inner_rhs)
	    inner_rhs = rhs;
	  if (!inner_lhs)
	    inner_lhs = lhs;

	  /* Reads of parameter are expected to be free.  */
	  if (unmodified_parm (fbi, stmt, inner_rhs, NULL))
	    rhs_free = true;
	  /* Match expressions of form &this->field. Those will most likely
	     combine with something upstream after inlining.  */
	  else if (TREE_CODE (inner_rhs) == ADDR_EXPR)
	    {
	      tree op = get_base_address (TREE_OPERAND (inner_rhs, 0));
	      if (TREE_CODE (op) == PARM_DECL)
		rhs_free = true;
	      else if (TREE_CODE (op) == MEM_REF
		       && unmodified_parm (fbi, stmt, TREE_OPERAND (op, 0),
					   NULL))
		rhs_free = true;
	    }

	  /* When parameter is not SSA register because its address is taken
	     and it is just copied into one, the statement will be completely
	     free after inlining (we will copy propagate backward).   */
	  if (rhs_free && is_gimple_reg (lhs))
	    return 2;

	  /* Reads of parameters passed by reference
	     expected to be free (i.e. optimized out after inlining).  */
	  if (TREE_CODE (inner_rhs) == MEM_REF
	      && unmodified_parm (fbi, stmt, TREE_OPERAND (inner_rhs, 0), NULL))
	    rhs_free = true;

	  /* Copying parameter passed by reference into gimple register is
	     probably also going to copy propagate, but we can't be quite
	     sure.  */
	  if (rhs_free && is_gimple_reg (lhs))
	    lhs_free = true;

	  /* Writes to parameters, parameters passed by value and return value
	     (either directly or passed via invisible reference) are free.  

	     TODO: We ought to handle testcase like
	     struct a {int a,b;};
	     struct a
	     returnstruct (void)
	     {
	     struct a a ={1,2};
	     return a;
	     }

	     This translate into:

	     returnstruct ()
	     {
	     int a$b;
	     int a$a;
	     struct a a;
	     struct a D.2739;

	     <bb 2>:
	     D.2739.a = 1;
	     D.2739.b = 2;
	     return D.2739;

	     }
	     For that we either need to copy ipa-split logic detecting writes
	     to return value.  */
	  if (TREE_CODE (inner_lhs) == PARM_DECL
	      || TREE_CODE (inner_lhs) == RESULT_DECL
	      || (TREE_CODE (inner_lhs) == MEM_REF
		  && (unmodified_parm (fbi, stmt, TREE_OPERAND (inner_lhs, 0),
				       NULL)
		      || (TREE_CODE (TREE_OPERAND (inner_lhs, 0)) == SSA_NAME
			  && SSA_NAME_VAR (TREE_OPERAND (inner_lhs, 0))
			  && TREE_CODE (SSA_NAME_VAR (TREE_OPERAND
						      (inner_lhs,
						       0))) == RESULT_DECL))))
	    lhs_free = true;
	  if (lhs_free
	      && (is_gimple_reg (rhs) || is_gimple_min_invariant (rhs)))
	    rhs_free = true;
	  if (lhs_free && rhs_free)
	    return 1;
	}
      return 0;
    default:
      return 0;
    }
}

/* Analyze EXPR if it represents a series of simple operations performed on
   a function parameter and return true if so.  FBI, STMT, EXPR, INDEX_P and
   AGGPOS have the same meaning like in unmodified_parm_or_parm_agg_item.
   Type of the parameter or load from an aggregate via the parameter is
   stored in *TYPE_P.  Operations on the parameter are recorded to
   PARAM_OPS_P if it is not NULL.  */

static bool
decompose_param_expr (struct ipa_func_body_info *fbi,
		      gimple *stmt, tree expr,
		      int *index_p, tree *type_p,
		      struct agg_position_info *aggpos,
		      expr_eval_ops *param_ops_p = NULL)
{
  int op_limit = param_ipa_max_param_expr_ops;
  int op_count = 0;

  if (param_ops_p)
    *param_ops_p = NULL;

  while (true)
    {
      expr_eval_op eval_op;
      unsigned rhs_count;
      unsigned cst_count = 0;

      if (unmodified_parm_or_parm_agg_item (fbi, stmt, expr, index_p, NULL,
					    aggpos))
	{
	  tree type = TREE_TYPE (expr);

	  if (aggpos->agg_contents)
	    {
	      /* Stop if containing bit-field.  */
	      if (TREE_CODE (expr) == BIT_FIELD_REF
		  || contains_bitfld_component_ref_p (expr))
		break;
	    }

	  *type_p = type;
	  return true;
	}

      if (TREE_CODE (expr) != SSA_NAME || SSA_NAME_IS_DEFAULT_DEF (expr))
	break;

      if (!is_gimple_assign (stmt = SSA_NAME_DEF_STMT (expr)))
	break;

      switch (gimple_assign_rhs_class (stmt))
	{
	case GIMPLE_SINGLE_RHS:
	  expr = gimple_assign_rhs1 (stmt);
	  continue;

	case GIMPLE_UNARY_RHS:
	  rhs_count = 1;
	  break;

	case GIMPLE_BINARY_RHS:
	  rhs_count = 2;
	  break;

	case GIMPLE_TERNARY_RHS:
	  rhs_count = 3;
	  break;

	default:
	  goto fail;
	}

      /* Stop if expression is too complex.  */
      if (op_count++ == op_limit)
	break;

      if (param_ops_p)
	{
	  eval_op.code = gimple_assign_rhs_code (stmt);
	  eval_op.type = TREE_TYPE (gimple_assign_lhs (stmt));
	  eval_op.val[0] = NULL_TREE;
	  eval_op.val[1] = NULL_TREE;
	}

      expr = NULL_TREE;
      for (unsigned i = 0; i < rhs_count; i++)
	{
	  tree op = gimple_op (stmt, i + 1);

	  gcc_assert (op && !TYPE_P (op));
	  if (is_gimple_ip_invariant (op))
	    {
	      if (++cst_count == rhs_count)
		goto fail;

	      eval_op.val[cst_count - 1] = op;
	    }
	  else if (!expr)
	    {
	      /* Found a non-constant operand, and record its index in rhs
		 operands.  */
	      eval_op.index = i;
	      expr = op;
	    }
	  else
	    {
	      /* Found more than one non-constant operands.  */
	      goto fail;
	    }
	}

      if (param_ops_p)
	vec_safe_insert (*param_ops_p, 0, eval_op);
    }

  /* Failed to decompose, free resource and return.  */
fail:
  if (param_ops_p)
    vec_free (*param_ops_p);

  return false;
}

/* If BB ends by a conditional we can turn into predicates, attach corresponding
   predicates to the CFG edges.   */

static void
set_cond_stmt_execution_predicate (struct ipa_func_body_info *fbi,
				   class ipa_fn_summary *summary,
				   class ipa_node_params *params_summary,
				   basic_block bb)
{
  gimple *last;
  tree op, op2;
  int index;
  struct agg_position_info aggpos;
  enum tree_code code, inverted_code;
  edge e;
  edge_iterator ei;
  gimple *set_stmt;
  tree param_type;
  expr_eval_ops param_ops;

  last = last_stmt (bb);
  if (!last || gimple_code (last) != GIMPLE_COND)
    return;
  if (!is_gimple_ip_invariant (gimple_cond_rhs (last)))
    return;
  op = gimple_cond_lhs (last);

  if (decompose_param_expr (fbi, last, op, &index, &param_type, &aggpos,
			    &param_ops))
    {
      code = gimple_cond_code (last);
      inverted_code = invert_tree_comparison (code, HONOR_NANS (op));

      FOR_EACH_EDGE (e, ei, bb->succs)
	{
	  enum tree_code this_code = (e->flags & EDGE_TRUE_VALUE
				      ? code : inverted_code);
	  /* invert_tree_comparison will return ERROR_MARK on FP
	     comparisons that are not EQ/NE instead of returning proper
	     unordered one.  Be sure it is not confused with NON_CONSTANT.

	     And if the edge's target is the final block of diamond CFG graph
	     of this conditional statement, we do not need to compute
	     predicate for the edge because the final block's predicate must
	     be at least as that of the first block of the statement.  */
	  if (this_code != ERROR_MARK
	      && !dominated_by_p (CDI_POST_DOMINATORS, bb, e->dest))
	    {
	      predicate p
		= add_condition (summary, params_summary, index,
			       	 param_type, &aggpos,
				 this_code, gimple_cond_rhs (last), param_ops);
	      e->aux = edge_predicate_pool.allocate ();
	      *(predicate *) e->aux = p;
	    }
	}
      vec_free (param_ops);
    }

  if (TREE_CODE (op) != SSA_NAME)
    return;
  /* Special case
     if (builtin_constant_p (op))
     constant_code
     else
     nonconstant_code.
     Here we can predicate nonconstant_code.  We can't
     really handle constant_code since we have no predicate
     for this and also the constant code is not known to be
     optimized away when inliner doesn't see operand is constant.
     Other optimizers might think otherwise.  */
  if (gimple_cond_code (last) != NE_EXPR
      || !integer_zerop (gimple_cond_rhs (last)))
    return;
  set_stmt = SSA_NAME_DEF_STMT (op);
  if (!gimple_call_builtin_p (set_stmt, BUILT_IN_CONSTANT_P)
      || gimple_call_num_args (set_stmt) != 1)
    return;
  op2 = gimple_call_arg (set_stmt, 0);
  if (!decompose_param_expr (fbi, set_stmt, op2, &index, &param_type, &aggpos))
    return;
  FOR_EACH_EDGE (e, ei, bb->succs) if (e->flags & EDGE_FALSE_VALUE)
    {
      predicate p = add_condition (summary, params_summary, index,
		     		   param_type, &aggpos,
				   predicate::is_not_constant, NULL_TREE);
      e->aux = edge_predicate_pool.allocate ();
      *(predicate *) e->aux = p;
    }
}


/* If BB ends by a switch we can turn into predicates, attach corresponding
   predicates to the CFG edges.   */

static void
set_switch_stmt_execution_predicate (struct ipa_func_body_info *fbi,
				     class ipa_fn_summary *summary,
				     class ipa_node_params *params_summary,
				     basic_block bb)
{
  gimple *lastg;
  tree op;
  int index;
  struct agg_position_info aggpos;
  edge e;
  edge_iterator ei;
  size_t n;
  size_t case_idx;
  tree param_type;
  expr_eval_ops param_ops;

  lastg = last_stmt (bb);
  if (!lastg || gimple_code (lastg) != GIMPLE_SWITCH)
    return;
  gswitch *last = as_a <gswitch *> (lastg);
  op = gimple_switch_index (last);
  if (!decompose_param_expr (fbi, last, op, &index, &param_type, &aggpos,
			     &param_ops))
    return;

  auto_vec<std::pair<tree, tree> > ranges;
  tree type = TREE_TYPE (op);
  int bound_limit = param_ipa_max_switch_predicate_bounds;
  int bound_count = 0;
  wide_int vr_wmin, vr_wmax;
  value_range_kind vr_type = get_range_info (op, &vr_wmin, &vr_wmax);

  FOR_EACH_EDGE (e, ei, bb->succs)
    {
      e->aux = edge_predicate_pool.allocate ();
      *(predicate *) e->aux = false;
    }

  e = gimple_switch_edge (cfun, last, 0);
  /* Set BOUND_COUNT to maximum count to bypass computing predicate for
     default case if its target basic block is in convergence point of all
     switch cases, which can be determined by checking whether it
     post-dominates the switch statement.  */
  if (dominated_by_p (CDI_POST_DOMINATORS, bb, e->dest))
    bound_count = INT_MAX;

  n = gimple_switch_num_labels (last);
  for (case_idx = 1; case_idx < n; ++case_idx)
    {
      tree cl = gimple_switch_label (last, case_idx);
      tree min = CASE_LOW (cl);
      tree max = CASE_HIGH (cl);
      predicate p;

      e = gimple_switch_edge (cfun, last, case_idx);

      /* The case value might not have same type as switch expression,
	 extend the value based on the expression type.  */
      if (TREE_TYPE (min) != type)
	min = wide_int_to_tree (type, wi::to_wide (min));

      if (!max)
	max = min;
      else if (TREE_TYPE (max) != type)
	max = wide_int_to_tree (type, wi::to_wide (max));

      /* The case's target basic block is in convergence point of all switch
	 cases, its predicate should be at least as that of the switch
	 statement.  */
      if (dominated_by_p (CDI_POST_DOMINATORS, bb, e->dest))
	p = true;
      else if (min == max)
	p = add_condition (summary, params_summary, index, param_type,
		           &aggpos, EQ_EXPR, min, param_ops);
      else
	{
	  predicate p1, p2;
	  p1 = add_condition (summary, params_summary, index, param_type,
			      &aggpos, GE_EXPR, min, param_ops);
	  p2 = add_condition (summary,  params_summary,index, param_type,
			      &aggpos, LE_EXPR, max, param_ops);
	  p = p1 & p2;
	}
      *(class predicate *) e->aux
	= p.or_with (summary->conds, *(class predicate *) e->aux);

      /* If there are too many disjoint case ranges, predicate for default
	 case might become too complicated.  So add a limit here.  */
      if (bound_count > bound_limit)
	continue;

      bool new_range = true;

      if (!ranges.is_empty ())
	{
	  wide_int curr_wmin = wi::to_wide (min);
	  wide_int last_wmax = wi::to_wide (ranges.last ().second);

	  /* Merge case ranges if they are continuous.  */
	  if (curr_wmin == last_wmax + 1)
	    new_range = false;
	  else if (vr_type == VR_ANTI_RANGE)
	    {
	      /* If two disjoint case ranges can be connected by anti-range
		 of switch index, combine them to one range.  */
	      if (wi::lt_p (vr_wmax, curr_wmin - 1, TYPE_SIGN (type)))
		vr_type = VR_UNDEFINED;
	      else if (wi::le_p (vr_wmin, last_wmax + 1, TYPE_SIGN (type)))
		new_range = false;
	    }
	}

      /* Create/extend a case range.  And we count endpoints of range set,
	 this number nearly equals to number of conditions that we will create
	 for predicate of default case.  */
      if (new_range)
	{
	  bound_count += (min == max) ? 1 : 2;
	  ranges.safe_push (std::make_pair (min, max));
	}
      else
	{
	  bound_count += (ranges.last ().first == ranges.last ().second);
	  ranges.last ().second = max;
	}
    }

  e = gimple_switch_edge (cfun, last, 0);
  if (bound_count > bound_limit)
    {
      *(class predicate *) e->aux = true;
      vec_free (param_ops);
      return;
    }

  predicate p_seg = true;
  predicate p_all = false;

  if (vr_type != VR_RANGE)
    {
      vr_wmin = wi::to_wide (TYPE_MIN_VALUE (type));
      vr_wmax = wi::to_wide (TYPE_MAX_VALUE (type));
    }

  /* Construct predicate to represent default range set that is negation of
     all case ranges.  Case range is classified as containing single/non-single
     values.  Suppose a piece of case ranges in the following.

                [D1...D2]  [S1] ... [Sn]  [D3...D4]

     To represent default case's range sets between two non-single value
     case ranges (From D2 to D3), we construct predicate as:

              D2 < x < D3 && x != S1 && ... && x != Sn
   */
  for (size_t i = 0; i < ranges.length (); i++)
    {
      tree min = ranges[i].first;
      tree max = ranges[i].second;

      if (min == max)
	p_seg &= add_condition (summary, params_summary, index,
		       		param_type, &aggpos, NE_EXPR,
				min, param_ops);
      else
	{
	  /* Do not create sub-predicate for range that is beyond low bound
	     of switch index.  */
	  if (wi::lt_p (vr_wmin, wi::to_wide (min), TYPE_SIGN (type)))
	    {
	      p_seg &= add_condition (summary, params_summary, index,
			     	      param_type, &aggpos,
				      LT_EXPR, min, param_ops);
	      p_all = p_all.or_with (summary->conds, p_seg);
	    }

	  /* Do not create sub-predicate for range that is beyond up bound
	     of switch index.  */
	  if (wi::le_p (vr_wmax, wi::to_wide (max), TYPE_SIGN (type)))
	    {
	      p_seg = false;
	      break;
	    }

	  p_seg = add_condition (summary, params_summary, index,
			 	 param_type, &aggpos, GT_EXPR,
				 max, param_ops);
	}
    }

  p_all = p_all.or_with (summary->conds, p_seg);
  *(class predicate *) e->aux
    = p_all.or_with (summary->conds, *(class predicate *) e->aux);

  vec_free (param_ops);
}


/* For each BB in NODE attach to its AUX pointer predicate under
   which it is executable.  */

static void
compute_bb_predicates (struct ipa_func_body_info *fbi,
		       struct cgraph_node *node,
		       class ipa_fn_summary *summary,
		       class ipa_node_params *params_summary)
{
  struct function *my_function = DECL_STRUCT_FUNCTION (node->decl);
  bool done = false;
  basic_block bb;

  FOR_EACH_BB_FN (bb, my_function)
    {
      set_cond_stmt_execution_predicate (fbi, summary, params_summary, bb);
      set_switch_stmt_execution_predicate (fbi, summary, params_summary, bb);
    }

  /* Entry block is always executable.  */
  ENTRY_BLOCK_PTR_FOR_FN (my_function)->aux
    = edge_predicate_pool.allocate ();
  *(predicate *) ENTRY_BLOCK_PTR_FOR_FN (my_function)->aux = true;

  /* A simple dataflow propagation of predicates forward in the CFG.
     TODO: work in reverse postorder.  */
  while (!done)
    {
      done = true;
      FOR_EACH_BB_FN (bb, my_function)
	{
	  predicate p = false;
	  edge e;
	  edge_iterator ei;
	  FOR_EACH_EDGE (e, ei, bb->preds)
	    {
	      if (e->src->aux)
		{
		  predicate this_bb_predicate
		    = *(predicate *) e->src->aux;
		  if (e->aux)
		    this_bb_predicate &= (*(class predicate *) e->aux);
		  p = p.or_with (summary->conds, this_bb_predicate);
		  if (p == true)
		    break;
		}
	    }
	  if (p != false)
	    {
	      basic_block pdom_bb;

	      if (!bb->aux)
		{
		  done = false;
		  bb->aux = edge_predicate_pool.allocate ();
		  *((predicate *) bb->aux) = p;
		}
	      else if (p != *(predicate *) bb->aux)
		{
		  /* This OR operation is needed to ensure monotonous data flow
		     in the case we hit the limit on number of clauses and the
		     and/or operations above give approximate answers.  */
		  p = p.or_with (summary->conds, *(predicate *)bb->aux);
	          if (p != *(predicate *) bb->aux)
		    {
		      done = false;
		      *((predicate *) bb->aux) = p;
		    }
		}

	      /* For switch/if statement, we can OR-combine predicates of all
		 its cases/branches to get predicate for basic block in their
		 convergence point, but sometimes this will generate very
		 complicated predicate.  Actually, we can get simplified
		 predicate in another way by using the fact that predicate
		 for a basic block must also hold true for its post dominators.
		 To be specific, basic block in convergence point of
		 conditional statement should include predicate of the
		 statement.  */
	      pdom_bb = get_immediate_dominator (CDI_POST_DOMINATORS, bb);
	      if (pdom_bb == EXIT_BLOCK_PTR_FOR_FN (my_function) || !pdom_bb)
		;
	      else if (!pdom_bb->aux)
		{
		  done = false;
		  pdom_bb->aux = edge_predicate_pool.allocate ();
		  *((predicate *) pdom_bb->aux) = p;
		}
	      else if (p != *(predicate *) pdom_bb->aux)
		{
		  p = p.or_with (summary->conds, *(predicate *)pdom_bb->aux);
		  if (p != *(predicate *) pdom_bb->aux)
		    {
		      done = false;
		      *((predicate *) pdom_bb->aux) = p;
		    }
		}
	    }
	}
    }
}


/* Return predicate specifying when the STMT might have result that is not
   a compile time constant.  */

static predicate
will_be_nonconstant_expr_predicate (ipa_func_body_info *fbi,
				    class ipa_fn_summary *summary,
				    class ipa_node_params *params_summary,
				    tree expr,
				    vec<predicate> nonconstant_names)
{
  tree parm;
  int index;

  while (UNARY_CLASS_P (expr))
    expr = TREE_OPERAND (expr, 0);

  parm = unmodified_parm (fbi, NULL, expr, NULL);
  if (parm && (index = ipa_get_param_decl_index (fbi->info, parm)) >= 0)
    return add_condition (summary, params_summary, index, TREE_TYPE (parm), NULL,
			  predicate::changed, NULL_TREE);
  if (is_gimple_min_invariant (expr))
    return false;
  if (TREE_CODE (expr) == SSA_NAME)
    return nonconstant_names[SSA_NAME_VERSION (expr)];
  if (BINARY_CLASS_P (expr) || COMPARISON_CLASS_P (expr))
    {
      predicate p1
	= will_be_nonconstant_expr_predicate (fbi, summary,
					      params_summary,
					      TREE_OPERAND (expr, 0),
					      nonconstant_names);
      if (p1 == true)
	return p1;

      predicate p2
	= will_be_nonconstant_expr_predicate (fbi, summary,
					      params_summary,
					      TREE_OPERAND (expr, 1),
					      nonconstant_names);
      return p1.or_with (summary->conds, p2);
    }
  else if (TREE_CODE (expr) == COND_EXPR)
    {
      predicate p1
	= will_be_nonconstant_expr_predicate (fbi, summary,
					      params_summary,
					      TREE_OPERAND (expr, 0),
					      nonconstant_names);
      if (p1 == true)
	return p1;

      predicate p2
	= will_be_nonconstant_expr_predicate (fbi, summary,
					      params_summary,
					      TREE_OPERAND (expr, 1),
					      nonconstant_names);
      if (p2 == true)
	return p2;
      p1 = p1.or_with (summary->conds, p2);
      p2 = will_be_nonconstant_expr_predicate (fbi, summary,
					       params_summary,
					       TREE_OPERAND (expr, 2),
					       nonconstant_names);
      return p2.or_with (summary->conds, p1);
    }
  else if (TREE_CODE (expr) == CALL_EXPR)
    return true;
  else
    {
      debug_tree (expr);
      gcc_unreachable ();
    }
  return false;
}


/* Return predicate specifying when the STMT might have result that is not
   a compile time constant.  */

static predicate
will_be_nonconstant_predicate (struct ipa_func_body_info *fbi,
			       class ipa_fn_summary *summary,
			       class ipa_node_params *params_summary,
			       gimple *stmt,
			       vec<predicate> nonconstant_names)
{
  predicate p = true;
  ssa_op_iter iter;
  tree use;
  tree param_type = NULL_TREE;
  predicate op_non_const;
  bool is_load;
  int base_index;
  struct agg_position_info aggpos;

  /* What statements might be optimized away
     when their arguments are constant.  */
  if (gimple_code (stmt) != GIMPLE_ASSIGN
      && gimple_code (stmt) != GIMPLE_COND
      && gimple_code (stmt) != GIMPLE_SWITCH
      && (gimple_code (stmt) != GIMPLE_CALL
	  || !(gimple_call_flags (stmt) & ECF_CONST)))
    return p;

  /* Stores will stay anyway.  */
  if (gimple_store_p (stmt))
    return p;

  is_load = gimple_assign_load_p (stmt);

  /* Loads can be optimized when the value is known.  */
  if (is_load)
    {
      tree op = gimple_assign_rhs1 (stmt);
      if (!decompose_param_expr (fbi, stmt, op, &base_index, &param_type,
				 &aggpos))
	return p;
    }
  else
    base_index = -1;

  /* See if we understand all operands before we start
     adding conditionals.  */
  FOR_EACH_SSA_TREE_OPERAND (use, stmt, iter, SSA_OP_USE)
    {
      tree parm = unmodified_parm (fbi, stmt, use, NULL);
      /* For arguments we can build a condition.  */
      if (parm && ipa_get_param_decl_index (fbi->info, parm) >= 0)
	continue;
      if (TREE_CODE (use) != SSA_NAME)
	return p;
      /* If we know when operand is constant,
	 we still can say something useful.  */
      if (nonconstant_names[SSA_NAME_VERSION (use)] != true)
	continue;
      return p;
    }

  if (is_load)
    op_non_const =
      add_condition (summary, params_summary,
		     base_index, param_type, &aggpos,
		     predicate::changed, NULL_TREE);
  else
    op_non_const = false;
  FOR_EACH_SSA_TREE_OPERAND (use, stmt, iter, SSA_OP_USE)
    {
      tree parm = unmodified_parm (fbi, stmt, use, NULL);
      int index;

      if (parm && (index = ipa_get_param_decl_index (fbi->info, parm)) >= 0)
	{
	  if (index != base_index)
	    p = add_condition (summary, params_summary, index,
			       TREE_TYPE (parm), NULL,
			       predicate::changed, NULL_TREE);
	  else
	    continue;
	}
      else
	p = nonconstant_names[SSA_NAME_VERSION (use)];
      op_non_const = p.or_with (summary->conds, op_non_const);
    }
  if ((gimple_code (stmt) == GIMPLE_ASSIGN || gimple_code (stmt) == GIMPLE_CALL)
      && gimple_op (stmt, 0)
      && TREE_CODE (gimple_op (stmt, 0)) == SSA_NAME)
    nonconstant_names[SSA_NAME_VERSION (gimple_op (stmt, 0))]
      = op_non_const;
  return op_non_const;
}

struct record_modified_bb_info
{
  tree op;
  bitmap bb_set;
  gimple *stmt;
};

/* Value is initialized in INIT_BB and used in USE_BB.  We want to compute
   probability how often it changes between USE_BB.
   INIT_BB->count/USE_BB->count is an estimate, but if INIT_BB
   is in different loop nest, we can do better.
   This is all just estimate.  In theory we look for minimal cut separating
   INIT_BB and USE_BB, but we only want to anticipate loop invariant motion
   anyway.  */

static basic_block
get_minimal_bb (basic_block init_bb, basic_block use_bb)
{
  class loop *l = find_common_loop (init_bb->loop_father, use_bb->loop_father);
  if (l && l->header->count < init_bb->count)
    return l->header;
  return init_bb;
}

/* Callback of walk_aliased_vdefs.  Records basic blocks where the value may be
   set except for info->stmt.  */

static bool
record_modified (ao_ref *ao ATTRIBUTE_UNUSED, tree vdef, void *data)
{
  struct record_modified_bb_info *info =
    (struct record_modified_bb_info *) data;
  if (SSA_NAME_DEF_STMT (vdef) == info->stmt)
    return false;
  if (gimple_clobber_p (SSA_NAME_DEF_STMT (vdef)))
    return false;
  bitmap_set_bit (info->bb_set,
		  SSA_NAME_IS_DEFAULT_DEF (vdef)
		  ? ENTRY_BLOCK_PTR_FOR_FN (cfun)->index
		  : get_minimal_bb
			 (gimple_bb (SSA_NAME_DEF_STMT (vdef)),
			  gimple_bb (info->stmt))->index);
  if (dump_file)
    {
      fprintf (dump_file, "     Param ");
      print_generic_expr (dump_file, info->op, TDF_SLIM);
      fprintf (dump_file, " changed at bb %i, minimal: %i stmt: ",
	       gimple_bb (SSA_NAME_DEF_STMT (vdef))->index,
	       get_minimal_bb
			 (gimple_bb (SSA_NAME_DEF_STMT (vdef)),
			  gimple_bb (info->stmt))->index);
      print_gimple_stmt (dump_file, SSA_NAME_DEF_STMT (vdef), 0);
    }
  return false;
}

/* Return probability (based on REG_BR_PROB_BASE) that I-th parameter of STMT
   will change since last invocation of STMT. 

   Value 0 is reserved for compile time invariants.
   For common parameters it is REG_BR_PROB_BASE.  For loop invariants it
   ought to be REG_BR_PROB_BASE / estimated_iters.  */

static int
param_change_prob (ipa_func_body_info *fbi, gimple *stmt, int i)
{
  tree op = gimple_call_arg (stmt, i);
  basic_block bb = gimple_bb (stmt);

  if (TREE_CODE (op) == WITH_SIZE_EXPR)
    op = TREE_OPERAND (op, 0);

  tree base = get_base_address (op);

  /* Global invariants never change.  */
  if (is_gimple_min_invariant (base))
    return 0;

  /* We would have to do non-trivial analysis to really work out what
     is the probability of value to change (i.e. when init statement
     is in a sibling loop of the call). 

     We do an conservative estimate: when call is executed N times more often
     than the statement defining value, we take the frequency 1/N.  */
  if (TREE_CODE (base) == SSA_NAME)
    {
      profile_count init_count;

      if (!bb->count.nonzero_p ())
	return REG_BR_PROB_BASE;

      if (SSA_NAME_IS_DEFAULT_DEF (base))
	init_count = ENTRY_BLOCK_PTR_FOR_FN (cfun)->count;
      else
	init_count = get_minimal_bb
		      (gimple_bb (SSA_NAME_DEF_STMT (base)),
		       gimple_bb (stmt))->count;

      if (init_count < bb->count)
        return MAX ((init_count.to_sreal_scale (bb->count)
		     * REG_BR_PROB_BASE).to_int (), 1);
      return REG_BR_PROB_BASE;
    }
  else
    {
      ao_ref refd;
      profile_count max = ENTRY_BLOCK_PTR_FOR_FN (cfun)->count;
      struct record_modified_bb_info info;
      tree init = ctor_for_folding (base);

      if (init != error_mark_node)
	return 0;
      if (!bb->count.nonzero_p ())
	return REG_BR_PROB_BASE;
      if (dump_file)
	{
	  fprintf (dump_file, "     Analyzing param change probability of ");
          print_generic_expr (dump_file, op, TDF_SLIM);
	  fprintf (dump_file, "\n");
	}
      ao_ref_init (&refd, op);
      info.op = op;
      info.stmt = stmt;
      info.bb_set = BITMAP_ALLOC (NULL);
      int walked
	= walk_aliased_vdefs (&refd, gimple_vuse (stmt), record_modified, &info,
			      NULL, NULL, fbi->aa_walk_budget);
      if (walked < 0 || bitmap_bit_p (info.bb_set, bb->index))
	{
	  if (dump_file)
	    {
	      if (walked < 0)
		fprintf (dump_file, "     Ran out of AA walking budget.\n");
	      else
		fprintf (dump_file, "     Set in same BB as used.\n");
	    }
	  BITMAP_FREE (info.bb_set);
	  return REG_BR_PROB_BASE;
	}

      bitmap_iterator bi;
      unsigned index;
      /* Lookup the most frequent update of the value and believe that
	 it dominates all the other; precise analysis here is difficult.  */
      EXECUTE_IF_SET_IN_BITMAP (info.bb_set, 0, index, bi)
	max = max.max (BASIC_BLOCK_FOR_FN (cfun, index)->count);
      if (dump_file)
	{
          fprintf (dump_file, "     Set with count ");	
	  max.dump (dump_file);
          fprintf (dump_file, " and used with count ");	
	  bb->count.dump (dump_file);
          fprintf (dump_file, " freq %f\n",
		   max.to_sreal_scale (bb->count).to_double ());	
	}

      BITMAP_FREE (info.bb_set);
      if (max < bb->count)
        return MAX ((max.to_sreal_scale (bb->count)
		     * REG_BR_PROB_BASE).to_int (), 1);
      return REG_BR_PROB_BASE;
    }
}

/* Find whether a basic block BB is the final block of a (half) diamond CFG
   sub-graph and if the predicate the condition depends on is known.  If so,
   return true and store the pointer the predicate in *P.  */

static bool
phi_result_unknown_predicate (ipa_func_body_info *fbi,
			      ipa_fn_summary *summary,
			      class ipa_node_params *params_summary,
			      basic_block bb,
			      predicate *p,
			      vec<predicate> nonconstant_names)
{
  edge e;
  edge_iterator ei;
  basic_block first_bb = NULL;
  gimple *stmt;

  if (single_pred_p (bb))
    {
      *p = false;
      return true;
    }

  FOR_EACH_EDGE (e, ei, bb->preds)
    {
      if (single_succ_p (e->src))
	{
	  if (!single_pred_p (e->src))
	    return false;
	  if (!first_bb)
	    first_bb = single_pred (e->src);
	  else if (single_pred (e->src) != first_bb)
	    return false;
	}
      else
	{
	  if (!first_bb)
	    first_bb = e->src;
	  else if (e->src != first_bb)
	    return false;
	}
    }

  if (!first_bb)
    return false;

  stmt = last_stmt (first_bb);
  if (!stmt
      || gimple_code (stmt) != GIMPLE_COND
      || !is_gimple_ip_invariant (gimple_cond_rhs (stmt)))
    return false;

  *p = will_be_nonconstant_expr_predicate (fbi, summary, params_summary,
					   gimple_cond_lhs (stmt),
					   nonconstant_names);
  if (*p == true)
    return false;
  else
    return true;
}

/* Given a PHI statement in a function described by inline properties SUMMARY
   and *P being the predicate describing whether the selected PHI argument is
   known, store a predicate for the result of the PHI statement into
   NONCONSTANT_NAMES, if possible.  */

static void
predicate_for_phi_result (class ipa_fn_summary *summary, gphi *phi,
			  predicate *p,
			  vec<predicate> nonconstant_names)
{
  unsigned i;

  for (i = 0; i < gimple_phi_num_args (phi); i++)
    {
      tree arg = gimple_phi_arg (phi, i)->def;
      if (!is_gimple_min_invariant (arg))
	{
	  gcc_assert (TREE_CODE (arg) == SSA_NAME);
	  *p = p->or_with (summary->conds,
			   nonconstant_names[SSA_NAME_VERSION (arg)]);
	  if (*p == true)
	    return;
	}
    }

  if (dump_file && (dump_flags & TDF_DETAILS))
    {
      fprintf (dump_file, "\t\tphi predicate: ");
      p->dump (dump_file, summary->conds);
    }
  nonconstant_names[SSA_NAME_VERSION (gimple_phi_result (phi))] = *p;
}

/* For a typical usage of __builtin_expect (a<b, 1), we
   may introduce an extra relation stmt:
   With the builtin, we have
     t1 = a <= b;
     t2 = (long int) t1;
     t3 = __builtin_expect (t2, 1);
     if (t3 != 0)
       goto ...
   Without the builtin, we have
     if (a<=b)
       goto...
   This affects the size/time estimation and may have
   an impact on the earlier inlining.
   Here find this pattern and fix it up later.  */

static gimple *
find_foldable_builtin_expect (basic_block bb)
{
  gimple_stmt_iterator bsi;

  for (bsi = gsi_start_bb (bb); !gsi_end_p (bsi); gsi_next (&bsi))
    {
      gimple *stmt = gsi_stmt (bsi);
      if (gimple_call_builtin_p (stmt, BUILT_IN_EXPECT)
	  || gimple_call_builtin_p (stmt, BUILT_IN_EXPECT_WITH_PROBABILITY)
	  || gimple_call_internal_p (stmt, IFN_BUILTIN_EXPECT))
        {
          tree var = gimple_call_lhs (stmt);
          tree arg = gimple_call_arg (stmt, 0);
          use_operand_p use_p;
	  gimple *use_stmt;
          bool match = false;
          bool done = false;

          if (!var || !arg)
            continue;
          gcc_assert (TREE_CODE (var) == SSA_NAME);

          while (TREE_CODE (arg) == SSA_NAME)
            {
	      gimple *stmt_tmp = SSA_NAME_DEF_STMT (arg);
              if (!is_gimple_assign (stmt_tmp))
                break;
              switch (gimple_assign_rhs_code (stmt_tmp))
                {
                  case LT_EXPR:
                  case LE_EXPR:
                  case GT_EXPR:
                  case GE_EXPR:
                  case EQ_EXPR:
                  case NE_EXPR:
                    match = true;
                    done = true;
                    break;
                  CASE_CONVERT:
                    break;
                  default:
                    done = true;
                    break;
                }
              if (done)
                break;
              arg = gimple_assign_rhs1 (stmt_tmp);
            }

          if (match && single_imm_use (var, &use_p, &use_stmt)
              && gimple_code (use_stmt) == GIMPLE_COND)
            return use_stmt;
        }
    }
  return NULL;
}

/* Return true when the basic blocks contains only clobbers followed by RESX.
   Such BBs are kept around to make removal of dead stores possible with
   presence of EH and will be optimized out by optimize_clobbers later in the
   game. 

   NEED_EH is used to recurse in case the clobber has non-EH predecessors
   that can be clobber only, too.. When it is false, the RESX is not necessary
   on the end of basic block.  */

static bool
clobber_only_eh_bb_p (basic_block bb, bool need_eh = true)
{
  gimple_stmt_iterator gsi = gsi_last_bb (bb);
  edge_iterator ei;
  edge e;

  if (need_eh)
    {
      if (gsi_end_p (gsi))
	return false;
      if (gimple_code (gsi_stmt (gsi)) != GIMPLE_RESX)
        return false;
      gsi_prev (&gsi);
    }
  else if (!single_succ_p (bb))
    return false;

  for (; !gsi_end_p (gsi); gsi_prev (&gsi))
    {
      gimple *stmt = gsi_stmt (gsi);
      if (is_gimple_debug (stmt))
	continue;
      if (gimple_clobber_p (stmt))
	continue;
      if (gimple_code (stmt) == GIMPLE_LABEL)
	break;
      return false;
    }

  /* See if all predecessors are either throws or clobber only BBs.  */
  FOR_EACH_EDGE (e, ei, bb->preds)
    if (!(e->flags & EDGE_EH)
	&& !clobber_only_eh_bb_p (e->src, false))
      return false;

  return true;
}

/* Return true if STMT compute a floating point expression that may be affected
   by -ffast-math and similar flags.  */

static bool
fp_expression_p (gimple *stmt)
{
  ssa_op_iter i;
  tree op;

  FOR_EACH_SSA_TREE_OPERAND (op, stmt, i, SSA_OP_DEF|SSA_OP_USE)
    if (FLOAT_TYPE_P (TREE_TYPE (op)))
      return true;
  return false;
}

/* Analyze function body for NODE.
   EARLY indicates run from early optimization pipeline.  */

static void
analyze_function_body (struct cgraph_node *node, bool early)
{
  sreal time = opt_for_fn (node->decl, param_uninlined_function_time);
  /* Estimate static overhead for function prologue/epilogue and alignment. */
  int size = opt_for_fn (node->decl, param_uninlined_function_insns);
  /* Benefits are scaled by probability of elimination that is in range
     <0,2>.  */
  basic_block bb;
  struct function *my_function = DECL_STRUCT_FUNCTION (node->decl);
  sreal freq;
  class ipa_fn_summary *info = ipa_fn_summaries->get_create (node);
  class ipa_node_params *params_summary = early ? NULL : IPA_NODE_REF (node);
  predicate bb_predicate;
  struct ipa_func_body_info fbi;
  vec<predicate> nonconstant_names = vNULL;
  int nblocks, n;
  int *order;
  gimple *fix_builtin_expect_stmt;

  gcc_assert (my_function && my_function->cfg);
  gcc_assert (cfun == my_function);

  memset(&fbi, 0, sizeof(fbi));
  vec_free (info->conds);
  info->conds = NULL;
  vec_free (info->size_time_table);
  info->size_time_table = NULL;

  /* When optimizing and analyzing for IPA inliner, initialize loop optimizer
     so we can produce proper inline hints.

     When optimizing and analyzing for early inliner, initialize node params
     so we can produce correct BB predicates.  */
     
  if (opt_for_fn (node->decl, optimize))
    {
      calculate_dominance_info (CDI_DOMINATORS);
      calculate_dominance_info (CDI_POST_DOMINATORS);
      if (!early)
        loop_optimizer_init (LOOPS_NORMAL | LOOPS_HAVE_RECORDED_EXITS);
      else
	{
	  ipa_check_create_node_params ();
	  ipa_initialize_node_params (node);
	}

      if (ipa_node_params_sum)
	{
	  fbi.node = node;
	  fbi.info = IPA_NODE_REF (node);
	  fbi.bb_infos = vNULL;
	  fbi.bb_infos.safe_grow_cleared (last_basic_block_for_fn (cfun));
	  fbi.param_count = count_formal_params (node->decl);
	  fbi.aa_walk_budget = param_ipa_max_aa_steps;

	  nonconstant_names.safe_grow_cleared
	    (SSANAMES (my_function)->length ());
	}
    }

  if (dump_file)
    fprintf (dump_file, "\nAnalyzing function body size: %s\n",
	     node->name ());

  /* When we run into maximal number of entries, we assign everything to the
     constant truth case.  Be sure to have it in list. */
  bb_predicate = true;
  info->account_size_time (0, 0, bb_predicate, bb_predicate);

  bb_predicate = predicate::not_inlined ();
  info->account_size_time (opt_for_fn (node->decl,
				param_uninlined_function_insns)
			   * ipa_fn_summary::size_scale,
			   opt_for_fn (node->decl,
				param_uninlined_function_time),
			   bb_predicate,
		           bb_predicate);

  if (fbi.info)
    compute_bb_predicates (&fbi, node, info, params_summary);
  order = XNEWVEC (int, n_basic_blocks_for_fn (cfun));
  nblocks = pre_and_rev_post_order_compute (NULL, order, false);
  for (n = 0; n < nblocks; n++)
    {
      bb = BASIC_BLOCK_FOR_FN (cfun, order[n]);
      freq = bb->count.to_sreal_scale (ENTRY_BLOCK_PTR_FOR_FN (cfun)->count);
      if (clobber_only_eh_bb_p (bb))
	{
	  if (dump_file && (dump_flags & TDF_DETAILS))
	    fprintf (dump_file, "\n Ignoring BB %i;"
		     " it will be optimized away by cleanup_clobbers\n",
		     bb->index);
	  continue;
	}

      /* TODO: Obviously predicates can be propagated down across CFG.  */
      if (fbi.info)
	{
	  if (bb->aux)
	    bb_predicate = *(predicate *) bb->aux;
	  else
	    bb_predicate = false;
	}
      else
	bb_predicate = true;

      if (dump_file && (dump_flags & TDF_DETAILS))
	{
	  fprintf (dump_file, "\n BB %i predicate:", bb->index);
	  bb_predicate.dump (dump_file, info->conds);
	}

      if (fbi.info && nonconstant_names.exists ())
	{
	  predicate phi_predicate;
	  bool first_phi = true;

	  for (gphi_iterator bsi = gsi_start_phis (bb); !gsi_end_p (bsi);
	       gsi_next (&bsi))
	    {
	      if (first_phi
		  && !phi_result_unknown_predicate (&fbi, info,
			  			    params_summary,
			 			    bb,
						    &phi_predicate,
						    nonconstant_names))
		break;
	      first_phi = false;
	      if (dump_file && (dump_flags & TDF_DETAILS))
		{
		  fprintf (dump_file, "  ");
		  print_gimple_stmt (dump_file, gsi_stmt (bsi), 0);
		}
	      predicate_for_phi_result (info, bsi.phi (), &phi_predicate,
					nonconstant_names);
	    }
	}

      fix_builtin_expect_stmt = find_foldable_builtin_expect (bb);

      for (gimple_stmt_iterator bsi = gsi_start_nondebug_bb (bb);
	   !gsi_end_p (bsi); gsi_next_nondebug (&bsi))
	{
	  gimple *stmt = gsi_stmt (bsi);
	  int this_size = estimate_num_insns (stmt, &eni_size_weights);
	  int this_time = estimate_num_insns (stmt, &eni_time_weights);
	  int prob;
	  predicate will_be_nonconstant;

          /* This relation stmt should be folded after we remove
             __builtin_expect call. Adjust the cost here.  */
	  if (stmt == fix_builtin_expect_stmt)
            {
              this_size--;
              this_time--;
            }

	  if (dump_file && (dump_flags & TDF_DETAILS))
	    {
	      fprintf (dump_file, "  ");
	      print_gimple_stmt (dump_file, stmt, 0);
	      fprintf (dump_file, "\t\tfreq:%3.2f size:%3i time:%3i\n",
		       freq.to_double (), this_size,
		       this_time);
	    }

	  if (is_gimple_call (stmt)
	      && !gimple_call_internal_p (stmt))
	    {
	      struct cgraph_edge *edge = node->get_edge (stmt);
	      ipa_call_summary *es = ipa_call_summaries->get_create (edge);

	      /* Special case: results of BUILT_IN_CONSTANT_P will be always
	         resolved as constant.  We however don't want to optimize
	         out the cgraph edges.  */
	      if (nonconstant_names.exists ()
		  && gimple_call_builtin_p (stmt, BUILT_IN_CONSTANT_P)
		  && gimple_call_lhs (stmt)
		  && TREE_CODE (gimple_call_lhs (stmt)) == SSA_NAME)
		{
		  predicate false_p = false;
		  nonconstant_names[SSA_NAME_VERSION (gimple_call_lhs (stmt))]
		    = false_p;
		}
	      if (ipa_node_params_sum)
		{
		  int count = gimple_call_num_args (stmt);
		  int i;

		  if (count)
		    es->param.safe_grow_cleared (count);
		  for (i = 0; i < count; i++)
		    {
		      int prob = param_change_prob (&fbi, stmt, i);
		      gcc_assert (prob >= 0 && prob <= REG_BR_PROB_BASE);
		      es->param[i].change_prob = prob;
		    }
		}

	      es->call_stmt_size = this_size;
	      es->call_stmt_time = this_time;
	      es->loop_depth = bb_loop_depth (bb);
	      edge_set_predicate (edge, &bb_predicate);
	      if (edge->speculative)
		{
		  cgraph_edge *direct, *indirect;
		  ipa_ref *ref;
		  edge->speculative_call_info (direct, indirect, ref);
		  gcc_assert (direct == edge);
	          ipa_call_summary *es2
			 = ipa_call_summaries->get_create (indirect);
		  ipa_call_summaries->duplicate (edge, indirect,
						 es, es2);
		}
	    }

	  /* TODO: When conditional jump or switch is known to be constant, but
	     we did not translate it into the predicates, we really can account
	     just maximum of the possible paths.  */
	  if (fbi.info)
	    will_be_nonconstant
	      = will_be_nonconstant_predicate (&fbi, info, params_summary,
					       stmt, nonconstant_names);
	  else
	    will_be_nonconstant = true;
	  if (this_time || this_size)
	    {
	      sreal final_time = (sreal)this_time * freq;

	      prob = eliminated_by_inlining_prob (&fbi, stmt);
	      if (prob == 1 && dump_file && (dump_flags & TDF_DETAILS))
		fprintf (dump_file,
			 "\t\t50%% will be eliminated by inlining\n");
	      if (prob == 2 && dump_file && (dump_flags & TDF_DETAILS))
		fprintf (dump_file, "\t\tWill be eliminated by inlining\n");

	      class predicate p = bb_predicate & will_be_nonconstant;

	      /* We can ignore statement when we proved it is never going
		 to happen, but we cannot do that for call statements
		 because edges are accounted specially.  */

	      if (*(is_gimple_call (stmt) ? &bb_predicate : &p) != false)
		{
		  time += final_time;
		  size += this_size;
		}

	      /* We account everything but the calls.  Calls have their own
	         size/time info attached to cgraph edges.  This is necessary
	         in order to make the cost disappear after inlining.  */
	      if (!is_gimple_call (stmt))
		{
		  if (prob)
		    {
		      predicate ip = bb_predicate & predicate::not_inlined ();
		      info->account_size_time (this_size * prob,
					       (final_time * prob) / 2, ip,
					       p);
		    }
		  if (prob != 2)
		    info->account_size_time (this_size * (2 - prob),
					     (final_time * (2 - prob) / 2),
					     bb_predicate,
					     p);
		}

	      if (!info->fp_expressions && fp_expression_p (stmt))
		{
		  info->fp_expressions = true;
		  if (dump_file)
		    fprintf (dump_file, "   fp_expression set\n");
		}
	    }

	  /* Account cost of address calculations in the statements.  */
	  for (unsigned int i = 0; i < gimple_num_ops (stmt); i++)
	    {
	      for (tree op = gimple_op (stmt, i);
		   op && handled_component_p (op);
		   op = TREE_OPERAND (op, 0))
	        if ((TREE_CODE (op) == ARRAY_REF
		     || TREE_CODE (op) == ARRAY_RANGE_REF)
		    && TREE_CODE (TREE_OPERAND (op, 1)) == SSA_NAME)
		  {
		    predicate p = bb_predicate;
		    if (fbi.info)
		      p = p & will_be_nonconstant_expr_predicate
				 (&fbi, info, params_summary,
				  TREE_OPERAND (op, 1),
			          nonconstant_names);
		    if (p != false)
		      {
			time += freq;
			size += 1;
			if (dump_file)
			  fprintf (dump_file,
				   "\t\tAccounting address calculation.\n");
			info->account_size_time (ipa_fn_summary::size_scale,
						 freq,
						 bb_predicate,
						 p);
		      }
		  }
	    }

	}
    }
  free (order);

  if (nonconstant_names.exists () && !early)
    {
      class loop *loop;
      predicate loop_iterations = true;
      predicate loop_stride = true;

      if (dump_file && (dump_flags & TDF_DETAILS))
	flow_loops_dump (dump_file, NULL, 0);
      scev_initialize ();
      FOR_EACH_LOOP (loop, 0)
	{
	  vec<edge> exits;
	  edge ex;
	  unsigned int j;
	  class tree_niter_desc niter_desc;
	  bb_predicate = *(predicate *) loop->header->aux;

	  exits = get_loop_exit_edges (loop);
	  FOR_EACH_VEC_ELT (exits, j, ex)
	    if (number_of_iterations_exit (loop, ex, &niter_desc, false)
		&& !is_gimple_min_invariant (niter_desc.niter))
	    {
	      predicate will_be_nonconstant
		= will_be_nonconstant_expr_predicate (&fbi, info,
						      params_summary,
						      niter_desc.niter,
						      nonconstant_names);
	      if (will_be_nonconstant != true)
		will_be_nonconstant = bb_predicate & will_be_nonconstant;
	      if (will_be_nonconstant != true
		  && will_be_nonconstant != false)
		/* This is slightly inprecise.  We may want to represent each
		   loop with independent predicate.  */
		loop_iterations &= will_be_nonconstant;
	    }
	  exits.release ();
	}

      /* To avoid quadratic behavior we analyze stride predicates only
         with respect to the containing loop.  Thus we simply iterate
	 over all defs in the outermost loop body.  */
      for (loop = loops_for_fn (cfun)->tree_root->inner;
	   loop != NULL; loop = loop->next)
	{
	  basic_block *body = get_loop_body (loop);
	  for (unsigned i = 0; i < loop->num_nodes; i++)
	    {
	      gimple_stmt_iterator gsi;
	      bb_predicate = *(predicate *) body[i]->aux;
	      for (gsi = gsi_start_bb (body[i]); !gsi_end_p (gsi);
		   gsi_next (&gsi))
		{
		  gimple *stmt = gsi_stmt (gsi);

		  if (!is_gimple_assign (stmt))
		    continue;

		  tree def = gimple_assign_lhs (stmt);
		  if (TREE_CODE (def) != SSA_NAME)
		    continue;

		  affine_iv iv;
		  if (!simple_iv (loop_containing_stmt (stmt),
				  loop_containing_stmt (stmt),
				  def, &iv, true)
		      || is_gimple_min_invariant (iv.step))
		    continue;

		  predicate will_be_nonconstant
		    = will_be_nonconstant_expr_predicate (&fbi, info,
				    			  params_summary,
				   			  iv.step,
							  nonconstant_names);
		  if (will_be_nonconstant != true)
		    will_be_nonconstant = bb_predicate & will_be_nonconstant;
		  if (will_be_nonconstant != true
		      && will_be_nonconstant != false)
		    /* This is slightly inprecise.  We may want to represent
		       each loop with independent predicate.  */
		    loop_stride = loop_stride & will_be_nonconstant;
		}
	    }
	  free (body);
	}
      ipa_fn_summary *s = ipa_fn_summaries->get (node);
      set_hint_predicate (&s->loop_iterations, loop_iterations);
      set_hint_predicate (&s->loop_stride, loop_stride);
      scev_finalize ();
    }
  FOR_ALL_BB_FN (bb, my_function)
    {
      edge e;
      edge_iterator ei;

      if (bb->aux)
	edge_predicate_pool.remove ((predicate *)bb->aux);
      bb->aux = NULL;
      FOR_EACH_EDGE (e, ei, bb->succs)
	{
	  if (e->aux)
	    edge_predicate_pool.remove ((predicate *) e->aux);
	  e->aux = NULL;
	}
    }
  ipa_fn_summary *s = ipa_fn_summaries->get (node);
  ipa_size_summary *ss = ipa_size_summaries->get (node);
  s->time = time;
  ss->self_size = size;
  nonconstant_names.release ();
  ipa_release_body_info (&fbi);
  if (opt_for_fn (node->decl, optimize))
    {
      if (!early)
        loop_optimizer_finalize ();
      else if (!ipa_edge_args_sum)
	ipa_free_all_node_params ();
      free_dominance_info (CDI_DOMINATORS);
      free_dominance_info (CDI_POST_DOMINATORS);
    }
  if (dump_file)
    {
      fprintf (dump_file, "\n");
      ipa_dump_fn_summary (dump_file, node);
    }
}


/* Compute function summary.
   EARLY is true when we compute parameters during early opts.  */

void
compute_fn_summary (struct cgraph_node *node, bool early)
{
  HOST_WIDE_INT self_stack_size;
  struct cgraph_edge *e;

  gcc_assert (!node->inlined_to);

  if (!ipa_fn_summaries)
    ipa_fn_summary_alloc ();

  /* Create a new ipa_fn_summary.  */
  ((ipa_fn_summary_t *)ipa_fn_summaries)->remove_callees (node);
  ipa_fn_summaries->remove (node);
  class ipa_fn_summary *info = ipa_fn_summaries->get_create (node);
  class ipa_size_summary *size_info = ipa_size_summaries->get_create (node);

  /* Estimate the stack size for the function if we're optimizing.  */
  self_stack_size = optimize && !node->thunk.thunk_p
		    ? estimated_stack_frame_size (node) : 0;
  size_info->estimated_self_stack_size = self_stack_size;
  info->estimated_stack_size = self_stack_size;

  if (node->thunk.thunk_p)
    {
      ipa_call_summary *es = ipa_call_summaries->get_create (node->callees);
      predicate t = true;

      node->can_change_signature = false;
      es->call_stmt_size = eni_size_weights.call_cost;
      es->call_stmt_time = eni_time_weights.call_cost;
      info->account_size_time (ipa_fn_summary::size_scale
			       * opt_for_fn (node->decl,
				 param_uninlined_function_thunk_insns),
			       opt_for_fn (node->decl,
				 param_uninlined_function_thunk_time), t, t);
      t = predicate::not_inlined ();
      info->account_size_time (2 * ipa_fn_summary::size_scale, 0, t, t);
      ipa_update_overall_fn_summary (node);
      size_info->self_size = size_info->size;
      if (stdarg_p (TREE_TYPE (node->decl)))
	{
	  info->inlinable = false;
	  node->callees->inline_failed = CIF_VARIADIC_THUNK;
	}
      else
        info->inlinable = true;
    }
  else
    {
       /* Even is_gimple_min_invariant rely on current_function_decl.  */
       push_cfun (DECL_STRUCT_FUNCTION (node->decl));

       /* During IPA profile merging we may be called w/o virtual SSA form
	  built.  */
       update_ssa (TODO_update_ssa_only_virtuals);

       /* Can this function be inlined at all?  */
       if (!opt_for_fn (node->decl, optimize)
	   && !lookup_attribute ("always_inline",
				 DECL_ATTRIBUTES (node->decl)))
	 info->inlinable = false;
       else
	 info->inlinable = tree_inlinable_function_p (node->decl);

       /* Type attributes can use parameter indices to describe them.  */
       if (TYPE_ATTRIBUTES (TREE_TYPE (node->decl))
	   /* Likewise for #pragma omp declare simd functions or functions
	      with simd attribute.  */
	   || lookup_attribute ("omp declare simd",
				DECL_ATTRIBUTES (node->decl)))
	 node->can_change_signature = false;
       else
	 {
	   /* Otherwise, inlinable functions always can change signature.  */
	   if (info->inlinable)
	     node->can_change_signature = true;
	   else
	     {
	       /* Functions calling builtin_apply cannot change signature.  */
	       for (e = node->callees; e; e = e->next_callee)
		 {
		   tree cdecl = e->callee->decl;
		   if (fndecl_built_in_p (cdecl, BUILT_IN_APPLY_ARGS)
		       || fndecl_built_in_p (cdecl, BUILT_IN_VA_START))
		     break;
		 }
	       node->can_change_signature = !e;
	     }
	 }
       analyze_function_body (node, early);
       pop_cfun ();
     }
  for (e = node->callees; e; e = e->next_callee)
    if (e->callee->comdat_local_p ())
      break;
  node->calls_comdat_local = (e != NULL);

  /* Inlining characteristics are maintained by the cgraph_mark_inline.  */
  size_info->size = size_info->self_size;
  info->estimated_stack_size = size_info->estimated_self_stack_size;

  /* Code above should compute exactly the same result as
     ipa_update_overall_fn_summary but because computation happens in
     different order the roundoff errors result in slight changes.  */
  ipa_update_overall_fn_summary (node);
  /* In LTO mode we may have speculative edges set.  */
  gcc_assert (in_lto_p || size_info->size == size_info->self_size);
}


/* Compute parameters of functions used by inliner using
   current_function_decl.  */

static unsigned int
compute_fn_summary_for_current (void)
{
  compute_fn_summary (cgraph_node::get (current_function_decl), true);
  return 0;
}

/* Estimate benefit devirtualizing indirect edge IE, provided KNOWN_VALS,
   KNOWN_CONTEXTS and KNOWN_AGGS.  */

static bool
estimate_edge_devirt_benefit (struct cgraph_edge *ie,
			      int *size, int *time,
			      vec<tree> known_vals,
			      vec<ipa_polymorphic_call_context> known_contexts,
			      vec<ipa_agg_value_set> known_aggs)
{
  tree target;
  struct cgraph_node *callee;
  class ipa_fn_summary *isummary;
  enum availability avail;
  bool speculative;

  if (!known_vals.length () && !known_contexts.length ())
    return false;
  if (!opt_for_fn (ie->caller->decl, flag_indirect_inlining))
    return false;

  target = ipa_get_indirect_edge_target (ie, known_vals, known_contexts,
					 known_aggs, &speculative);
  if (!target || speculative)
    return false;

  /* Account for difference in cost between indirect and direct calls.  */
  *size -= (eni_size_weights.indirect_call_cost - eni_size_weights.call_cost);
  *time -= (eni_time_weights.indirect_call_cost - eni_time_weights.call_cost);
  gcc_checking_assert (*time >= 0);
  gcc_checking_assert (*size >= 0);

  callee = cgraph_node::get (target);
  if (!callee || !callee->definition)
    return false;
  callee = callee->function_symbol (&avail);
  if (avail < AVAIL_AVAILABLE)
    return false;
  isummary = ipa_fn_summaries->get (callee);
  if (isummary == NULL)
    return false;

  return isummary->inlinable;
}

/* Increase SIZE, MIN_SIZE (if non-NULL) and TIME for size and time needed to
   handle edge E with probability PROB.
   Set HINTS if edge may be devirtualized.
   KNOWN_VALS, KNOWN_AGGS and KNOWN_CONTEXTS describe context of the call
   site.  */

static inline void
estimate_edge_size_and_time (struct cgraph_edge *e, int *size, int *min_size,
			     sreal *time,
			     vec<tree> known_vals,
			     vec<ipa_polymorphic_call_context> known_contexts,
			     vec<ipa_agg_value_set> known_aggs,
			     ipa_hints *hints)
{
  class ipa_call_summary *es = ipa_call_summaries->get (e);
  int call_size = es->call_stmt_size;
  int call_time = es->call_stmt_time;
  int cur_size;

  if (!e->callee && hints && e->maybe_hot_p ()
      && estimate_edge_devirt_benefit (e, &call_size, &call_time,
				       known_vals, known_contexts, known_aggs))
    *hints |= INLINE_HINT_indirect_call;
  cur_size = call_size * ipa_fn_summary::size_scale;
  *size += cur_size;
  if (min_size)
    *min_size += cur_size;
  if (time)
    *time += ((sreal)call_time) * e->sreal_frequency ();
}


/* Increase SIZE, MIN_SIZE and TIME for size and time needed to handle all
   calls in NODE.  POSSIBLE_TRUTHS, KNOWN_VALS, KNOWN_AGGS and KNOWN_CONTEXTS
   describe context of the call site.
 
   Helper for estimate_calls_size_and_time which does the same but
   (in most cases) faster.  */

static void
estimate_calls_size_and_time_1 (struct cgraph_node *node, int *size,
			        int *min_size, sreal *time,
			        ipa_hints *hints,
			        clause_t possible_truths,
			        vec<tree> known_vals,
			        vec<ipa_polymorphic_call_context> known_contexts,
			        vec<ipa_agg_value_set> known_aggs)
{
  struct cgraph_edge *e;
  for (e = node->callees; e; e = e->next_callee)
    {
      if (!e->inline_failed)
	{
	  gcc_checking_assert (!ipa_call_summaries->get (e));
	  estimate_calls_size_and_time_1 (e->callee, size, min_size, time,
					  hints,
					  possible_truths,
					  known_vals, known_contexts,
					  known_aggs);
	  continue;
	}
      class ipa_call_summary *es = ipa_call_summaries->get (e);

      /* Do not care about zero sized builtins.  */
      if (!es->call_stmt_size)
	{
	  gcc_checking_assert (!es->call_stmt_time);
	  continue;
	}
      if (!es->predicate
	  || es->predicate->evaluate (possible_truths))
	{
	  /* Predicates of calls shall not use NOT_CHANGED codes,
	     so we do not need to compute probabilities.  */
	  estimate_edge_size_and_time (e, size,
				       es->predicate ? NULL : min_size,
				       time,
				       known_vals, known_contexts,
				       known_aggs, hints);
	}
    }
  for (e = node->indirect_calls; e; e = e->next_callee)
    {
      class ipa_call_summary *es = ipa_call_summaries->get (e);
      if (!es->predicate
	  || es->predicate->evaluate (possible_truths))
	estimate_edge_size_and_time (e, size,
				     es->predicate ? NULL : min_size,
				     time,
				     known_vals, known_contexts, known_aggs,
				     hints);
    }
}

/* Populate sum->call_size_time_table for edges from NODE.  */

static void
summarize_calls_size_and_time (struct cgraph_node *node,
    			       ipa_fn_summary *sum)
{
  struct cgraph_edge *e;
  for (e = node->callees; e; e = e->next_callee)
    {
      if (!e->inline_failed)
	{
	  gcc_checking_assert (!ipa_call_summaries->get (e));
	  summarize_calls_size_and_time (e->callee, sum);
	  continue;
	}
      int size = 0;
      sreal time = 0;

      estimate_edge_size_and_time (e, &size, NULL, &time,
				   vNULL, vNULL, vNULL, NULL);

      struct predicate pred = true;
      class ipa_call_summary *es = ipa_call_summaries->get (e);

      if (es->predicate)
	pred = *es->predicate;
      sum->account_size_time (size, time, pred, pred, true);
    }
  for (e = node->indirect_calls; e; e = e->next_callee)
    {
      int size = 0;
      sreal time = 0;

      estimate_edge_size_and_time (e, &size, NULL, &time,
				   vNULL, vNULL, vNULL, NULL);
      struct predicate pred = true;
      class ipa_call_summary *es = ipa_call_summaries->get (e);

      if (es->predicate)
	pred = *es->predicate;
      sum->account_size_time (size, time, pred, pred, true);
    }
}

/* Increase SIZE, MIN_SIZE and TIME for size and time needed to handle all
   calls in NODE.  POSSIBLE_TRUTHS, KNOWN_VALS, KNOWN_AGGS and KNOWN_CONTEXTS
   describe context of the call site.  */

static void
estimate_calls_size_and_time (struct cgraph_node *node, int *size,
			      int *min_size, sreal *time,
			      ipa_hints *hints,
			      clause_t possible_truths,
			      vec<tree> known_vals,
			      vec<ipa_polymorphic_call_context> known_contexts,
			      vec<ipa_agg_value_set> known_aggs)
{
  class ipa_fn_summary *sum = ipa_fn_summaries->get (node);
  bool use_table = true;

  gcc_assert (node->callees || node->indirect_calls);

  /* During early inlining we do not calculate info for very
     large functions and thus there is no need for producing
     summaries.  */
  if (!ipa_node_params_sum)
    use_table = false;
  /* Do not calculate summaries for simple wrappers; it is waste
     of memory.  */
  else if (node->callees && node->indirect_calls
           && node->callees->inline_failed && !node->callees->next_callee)
    use_table = false;
  /* If there is an indirect edge that may be optimized, we need
     to go the slow way.  */
  else if ((known_vals.length ()
     	    || known_contexts.length ()
	    || known_aggs.length ()) && hints)
    {
      class ipa_node_params *params_summary = IPA_NODE_REF (node);
      unsigned int nargs = params_summary
			   ? ipa_get_param_count (params_summary) : 0;

      for (unsigned int i = 0; i < nargs && use_table; i++)
	{
	  if (ipa_is_param_used_by_indirect_call (params_summary, i)
	      && ((known_vals.length () > i && known_vals[i])
		  || (known_aggs.length () > i
		      && known_aggs[i].items.length ())))
	    use_table = false;
	  else if (ipa_is_param_used_by_polymorphic_call (params_summary, i)
		   && (known_contexts.length () > i
		       && !known_contexts[i].useless_p ()))
	    use_table = false;
	}
    }

  /* Fast path is via the call size time table.  */
  if (use_table)
    {
      /* Build summary if it is absent.  */
      if (!sum->call_size_time_table)
	{
	  predicate true_pred = true;
	  sum->account_size_time (0, 0, true_pred, true_pred, true);
	  summarize_calls_size_and_time (node, sum);
	}

      int old_size = *size;
      sreal old_time = time ? *time : 0;

      if (min_size)
	*min_size += (*sum->call_size_time_table)[0].size;

      unsigned int i;
      size_time_entry *e;

      /* Walk the table and account sizes and times.  */
      for (i = 0; vec_safe_iterate (sum->call_size_time_table, i, &e);
	   i++)
	if (e->exec_predicate.evaluate (possible_truths))
	  {
	    *size += e->size;
	    if (time)
	      *time += e->time;
	  }

      /* Be careful and see if both methods agree.  */
      if ((flag_checking || dump_file)
	  /* Do not try to sanity check when we know we lost some
	     precision.  */
	  && sum->call_size_time_table->length ()
	     < ipa_fn_summary::max_size_time_table_size)
	{
	  estimate_calls_size_and_time_1 (node, &old_size, NULL, &old_time, NULL,
					  possible_truths, known_vals,
					  known_contexts, known_aggs);
	  gcc_assert (*size == old_size);
	  if (time && (*time - old_time > 1 || *time - old_time < -1)
	      && dump_file)
	    fprintf (dump_file, "Time mismatch in call summary %f!=%f",
		     old_time.to_double (),
		     time->to_double ());
	}
    }
  /* Slow path by walking all edges.  */
  else
    estimate_calls_size_and_time_1 (node, size, min_size, time, hints,
				    possible_truths, known_vals, known_contexts,
				    known_aggs);
}

/* Default constructor for ipa call context.
   Memory allocation of known_vals, known_contexts
   and known_aggs vectors is owned by the caller, but can
   be release by ipa_call_context::release.  
   
   inline_param_summary is owned by the caller.  */
ipa_call_context::ipa_call_context (cgraph_node *node,
				    clause_t possible_truths,
				    clause_t nonspec_possible_truths,
				    vec<tree> known_vals,
				    vec<ipa_polymorphic_call_context>
				   	 known_contexts,
				    vec<ipa_agg_value_set> known_aggs,
				    vec<inline_param_summary>
				   	 inline_param_summary)
: m_node (node), m_possible_truths (possible_truths),
  m_nonspec_possible_truths (nonspec_possible_truths),
  m_inline_param_summary (inline_param_summary),
  m_known_vals (known_vals),
  m_known_contexts (known_contexts),
  m_known_aggs (known_aggs)
{
}

/* Set THIS to be a duplicate of CTX.  Copy all relevant info.  */

void
ipa_call_context::duplicate_from (const ipa_call_context &ctx)
{
  m_node = ctx.m_node;
  m_possible_truths = ctx.m_possible_truths;
  m_nonspec_possible_truths = ctx.m_nonspec_possible_truths;
  class ipa_node_params *params_summary = IPA_NODE_REF (m_node);
  unsigned int nargs = params_summary
		       ? ipa_get_param_count (params_summary) : 0;

  m_inline_param_summary = vNULL;
  /* Copy the info only if there is at least one useful entry.  */
  if (ctx.m_inline_param_summary.exists ())
    {
      unsigned int n = MIN (ctx.m_inline_param_summary.length (), nargs);

      for (unsigned int i = 0; i < n; i++)
	if (ipa_is_param_used_by_ipa_predicates (params_summary, i)
	    && !ctx.m_inline_param_summary[i].useless_p ())
	  {
            m_inline_param_summary
		    = ctx.m_inline_param_summary.copy ();
	    break;
	  }
    }
  m_known_vals = vNULL;
  if (ctx.m_known_vals.exists ())
    {
      unsigned int n = MIN (ctx.m_known_vals.length (), nargs);

      for (unsigned int i = 0; i < n; i++)
	if (ipa_is_param_used_by_indirect_call (params_summary, i)
	    && ctx.m_known_vals[i])
	  {
	    m_known_vals = ctx.m_known_vals.copy ();
	    break;
	  }
    }

  m_known_contexts = vNULL;
  if (ctx.m_known_contexts.exists ())
    {
      unsigned int n = MIN (ctx.m_known_contexts.length (), nargs);

      for (unsigned int i = 0; i < n; i++)
	if (ipa_is_param_used_by_polymorphic_call (params_summary, i)
	    && !ctx.m_known_contexts[i].useless_p ())
	  {
	    m_known_contexts = ctx.m_known_contexts.copy ();
	    break;
	  }
    }

  m_known_aggs = vNULL;
  if (ctx.m_known_aggs.exists ())
    {
      unsigned int n = MIN (ctx.m_known_aggs.length (), nargs);

      for (unsigned int i = 0; i < n; i++)
	if (ipa_is_param_used_by_indirect_call (params_summary, i)
	    && !ctx.m_known_aggs[i].is_empty ())
	  {
	    m_known_aggs = ipa_copy_agg_values (ctx.m_known_aggs);
	    break;
	  }
    }
}

/* Release memory used by known_vals/contexts/aggs vectors.
   If ALL is true release also inline_param_summary.
   This happens when context was previously duplicated to be stored
   into cache.  */

void
ipa_call_context::release (bool all)
{
  /* See if context is initialized at first place.  */
  if (!m_node)
    return;
  ipa_release_agg_values (m_known_aggs, all);
  if (all)
    {
      m_known_vals.release ();
      m_known_contexts.release ();
      m_inline_param_summary.release ();
    }
}

/* Return true if CTX describes the same call context as THIS.  */

bool
ipa_call_context::equal_to (const ipa_call_context &ctx)
{
  if (m_node != ctx.m_node
      || m_possible_truths != ctx.m_possible_truths
      || m_nonspec_possible_truths != ctx.m_nonspec_possible_truths)
    return false;

  class ipa_node_params *params_summary = IPA_NODE_REF (m_node);
  unsigned int nargs = params_summary
		       ? ipa_get_param_count (params_summary) : 0;

  if (m_inline_param_summary.exists () || ctx.m_inline_param_summary.exists ())
    {
      for (unsigned int i = 0; i < nargs; i++)
	{
	  if (!ipa_is_param_used_by_ipa_predicates (params_summary, i))
	    continue;
	  if (i >= m_inline_param_summary.length ()
	      || m_inline_param_summary[i].useless_p ())
	    {
	      if (i < ctx.m_inline_param_summary.length ()
		  && !ctx.m_inline_param_summary[i].useless_p ())
		return false;
	      continue;
	    }
	  if (i >= ctx.m_inline_param_summary.length ()
	      || ctx.m_inline_param_summary[i].useless_p ())
	    {
	      if (i < m_inline_param_summary.length ()
		  && !m_inline_param_summary[i].useless_p ())
		return false;
	      continue;
	    }
	  if (!m_inline_param_summary[i].equal_to
	     	 (ctx.m_inline_param_summary[i]))
	    return false;
	}
    }
  if (m_known_vals.exists () || ctx.m_known_vals.exists ())
    {
      for (unsigned int i = 0; i < nargs; i++)
	{
	  if (!ipa_is_param_used_by_indirect_call (params_summary, i))
	    continue;
	  if (i >= m_known_vals.length () || !m_known_vals[i])
	    {
	      if (i < ctx.m_known_vals.length () && ctx.m_known_vals[i])
		return false;
	      continue;
	    }
	  if (i >= ctx.m_known_vals.length () || !ctx.m_known_vals[i])
	    {
	      if (i < m_known_vals.length () && m_known_vals[i])
		return false;
	      continue;
	    }
	  if (m_known_vals[i] != ctx.m_known_vals[i])
	    return false;
	}
    }
  if (m_known_contexts.exists () || ctx.m_known_contexts.exists ())
    {
      for (unsigned int i = 0; i < nargs; i++)
	{
	  if (!ipa_is_param_used_by_polymorphic_call (params_summary, i))
	    continue;
	  if (i >= m_known_contexts.length ()
	      || m_known_contexts[i].useless_p ())
	    {
	      if (i < ctx.m_known_contexts.length ()
		  && !ctx.m_known_contexts[i].useless_p ())
		return false;
	      continue;
	    }
	  if (i >= ctx.m_known_contexts.length ()
	      || ctx.m_known_contexts[i].useless_p ())
	    {
	      if (i < m_known_contexts.length ()
		  && !m_known_contexts[i].useless_p ())
		return false;
	      continue;
	    }
	  if (!m_known_contexts[i].equal_to
	     	 (ctx.m_known_contexts[i]))
	    return false;
	}
    }
  if (m_known_aggs.exists () || ctx.m_known_aggs.exists ())
    {
      for (unsigned int i = 0; i < nargs; i++)
	{
	  if (!ipa_is_param_used_by_indirect_call (params_summary, i))
	    continue;
	  if (i >= m_known_aggs.length () || m_known_aggs[i].is_empty ())
	    {
	      if (i < ctx.m_known_aggs.length ()
		  && !ctx.m_known_aggs[i].is_empty ())
		return false;
	      continue;
	    }
	  if (i >= ctx.m_known_aggs.length ()
	      || ctx.m_known_aggs[i].is_empty ())
	    {
	      if (i < m_known_aggs.length ()
		  && !m_known_aggs[i].is_empty ())
		return false;
	      continue;
	    }
	  if (!m_known_aggs[i].equal_to (ctx.m_known_aggs[i]))
	    return false;
	}
    }
  return true;
}

/* Estimate size and time needed to execute call in the given context.
   Additionally determine hints determined by the context.  Finally compute
   minimal size needed for the call that is independent on the call context and
   can be used for fast estimates.  Return the values in RET_SIZE,
   RET_MIN_SIZE, RET_TIME and RET_HINTS.  */

void
ipa_call_context::estimate_size_and_time (int *ret_size,
					  int *ret_min_size,
					  sreal *ret_time,
					  sreal *ret_nonspecialized_time,
					  ipa_hints *ret_hints)
{
  class ipa_fn_summary *info = ipa_fn_summaries->get (m_node);
  size_time_entry *e;
  int size = 0;
  sreal time = 0;
  int min_size = 0;
  ipa_hints hints = 0;
  int i;

  if (dump_file && (dump_flags & TDF_DETAILS))
    {
      bool found = false;
      fprintf (dump_file, "   Estimating body: %s/%i\n"
	       "   Known to be false: ", m_node->name (),
	       m_node->order);

      for (i = predicate::not_inlined_condition;
	   i < (predicate::first_dynamic_condition
		+ (int) vec_safe_length (info->conds)); i++)
	if (!(m_possible_truths & (1 << i)))
	  {
	    if (found)
	      fprintf (dump_file, ", ");
	    found = true;
	    dump_condition (dump_file, info->conds, i);
	  }
    }

  if (m_node->callees || m_node->indirect_calls)
    estimate_calls_size_and_time (m_node, &size, &min_size,
				  ret_time ? &time : NULL,
				  ret_hints ? &hints : NULL, m_possible_truths,
				  m_known_vals, m_known_contexts, m_known_aggs);

  sreal nonspecialized_time = time;

  min_size += (*info->size_time_table)[0].size;
  for (i = 0; vec_safe_iterate (info->size_time_table, i, &e); i++)
    {
      bool exec = e->exec_predicate.evaluate (m_nonspec_possible_truths);

      /* Because predicates are conservative, it can happen that nonconst is 1
	 but exec is 0.  */
      if (exec)
        {
          bool nonconst = e->nonconst_predicate.evaluate (m_possible_truths);

	  gcc_checking_assert (e->time >= 0);
	  gcc_checking_assert (time >= 0);

	  /* We compute specialized size only because size of nonspecialized
	     copy is context independent.

	     The difference between nonspecialized execution and specialized is
	     that nonspecialized is not going to have optimized out computations
	     known to be constant in a specialized setting.  */
	  if (nonconst)
	    size += e->size;
	  if (!ret_time)
	    continue;
	  nonspecialized_time += e->time;
	  if (!nonconst)
	    ;
	  else if (!m_inline_param_summary.exists ())
	    {
	      if (nonconst)
	        time += e->time;
	    }
	  else
	    {
	      int prob = e->nonconst_predicate.probability 
					       (info->conds, m_possible_truths,
					        m_inline_param_summary);
	      gcc_checking_assert (prob >= 0);
	      gcc_checking_assert (prob <= REG_BR_PROB_BASE);
	      if (prob == REG_BR_PROB_BASE)
	        time += e->time;
	      else
	        time += e->time * prob / REG_BR_PROB_BASE;
	    }
	  gcc_checking_assert (time >= 0);
        }
     }
  gcc_checking_assert ((*info->size_time_table)[0].exec_predicate == true);
  gcc_checking_assert ((*info->size_time_table)[0].nonconst_predicate == true);
  gcc_checking_assert (min_size >= 0);
  gcc_checking_assert (size >= 0);
  gcc_checking_assert (time >= 0);
  /* nonspecialized_time should be always bigger than specialized time.
     Roundoff issues however may get into the way.  */
  gcc_checking_assert ((nonspecialized_time - time * 99 / 100) >= -1);

  /* Roundoff issues may make specialized time bigger than nonspecialized
     time.  We do not really want that to happen because some heuristics
     may get confused by seeing negative speedups.  */
  if (time > nonspecialized_time)
    time = nonspecialized_time;

  if (ret_hints)
    {
      if (info->loop_iterations
	  && !info->loop_iterations->evaluate (m_possible_truths))
	hints |= INLINE_HINT_loop_iterations;
      if (info->loop_stride
	  && !info->loop_stride->evaluate (m_possible_truths))
	hints |= INLINE_HINT_loop_stride;
      if (info->scc_no)
	hints |= INLINE_HINT_in_scc;
      if (DECL_DECLARED_INLINE_P (m_node->decl))
	hints |= INLINE_HINT_declared_inline;
    }

  size = RDIV (size, ipa_fn_summary::size_scale);
  min_size = RDIV (min_size, ipa_fn_summary::size_scale);

  if (dump_file && (dump_flags & TDF_DETAILS))
    fprintf (dump_file, "\n   size:%i time:%f nonspec time:%f\n", (int) size,
	     time.to_double (), nonspecialized_time.to_double ());
  if (ret_time)
    *ret_time = time;
  if (ret_nonspecialized_time)
    *ret_nonspecialized_time = nonspecialized_time;
  if (ret_size)
    *ret_size = size;
  if (ret_min_size)
    *ret_min_size = min_size;
  if (ret_hints)
    *ret_hints = hints;
  return;
}


/* Estimate size and time needed to execute callee of EDGE assuming that
   parameters known to be constant at caller of EDGE are propagated.
   KNOWN_VALS and KNOWN_CONTEXTS are vectors of assumed known constant values
   and types for parameters.  */

void
estimate_ipcp_clone_size_and_time (struct cgraph_node *node,
				   vec<tree> known_vals,
				   vec<ipa_polymorphic_call_context>
				   known_contexts,
				   vec<ipa_agg_value_set> known_aggs,
				   int *ret_size, sreal *ret_time,
				   sreal *ret_nonspec_time,
				   ipa_hints *hints)
{
  clause_t clause, nonspec_clause;

  /* TODO: Also pass known value ranges.  */
  evaluate_conditions_for_known_args (node, false, known_vals,
				      std::vector<value_range> (),
				      known_aggs, &clause, &nonspec_clause);
  ipa_call_context ctx (node, clause, nonspec_clause,
		        known_vals, known_contexts,
		        known_aggs, vNULL);
  ctx.estimate_size_and_time (ret_size, NULL, ret_time,
			      ret_nonspec_time, hints);
}

/* Return stack frame offset where frame of NODE is supposed to start inside
   of the function it is inlined to.
   Return 0 for functions that are not inlined.  */

HOST_WIDE_INT
ipa_get_stack_frame_offset (struct cgraph_node *node)
{
  HOST_WIDE_INT offset = 0;
  if (!node->inlined_to)
    return 0;
  node = node->callers->caller;
  while (true)
    {
      offset += ipa_size_summaries->get (node)->estimated_self_stack_size;
      if (!node->inlined_to)
	return offset;
      node = node->callers->caller;
    }
}


/* Update summary information of inline clones after inlining.
   Compute peak stack usage.  */

static void
inline_update_callee_summaries (struct cgraph_node *node, int depth)
{
  struct cgraph_edge *e;

  ipa_propagate_frequency (node);
  for (e = node->callees; e; e = e->next_callee)
    {
      if (!e->inline_failed)
	inline_update_callee_summaries (e->callee, depth);
      else
	ipa_call_summaries->get (e)->loop_depth += depth;
    }
  for (e = node->indirect_calls; e; e = e->next_callee)
    ipa_call_summaries->get (e)->loop_depth += depth;
}

/* Update change_prob of EDGE after INLINED_EDGE has been inlined.
   When function A is inlined in B and A calls C with parameter that
   changes with probability PROB1 and C is known to be passthrough
   of argument if B that change with probability PROB2, the probability
   of change is now PROB1*PROB2.  */

static void
remap_edge_change_prob (struct cgraph_edge *inlined_edge,
			struct cgraph_edge *edge)
{
  if (ipa_node_params_sum)
    {
      int i;
      class ipa_edge_args *args = IPA_EDGE_REF (edge);
      if (!args)
	return;
      class ipa_call_summary *es = ipa_call_summaries->get (edge);
      class ipa_call_summary *inlined_es
	= ipa_call_summaries->get (inlined_edge);

      if (es->param.length () == 0)
	return;

      for (i = 0; i < ipa_get_cs_argument_count (args); i++)
	{
	  struct ipa_jump_func *jfunc = ipa_get_ith_jump_func (args, i);
	  if (jfunc->type == IPA_JF_PASS_THROUGH
	      || jfunc->type == IPA_JF_ANCESTOR)
	    {
	      int id = jfunc->type == IPA_JF_PASS_THROUGH
		       ? ipa_get_jf_pass_through_formal_id (jfunc)
		       : ipa_get_jf_ancestor_formal_id (jfunc);
	      if (id < (int) inlined_es->param.length ())
		{
		  int prob1 = es->param[i].change_prob;
		  int prob2 = inlined_es->param[id].change_prob;
		  int prob = combine_probabilities (prob1, prob2);

		  if (prob1 && prob2 && !prob)
		    prob = 1;

		  es->param[i].change_prob = prob;
		}
	    }
	}
    }
}

/* Update edge summaries of NODE after INLINED_EDGE has been inlined.

   Remap predicates of callees of NODE.  Rest of arguments match
   remap_predicate.

   Also update change probabilities.  */

static void
remap_edge_summaries (struct cgraph_edge *inlined_edge,
		      struct cgraph_node *node,
		      class ipa_fn_summary *info,
		      class ipa_node_params *params_summary,
		      class ipa_fn_summary *callee_info,
		      vec<int> operand_map,
		      vec<int> offset_map,
		      clause_t possible_truths,
		      predicate *toplev_predicate)
{
  struct cgraph_edge *e, *next;
  for (e = node->callees; e; e = next)
    {
      predicate p;
      next = e->next_callee;

      if (e->inline_failed)
	{
          class ipa_call_summary *es = ipa_call_summaries->get (e);
	  remap_edge_change_prob (inlined_edge, e);

	  if (es->predicate)
	    {
	      p = es->predicate->remap_after_inlining
				     (info, params_summary,
				      callee_info, operand_map,
				      offset_map, possible_truths,
				      *toplev_predicate);
	      edge_set_predicate (e, &p);
	    }
	  else
	    edge_set_predicate (e, toplev_predicate);
	}
      else
	remap_edge_summaries (inlined_edge, e->callee, info,
		              params_summary, callee_info,
			      operand_map, offset_map, possible_truths,
			      toplev_predicate);
    }
  for (e = node->indirect_calls; e; e = next)
    {
      class ipa_call_summary *es = ipa_call_summaries->get (e);
      predicate p;
      next = e->next_callee;

      remap_edge_change_prob (inlined_edge, e);
      if (es->predicate)
	{
	  p = es->predicate->remap_after_inlining
				 (info, params_summary,
				  callee_info, operand_map, offset_map,
			          possible_truths, *toplev_predicate);
	  edge_set_predicate (e, &p);
	}
      else
	edge_set_predicate (e, toplev_predicate);
    }
}

/* Same as remap_predicate, but set result into hint *HINT.  */

static void
remap_hint_predicate (class ipa_fn_summary *info,
		      class ipa_node_params *params_summary,
		      class ipa_fn_summary *callee_info,
		      predicate **hint,
		      vec<int> operand_map,
		      vec<int> offset_map,
		      clause_t possible_truths,
		      predicate *toplev_predicate)
{
  predicate p;

  if (!*hint)
    return;
  p = (*hint)->remap_after_inlining
			 (info, params_summary, callee_info,
			  operand_map, offset_map,
			  possible_truths, *toplev_predicate);
  if (p != false && p != true)
    {
      if (!*hint)
	set_hint_predicate (hint, p);
      else
	**hint &= p;
    }
}

/* We inlined EDGE.  Update summary of the function we inlined into.  */

void
ipa_merge_fn_summary_after_inlining (struct cgraph_edge *edge)
{
  ipa_fn_summary *callee_info = ipa_fn_summaries->get (edge->callee);
  struct cgraph_node *to = (edge->caller->inlined_to
			    ? edge->caller->inlined_to : edge->caller);
  class ipa_fn_summary *info = ipa_fn_summaries->get (to);
  clause_t clause = 0;	/* not_inline is known to be false.  */
  size_time_entry *e;
  auto_vec<int, 8> operand_map;
  auto_vec<int, 8> offset_map;
  int i;
  predicate toplev_predicate;
  class ipa_call_summary *es = ipa_call_summaries->get (edge);
  class ipa_node_params *params_summary = (ipa_node_params_sum
		 			   ? IPA_NODE_REF (to) : NULL);

  if (es->predicate)
    toplev_predicate = *es->predicate;
  else
    toplev_predicate = true;

  info->fp_expressions |= callee_info->fp_expressions;

  if (callee_info->conds)
    {
      auto_vec<tree, 32> known_vals;
      auto_vec<ipa_agg_value_set, 32> known_aggs;
      evaluate_properties_for_edge (edge, true, &clause, NULL,
				    &known_vals, NULL, &known_aggs);
    }
  if (ipa_node_params_sum && callee_info->conds)
    {
      class ipa_edge_args *args = IPA_EDGE_REF (edge);
      int count = args ? ipa_get_cs_argument_count (args) : 0;
      int i;

      if (count)
	{
	  operand_map.safe_grow_cleared (count);
	  offset_map.safe_grow_cleared (count);
	}
      for (i = 0; i < count; i++)
	{
	  struct ipa_jump_func *jfunc = ipa_get_ith_jump_func (args, i);
	  int map = -1;

	  /* TODO: handle non-NOPs when merging.  */
	  if (jfunc->type == IPA_JF_PASS_THROUGH)
	    {
	      if (ipa_get_jf_pass_through_operation (jfunc) == NOP_EXPR)
		map = ipa_get_jf_pass_through_formal_id (jfunc);
	      if (!ipa_get_jf_pass_through_agg_preserved (jfunc))
		offset_map[i] = -1;
	    }
	  else if (jfunc->type == IPA_JF_ANCESTOR)
	    {
	      HOST_WIDE_INT offset = ipa_get_jf_ancestor_offset (jfunc);
	      if (offset >= 0 && offset < INT_MAX)
		{
		  map = ipa_get_jf_ancestor_formal_id (jfunc);
		  if (!ipa_get_jf_ancestor_agg_preserved (jfunc))
		    offset = -1;
		  offset_map[i] = offset;
		}
	    }
	  operand_map[i] = map;
	  gcc_assert (map < ipa_get_param_count (params_summary));
	}
    }
  sreal freq =  edge->sreal_frequency ();
  for (i = 0; vec_safe_iterate (callee_info->size_time_table, i, &e); i++)
    {
      predicate p;
      p = e->exec_predicate.remap_after_inlining
			     (info, params_summary,
			      callee_info, operand_map,
			      offset_map, clause,
			      toplev_predicate);
      predicate nonconstp;
      nonconstp = e->nonconst_predicate.remap_after_inlining
				     (info, params_summary,
				      callee_info, operand_map,
				      offset_map, clause,
				      toplev_predicate);
      if (p != false && nonconstp != false)
	{
	  sreal add_time = ((sreal)e->time * freq);
	  int prob = e->nonconst_predicate.probability (callee_info->conds,
							clause, es->param);
	  if (prob != REG_BR_PROB_BASE)
	    add_time = add_time * prob / REG_BR_PROB_BASE;
	  if (prob != REG_BR_PROB_BASE
	      && dump_file && (dump_flags & TDF_DETAILS))
	    {
	      fprintf (dump_file, "\t\tScaling time by probability:%f\n",
		       (double) prob / REG_BR_PROB_BASE);
	    }
	  info->account_size_time (e->size, add_time, p, nonconstp);
	}
    }
  remap_edge_summaries (edge, edge->callee, info, params_summary,
		 	callee_info, operand_map,
			offset_map, clause, &toplev_predicate);
  remap_hint_predicate (info, params_summary, callee_info,
			&callee_info->loop_iterations,
			operand_map, offset_map, clause, &toplev_predicate);
  remap_hint_predicate (info, params_summary, callee_info,
			&callee_info->loop_stride,
			operand_map, offset_map, clause, &toplev_predicate);

  HOST_WIDE_INT stack_frame_offset = ipa_get_stack_frame_offset (edge->callee);
  HOST_WIDE_INT peak = stack_frame_offset + callee_info->estimated_stack_size;

  if (info->estimated_stack_size < peak)
    info->estimated_stack_size = peak;

  inline_update_callee_summaries (edge->callee, es->loop_depth);
  if (info->call_size_time_table)
    {
      int edge_size = 0;
      sreal edge_time = 0;

      estimate_edge_size_and_time (edge, &edge_size, NULL, &edge_time, vNULL,
		      		   vNULL, vNULL, 0);
      /* Unaccount size and time of the optimized out call.  */
      info->account_size_time (-edge_size, -edge_time,
	 		       es->predicate ? *es->predicate : true,
	 		       es->predicate ? *es->predicate : true,
			       true);
      /* Account new calls.  */
      summarize_calls_size_and_time (edge->callee, info);
    }

  /* Free summaries that are not maintained for inline clones/edges.  */
  ipa_call_summaries->remove (edge);
  ipa_fn_summaries->remove (edge->callee);
  ipa_remove_from_growth_caches (edge);
}

/* For performance reasons ipa_merge_fn_summary_after_inlining is not updating
   overall size and time.  Recompute it.
   If RESET is true also recompute call_time_size_table.  */

void
ipa_update_overall_fn_summary (struct cgraph_node *node, bool reset)
{
  class ipa_fn_summary *info = ipa_fn_summaries->get (node);
  class ipa_size_summary *size_info = ipa_size_summaries->get (node);
  size_time_entry *e;
  int i;

  size_info->size = 0;
  info->time = 0;
  for (i = 0; vec_safe_iterate (info->size_time_table, i, &e); i++)
    {
      size_info->size += e->size;
      info->time += e->time;
    }
  info->min_size = (*info->size_time_table)[0].size;
  if (reset)
    vec_free (info->call_size_time_table);
  if (node->callees || node->indirect_calls)
    estimate_calls_size_and_time (node, &size_info->size, &info->min_size,
				  &info->time, NULL,
				  ~(clause_t) (1 << predicate::false_condition),
				  vNULL, vNULL, vNULL);
  size_info->size = RDIV (size_info->size, ipa_fn_summary::size_scale);
  info->min_size = RDIV (info->min_size, ipa_fn_summary::size_scale);
}


/* This function performs intraprocedural analysis in NODE that is required to
   inline indirect calls.  */

static void
inline_indirect_intraprocedural_analysis (struct cgraph_node *node)
{
  ipa_analyze_node (node);
  if (dump_file && (dump_flags & TDF_DETAILS))
    {
      ipa_print_node_params (dump_file, node);
      ipa_print_node_jump_functions (dump_file, node);
    }
}


/* Note function body size.  */

void
inline_analyze_function (struct cgraph_node *node)
{
  push_cfun (DECL_STRUCT_FUNCTION (node->decl));

  if (dump_file)
    fprintf (dump_file, "\nAnalyzing function: %s/%u\n",
	     node->name (), node->order);
  if (opt_for_fn (node->decl, optimize) && !node->thunk.thunk_p)
    inline_indirect_intraprocedural_analysis (node);
  compute_fn_summary (node, false);
  if (!optimize)
    {
      struct cgraph_edge *e;
      for (e = node->callees; e; e = e->next_callee)
	e->inline_failed = CIF_FUNCTION_NOT_OPTIMIZED;
      for (e = node->indirect_calls; e; e = e->next_callee)
	e->inline_failed = CIF_FUNCTION_NOT_OPTIMIZED;
    }

  pop_cfun ();
}


/* Called when new function is inserted to callgraph late.  */

void
ipa_fn_summary_t::insert (struct cgraph_node *node, ipa_fn_summary *)
{
  inline_analyze_function (node);
}

/* Note function body size.  */

static void
ipa_fn_summary_generate (void)
{
  struct cgraph_node *node;

  FOR_EACH_DEFINED_FUNCTION (node)
    if (DECL_STRUCT_FUNCTION (node->decl))
      node->versionable = tree_versionable_function_p (node->decl);

  ipa_fn_summary_alloc ();

  ipa_fn_summaries->enable_insertion_hook ();

  ipa_register_cgraph_hooks ();

  FOR_EACH_DEFINED_FUNCTION (node)
    if (!node->alias
	&& (flag_generate_lto || flag_generate_offload|| flag_wpa
	    || opt_for_fn (node->decl, optimize)))
      inline_analyze_function (node);
}


/* Write inline summary for edge E to OB.  */

static void
read_ipa_call_summary (class lto_input_block *ib, struct cgraph_edge *e,
		       bool prevails)
{
  class ipa_call_summary *es = prevails
				? ipa_call_summaries->get_create (e) : NULL;
  predicate p;
  int length, i;

  int size = streamer_read_uhwi (ib);
  int time = streamer_read_uhwi (ib);
  int depth = streamer_read_uhwi (ib);

  if (es)
    {
      es->call_stmt_size = size;
      es->call_stmt_time = time;
      es->loop_depth = depth;
    }

  bitpack_d bp = streamer_read_bitpack (ib);
  if (es)
    es->is_return_callee_uncaptured = bp_unpack_value (&bp, 1);	
  else
    bp_unpack_value (&bp, 1);	

  p.stream_in (ib);
  if (es)
    edge_set_predicate (e, &p);
  length = streamer_read_uhwi (ib);
  if (length && es && e->possibly_call_in_translation_unit_p ())
    {
      es->param.safe_grow_cleared (length);
      for (i = 0; i < length; i++)
	es->param[i].change_prob = streamer_read_uhwi (ib);
    }
  else
    {
      for (i = 0; i < length; i++)
	streamer_read_uhwi (ib);
    }
}


/* Stream in inline summaries from the section.  */

static void
inline_read_section (struct lto_file_decl_data *file_data, const char *data,
		     size_t len)
{
  const struct lto_function_header *header =
    (const struct lto_function_header *) data;
  const int cfg_offset = sizeof (struct lto_function_header);
  const int main_offset = cfg_offset + header->cfg_size;
  const int string_offset = main_offset + header->main_size;
  class data_in *data_in;
  unsigned int i, count2, j;
  unsigned int f_count;

  lto_input_block ib ((const char *) data + main_offset, header->main_size,
		      file_data->mode_table);

  data_in =
    lto_data_in_create (file_data, (const char *) data + string_offset,
			header->string_size, vNULL);
  f_count = streamer_read_uhwi (&ib);
  for (i = 0; i < f_count; i++)
    {
      unsigned int index;
      struct cgraph_node *node;
      class ipa_fn_summary *info;
      class ipa_node_params *params_summary;
      class ipa_size_summary *size_info;
      lto_symtab_encoder_t encoder;
      struct bitpack_d bp;
      struct cgraph_edge *e;
      predicate p;

      index = streamer_read_uhwi (&ib);
      encoder = file_data->symtab_node_encoder;
      node = dyn_cast<cgraph_node *> (lto_symtab_encoder_deref (encoder,
								index));
      info = node->prevailing_p () ? ipa_fn_summaries->get_create (node) : NULL;
      params_summary = node->prevailing_p () ? IPA_NODE_REF (node) : NULL;
      size_info = node->prevailing_p ()
		  ? ipa_size_summaries->get_create (node) : NULL;

      int stack_size = streamer_read_uhwi (&ib);
      int size = streamer_read_uhwi (&ib);
      sreal time = sreal::stream_in (&ib);

      if (info)
	{
	  info->estimated_stack_size
	    = size_info->estimated_self_stack_size = stack_size;
	  size_info->size = size_info->self_size = size;
	  info->time = time;
	}

      bp = streamer_read_bitpack (&ib);
      if (info)
	{
          info->inlinable = bp_unpack_value (&bp, 1);
          info->fp_expressions = bp_unpack_value (&bp, 1);
	}
      else
	{
          bp_unpack_value (&bp, 1);
          bp_unpack_value (&bp, 1);
	}

      count2 = streamer_read_uhwi (&ib);
      gcc_assert (!info || !info->conds);
      if (info)
        vec_safe_reserve_exact (info->conds, count2);
      for (j = 0; j < count2; j++)
	{
	  struct condition c;
	  unsigned int k, count3;
	  c.operand_num = streamer_read_uhwi (&ib);
	  c.code = (enum tree_code) streamer_read_uhwi (&ib);
	  c.type = stream_read_tree (&ib, data_in);
	  c.val = stream_read_tree (&ib, data_in);
	  bp = streamer_read_bitpack (&ib);
	  c.agg_contents = bp_unpack_value (&bp, 1);
	  c.by_ref = bp_unpack_value (&bp, 1);
	  if (c.agg_contents)
	    c.offset = streamer_read_uhwi (&ib);
	  count3 = streamer_read_uhwi (&ib);
	  c.param_ops = NULL;
	  if (info)
	    vec_safe_reserve_exact (c.param_ops, count3);
	  if (params_summary)
	    ipa_set_param_used_by_ipa_predicates
		    (params_summary, c.operand_num, true);
	  for (k = 0; k < count3; k++)
	    {
	      struct expr_eval_op op;
	      enum gimple_rhs_class rhs_class;
	      op.code = (enum tree_code) streamer_read_uhwi (&ib);
	      op.type = stream_read_tree (&ib, data_in);
	      switch (rhs_class = get_gimple_rhs_class (op.code))
		{
		case GIMPLE_UNARY_RHS:
		  op.index = 0;
		  op.val[0] = NULL_TREE;
		  op.val[1] = NULL_TREE;
		  break;

		case GIMPLE_BINARY_RHS:
		case GIMPLE_TERNARY_RHS:
		  bp = streamer_read_bitpack (&ib);
		  op.index = bp_unpack_value (&bp, 2);
		  op.val[0] = stream_read_tree (&ib, data_in);
		  if (rhs_class == GIMPLE_BINARY_RHS)
		    op.val[1] = NULL_TREE;
		  else
		    op.val[1] = stream_read_tree (&ib, data_in);
		  break;

		default:
		  fatal_error (UNKNOWN_LOCATION,
			       "invalid fnsummary in LTO stream");
		}
	      if (info)
	        c.param_ops->quick_push (op);
	    }
	  if (info)
	    info->conds->quick_push (c);
	}
      count2 = streamer_read_uhwi (&ib);
      gcc_assert (!info || !info->size_time_table);
      if (info && count2)
        vec_safe_reserve_exact (info->size_time_table, count2);
      for (j = 0; j < count2; j++)
	{
	  class size_time_entry e;

	  e.size = streamer_read_uhwi (&ib);
	  e.time = sreal::stream_in (&ib);
	  e.exec_predicate.stream_in (&ib);
	  e.nonconst_predicate.stream_in (&ib);

	  if (info)
	    info->size_time_table->quick_push (e);
	}

      p.stream_in (&ib);
      if (info)
        set_hint_predicate (&info->loop_iterations, p);
      p.stream_in (&ib);
      if (info)
        set_hint_predicate (&info->loop_stride, p);
      for (e = node->callees; e; e = e->next_callee)
	read_ipa_call_summary (&ib, e, info != NULL);
      for (e = node->indirect_calls; e; e = e->next_callee)
	read_ipa_call_summary (&ib, e, info != NULL);
    }

  lto_free_section_data (file_data, LTO_section_ipa_fn_summary, NULL, data,
			 len);
  lto_data_in_delete (data_in);
}


/* Read inline summary.  Jump functions are shared among ipa-cp
   and inliner, so when ipa-cp is active, we don't need to write them
   twice.  */

static void
ipa_fn_summary_read (void)
{
  struct lto_file_decl_data **file_data_vec = lto_get_file_decl_data ();
  struct lto_file_decl_data *file_data;
  unsigned int j = 0;

  ipa_fn_summary_alloc ();

  while ((file_data = file_data_vec[j++]))
    {
      size_t len;
      const char *data
	= lto_get_summary_section_data (file_data, LTO_section_ipa_fn_summary,
					&len);
      if (data)
	inline_read_section (file_data, data, len);
      else
	/* Fatal error here.  We do not want to support compiling ltrans units
	   with different version of compiler or different flags than the WPA
	   unit, so this should never happen.  */
	fatal_error (input_location,
		     "ipa inline summary is missing in input file");
    }
  ipa_register_cgraph_hooks ();
  if (!flag_ipa_cp)
    ipa_prop_read_jump_functions ();

  gcc_assert (ipa_fn_summaries);
  ipa_fn_summaries->enable_insertion_hook ();
}


/* Write inline summary for edge E to OB.  */

static void
write_ipa_call_summary (struct output_block *ob, struct cgraph_edge *e)
{
  class ipa_call_summary *es = ipa_call_summaries->get (e);
  int i;

  streamer_write_uhwi (ob, es->call_stmt_size);
  streamer_write_uhwi (ob, es->call_stmt_time);
  streamer_write_uhwi (ob, es->loop_depth);

  bitpack_d bp = bitpack_create (ob->main_stream);
  bp_pack_value (&bp, es->is_return_callee_uncaptured, 1);
  streamer_write_bitpack (&bp);

  if (es->predicate)
    es->predicate->stream_out (ob);
  else
    streamer_write_uhwi (ob, 0);
  streamer_write_uhwi (ob, es->param.length ());
  for (i = 0; i < (int) es->param.length (); i++)
    streamer_write_uhwi (ob, es->param[i].change_prob);
}


/* Write inline summary for node in SET.
   Jump functions are shared among ipa-cp and inliner, so when ipa-cp is
   active, we don't need to write them twice.  */

static void
ipa_fn_summary_write (void)
{
  struct output_block *ob = create_output_block (LTO_section_ipa_fn_summary);
  lto_symtab_encoder_iterator lsei;
  lto_symtab_encoder_t encoder = ob->decl_state->symtab_node_encoder;
  unsigned int count = 0;

  for (lsei = lsei_start_function_in_partition (encoder); !lsei_end_p (lsei);
       lsei_next_function_in_partition (&lsei))
    {
      cgraph_node *cnode = lsei_cgraph_node (lsei);
      if (cnode->definition && !cnode->alias)
	count++;
    }
  streamer_write_uhwi (ob, count);

  for (lsei = lsei_start_function_in_partition (encoder); !lsei_end_p (lsei);
       lsei_next_function_in_partition (&lsei))
    {
      cgraph_node *cnode = lsei_cgraph_node (lsei);
      if (cnode->definition && !cnode->alias)
	{
	  class ipa_fn_summary *info = ipa_fn_summaries->get (cnode);
	  class ipa_size_summary *size_info = ipa_size_summaries->get (cnode);
	  struct bitpack_d bp;
	  struct cgraph_edge *edge;
	  int i;
	  size_time_entry *e;
	  struct condition *c;

	  streamer_write_uhwi (ob, lto_symtab_encoder_encode (encoder, cnode));
	  streamer_write_hwi (ob, size_info->estimated_self_stack_size);
	  streamer_write_hwi (ob, size_info->self_size);
	  info->time.stream_out (ob);
	  bp = bitpack_create (ob->main_stream);
	  bp_pack_value (&bp, info->inlinable, 1);
	  bp_pack_value (&bp, false, 1);
	  bp_pack_value (&bp, info->fp_expressions, 1);
	  streamer_write_bitpack (&bp);
	  streamer_write_uhwi (ob, vec_safe_length (info->conds));
	  for (i = 0; vec_safe_iterate (info->conds, i, &c); i++)
	    {
	      int j;
	      struct expr_eval_op *op;

	      streamer_write_uhwi (ob, c->operand_num);
	      streamer_write_uhwi (ob, c->code);
	      stream_write_tree (ob, c->type, true);
	      stream_write_tree (ob, c->val, true);
	      bp = bitpack_create (ob->main_stream);
	      bp_pack_value (&bp, c->agg_contents, 1);
	      bp_pack_value (&bp, c->by_ref, 1);
	      streamer_write_bitpack (&bp);
	      if (c->agg_contents)
		streamer_write_uhwi (ob, c->offset);
	      streamer_write_uhwi (ob, vec_safe_length (c->param_ops));
	      for (j = 0; vec_safe_iterate (c->param_ops, j, &op); j++)
		{
		  streamer_write_uhwi (ob, op->code);
		  stream_write_tree (ob, op->type, true);
		  if (op->val[0])
		    {
		      bp = bitpack_create (ob->main_stream);
		      bp_pack_value (&bp, op->index, 2);
		      streamer_write_bitpack (&bp);
		      stream_write_tree (ob, op->val[0], true);
		      if (op->val[1])
			stream_write_tree (ob, op->val[1], true);
		    }
		}
	    }
	  streamer_write_uhwi (ob, vec_safe_length (info->size_time_table));
	  for (i = 0; vec_safe_iterate (info->size_time_table, i, &e); i++)
	    {
	      streamer_write_uhwi (ob, e->size);
	      e->time.stream_out (ob);
	      e->exec_predicate.stream_out (ob);
	      e->nonconst_predicate.stream_out (ob);
	    }
	  if (info->loop_iterations)
	    info->loop_iterations->stream_out (ob);
 	  else
	    streamer_write_uhwi (ob, 0);
	  if (info->loop_stride)
	    info->loop_stride->stream_out (ob);
 	  else
	    streamer_write_uhwi (ob, 0);
	  for (edge = cnode->callees; edge; edge = edge->next_callee)
	    write_ipa_call_summary (ob, edge);
	  for (edge = cnode->indirect_calls; edge; edge = edge->next_callee)
	    write_ipa_call_summary (ob, edge);
	}
    }
  streamer_write_char_stream (ob->main_stream, 0);
  produce_asm (ob, NULL);
  destroy_output_block (ob);

  if (!flag_ipa_cp)
    ipa_prop_write_jump_functions ();
}


/* Release function summary.  */

void
ipa_free_fn_summary (void)
{
  if (!ipa_call_summaries)
    return;
  ggc_delete (ipa_fn_summaries);
  ipa_fn_summaries = NULL;
  delete ipa_call_summaries;
  ipa_call_summaries = NULL;
  edge_predicate_pool.release ();
  /* During IPA this is one of largest datastructures to release.  */
  if (flag_wpa)
    ggc_trim ();
}

/* Release function summary.  */

void
ipa_free_size_summary (void)
{
  if (!ipa_size_summaries)
    return;
  delete ipa_size_summaries;
  ipa_size_summaries = NULL;
}

namespace {

const pass_data pass_data_local_fn_summary =
{
  GIMPLE_PASS, /* type */
  "local-fnsummary", /* name */
  OPTGROUP_INLINE, /* optinfo_flags */
  TV_INLINE_PARAMETERS, /* tv_id */
  0, /* properties_required */
  0, /* properties_provided */
  0, /* properties_destroyed */
  0, /* todo_flags_start */
  0, /* todo_flags_finish */
};

class pass_local_fn_summary : public gimple_opt_pass
{
public:
  pass_local_fn_summary (gcc::context *ctxt)
    : gimple_opt_pass (pass_data_local_fn_summary, ctxt)
  {}

  /* opt_pass methods: */
  opt_pass * clone () { return new pass_local_fn_summary (m_ctxt); }
  virtual unsigned int execute (function *)
    {
      return compute_fn_summary_for_current ();
    }

}; // class pass_local_fn_summary

} // anon namespace

gimple_opt_pass *
make_pass_local_fn_summary (gcc::context *ctxt)
{
  return new pass_local_fn_summary (ctxt);
}


/* Free inline summary.  */

namespace {

const pass_data pass_data_ipa_free_fn_summary =
{
  SIMPLE_IPA_PASS, /* type */
  "free-fnsummary", /* name */
  OPTGROUP_NONE, /* optinfo_flags */
  TV_IPA_FREE_INLINE_SUMMARY, /* tv_id */
  0, /* properties_required */
  0, /* properties_provided */
  0, /* properties_destroyed */
  0, /* todo_flags_start */
  0, /* todo_flags_finish */
};

class pass_ipa_free_fn_summary : public simple_ipa_opt_pass
{
public:
  pass_ipa_free_fn_summary (gcc::context *ctxt)
    : simple_ipa_opt_pass (pass_data_ipa_free_fn_summary, ctxt),
      small_p (false)
  {}

  /* opt_pass methods: */
  opt_pass *clone () { return new pass_ipa_free_fn_summary (m_ctxt); }
  void set_pass_param (unsigned int n, bool param)
    {
      gcc_assert (n == 0);
      small_p = param;
    }
  virtual bool gate (function *) { return true; }
  virtual unsigned int execute (function *)
    {
      ipa_free_fn_summary ();
      if (!flag_wpa)
	ipa_free_size_summary ();
      return 0;
    }

private:
  bool small_p;
}; // class pass_ipa_free_fn_summary

} // anon namespace

simple_ipa_opt_pass *
make_pass_ipa_free_fn_summary (gcc::context *ctxt)
{
  return new pass_ipa_free_fn_summary (ctxt);
}

namespace {

const pass_data pass_data_ipa_fn_summary =
{
  IPA_PASS, /* type */
  "fnsummary", /* name */
  OPTGROUP_INLINE, /* optinfo_flags */
  TV_IPA_FNSUMMARY, /* tv_id */
  0, /* properties_required */
  0, /* properties_provided */
  0, /* properties_destroyed */
  0, /* todo_flags_start */
  ( TODO_dump_symtab ), /* todo_flags_finish */
};

class pass_ipa_fn_summary : public ipa_opt_pass_d
{
public:
  pass_ipa_fn_summary (gcc::context *ctxt)
    : ipa_opt_pass_d (pass_data_ipa_fn_summary, ctxt,
		      ipa_fn_summary_generate, /* generate_summary */
		      ipa_fn_summary_write, /* write_summary */
		      ipa_fn_summary_read, /* read_summary */
		      NULL, /* write_optimization_summary */
		      NULL, /* read_optimization_summary */
		      NULL, /* stmt_fixup */
		      0, /* function_transform_todo_flags_start */
		      NULL, /* function_transform */
		      NULL) /* variable_transform */
  {}

  /* opt_pass methods: */
  virtual unsigned int execute (function *) { return 0; }

}; // class pass_ipa_fn_summary

} // anon namespace

ipa_opt_pass_d *
make_pass_ipa_fn_summary (gcc::context *ctxt)
{
  return new pass_ipa_fn_summary (ctxt);
}

/* Reset all state within ipa-fnsummary.c so that we can rerun the compiler
   within the same process.  For use by toplev::finalize.  */

void
ipa_fnsummary_c_finalize (void)
{
  ipa_free_fn_summary ();
}<|MERGE_RESOLUTION|>--- conflicted
+++ resolved
@@ -82,11 +82,8 @@
 #include "gimplify.h"
 #include "stringpool.h"
 #include "attribs.h"
-<<<<<<< HEAD
 #include <vector>
-=======
 #include "tree-into-ssa.h"
->>>>>>> e3e131c9
 
 /* Summaries.  */
 fast_function_summary <ipa_fn_summary *, va_gc> *ipa_fn_summaries;
@@ -532,13 +529,7 @@
 {
   struct cgraph_node *callee = e->callee->ultimate_alias_target ();
   class ipa_fn_summary *info = ipa_fn_summaries->get (callee);
-<<<<<<< HEAD
-  vec<tree> known_vals = vNULL;
   std::vector<value_range> known_value_ranges (32);
-  vec<ipa_agg_value_set> known_aggs = vNULL;
-=======
-  auto_vec<value_range, 32> known_value_ranges;
->>>>>>> e3e131c9
   class ipa_edge_args *args;
 
   if (clause_ptr)
@@ -554,27 +545,6 @@
       class ipa_call_summary *es = ipa_call_summaries->get (e);
       int i, count = ipa_get_cs_argument_count (args);
 
-<<<<<<< HEAD
-      if (e->caller->inlined_to)
-	caller = e->caller->inlined_to;
-      else
-	caller = e->caller;
-      caller_parms_info = IPA_NODE_REF (caller);
-      callee_pi = IPA_NODE_REF (callee);
-
-      if (count && (info->conds || known_vals_ptr))
-	known_vals.safe_grow_cleared (count);
-      if (count && info->conds)
-	{
-	  known_value_ranges.resize (count);
-	  for (int i = 0; i < count; ++i)
-	    known_value_ranges[i].set_undefined ();
-	}
-      if (count && (info->conds || known_aggs_ptr))
-	known_aggs.safe_grow_cleared (count);
-      if (count && known_contexts_ptr)
-	known_contexts_ptr->safe_grow_cleared (count);
-=======
       if (count)
 	{
 	  if (e->caller->inlined_to)
@@ -589,7 +559,6 @@
 	    /* Watch for variadic functions.  */
 	    count = MIN (count, ipa_get_param_count (callee_pi));
 	}
->>>>>>> e3e131c9
 
       if (callee_pi)
 	for (i = 0; i < count; i++)
@@ -634,8 +603,12 @@
 								   i));
 		    if (!vr.undefined_p () && !vr.varying_p ())
 		      {
-			if (!known_value_ranges.length ())
-			  known_value_ranges.safe_grow_cleared (count);
+			if (!known_value_ranges.size ())
+			  {
+			    known_value_ranges.resize (count);
+			    for (int i = 0; i < count; ++i)
+			      known_value_ranges[i].set_undefined ();
+			  }
 			known_value_ranges[i] = vr;
 		      }
 		  }
@@ -657,25 +630,6 @@
 	    if (known_contexts_ptr
 		&& ipa_is_param_used_by_polymorphic_call (callee_pi, i))
 	      {
-<<<<<<< HEAD
-		gcc_checking_assert (TREE_CODE (cst) != TREE_BINFO);
-		if (known_vals.exists ())
-		  known_vals[i] = cst;
-	      }
-	    else if (inline_p && !es->param[i].change_prob)
-	      known_vals[i] = error_mark_node;
-
-	    if (known_contexts_ptr)
-	      (*known_contexts_ptr)[i]
-		= ipa_context_from_jfunc (caller_parms_info, e, i, jf);
-	
-	    known_aggs[i] = ipa_agg_value_set_from_jfunc (caller_parms_info,
-							  caller, &jf->agg);
-            if (info->conds)
-	      known_value_ranges[i]
-                = ipa_value_range_from_jfunc (caller_parms_info, e, jf,
-                                              ipa_get_type (callee_pi, i));
-=======
 		ipa_polymorphic_call_context
 		   ctx = ipa_context_from_jfunc (caller_parms_info, e, i, jf);
 		if (!ctx.useless_p ())
@@ -686,7 +640,6 @@
 		      = ipa_context_from_jfunc (caller_parms_info, e, i, jf);
 		  }
 	       }
->>>>>>> e3e131c9
 	  }
 	else
 	  gcc_assert (!count || callee->thunk.thunk_p);
