/* Support routines for Value Range Propagation (VRP).
   Copyright (C) 2005-2018 Free Software Foundation, Inc.

This file is part of GCC.

GCC is free software; you can redistribute it and/or modify
it under the terms of the GNU General Public License as published by
the Free Software Foundation; either version 3, or (at your option)
any later version.

GCC is distributed in the hope that it will be useful,
but WITHOUT ANY WARRANTY; without even the implied warranty of
MERCHANTABILITY or FITNESS FOR A PARTICULAR PURPOSE.  See the
GNU General Public License for more details.

You should have received a copy of the GNU General Public License
along with GCC; see the file COPYING3.  If not see
<http://www.gnu.org/licenses/>.  */

#include "config.h"
#include "system.h"
#include "coretypes.h"
#include "backend.h"
#include "insn-codes.h"
#include "tree.h"
#include "gimple.h"
#include "ssa.h"
#include "optabs-tree.h"
#include "gimple-pretty-print.h"
#include "diagnostic-core.h"
#include "flags.h"
#include "fold-const.h"
#include "calls.h"
#include "cfganal.h"
#include "gimple-fold.h"
#include "gimple-iterator.h"
#include "tree-cfg.h"
#include "tree-ssa-loop-niter.h"
#include "tree-ssa-loop.h"
#include "intl.h"
#include "cfgloop.h"
#include "tree-scalar-evolution.h"
#include "tree-ssa-propagate.h"
#include "tree-chrec.h"
#include "omp-general.h"
#include "case-cfn-macros.h"
#include "alloc-pool.h"
#include "attribs.h"
#include "vr-values.h"

/* Set value range VR to a non-negative range of type TYPE.  */

static inline void
set_value_range_to_nonnegative (value_range *vr, tree type)
{
  tree zero = build_int_cst (type, 0);
  set_value_range (vr, VR_RANGE, zero, vrp_val_max (type), vr->equiv);
}

/* Set value range VR to a range of a truthvalue of type TYPE.  */

static inline void
set_value_range_to_truthvalue (value_range *vr, tree type)
{
  if (TYPE_PRECISION (type) == 1)
    set_value_range_to_varying (vr);
  else
    set_value_range (vr, VR_RANGE,
		     build_int_cst (type, 0), build_int_cst (type, 1),
		     vr->equiv);
}


/* Return value range information for VAR.

   If we have no values ranges recorded (ie, VRP is not running), then
   return NULL.  Otherwise create an empty range if none existed for VAR.  */

value_range *
vr_values::get_value_range (const_tree var)
{
  static const value_range vr_const_varying
    = { VR_VARYING, NULL_TREE, NULL_TREE, NULL };
  value_range *vr;
  tree sym;
  unsigned ver = SSA_NAME_VERSION (var);

  /* If we have no recorded ranges, then return NULL.  */
  if (! vr_value)
    return NULL;

  /* If we query the range for a new SSA name return an unmodifiable VARYING.
     We should get here at most from the substitute-and-fold stage which
     will never try to change values.  */
  if (ver >= num_vr_values)
    return CONST_CAST (value_range *, &vr_const_varying);

  vr = vr_value[ver];
  if (vr)
    return vr;

  /* After propagation finished do not allocate new value-ranges.  */
  if (values_propagated)
    return CONST_CAST (value_range *, &vr_const_varying);

  /* Create a default value range.  */
  vr_value[ver] = vr = vrp_value_range_pool.allocate ();
  memset (vr, 0, sizeof (*vr));

  /* Defer allocating the equivalence set.  */
  vr->equiv = NULL;

  /* If VAR is a default definition of a parameter, the variable can
     take any value in VAR's type.  */
  if (SSA_NAME_IS_DEFAULT_DEF (var))
    {
      sym = SSA_NAME_VAR (var);
      if (TREE_CODE (sym) == PARM_DECL)
	{
	  /* Try to use the "nonnull" attribute to create ~[0, 0]
	     anti-ranges for pointers.  Note that this is only valid with
	     default definitions of PARM_DECLs.  */
	  if (POINTER_TYPE_P (TREE_TYPE (sym))
	      && (nonnull_arg_p (sym)
		  || get_ptr_nonnull (var)))
	    set_value_range_to_nonnull (vr, TREE_TYPE (sym));
	  else if (INTEGRAL_TYPE_P (TREE_TYPE (sym)))
	    {
	      wide_int min, max;
	      value_range_type rtype = get_range_info (var, &min, &max);
	      if (rtype == VR_RANGE || rtype == VR_ANTI_RANGE)
		set_value_range (vr, rtype,
				 wide_int_to_tree (TREE_TYPE (var), min),
				 wide_int_to_tree (TREE_TYPE (var), max),
				 NULL);
	      else
		set_value_range_to_varying (vr);
	    }
	  else
	    set_value_range_to_varying (vr);
	}
      else if (TREE_CODE (sym) == RESULT_DECL
	       && DECL_BY_REFERENCE (sym))
	set_value_range_to_nonnull (vr, TREE_TYPE (sym));
    }

  return vr;
}

/* Set value-ranges of all SSA names defined by STMT to varying.  */

void
vr_values::set_defs_to_varying (gimple *stmt)
{
  ssa_op_iter i;
  tree def;
  FOR_EACH_SSA_TREE_OPERAND (def, stmt, i, SSA_OP_DEF)
    {
      value_range *vr = get_value_range (def);
      /* Avoid writing to vr_const_varying get_value_range may return.  */
      if (vr->type != VR_VARYING)
	set_value_range_to_varying (vr);
    }
}

/* Update the value range and equivalence set for variable VAR to
   NEW_VR.  Return true if NEW_VR is different from VAR's previous
   value.

   NOTE: This function assumes that NEW_VR is a temporary value range
   object created for the sole purpose of updating VAR's range.  The
   storage used by the equivalence set from NEW_VR will be freed by
   this function.  Do not call update_value_range when NEW_VR
   is the range object associated with another SSA name.  */

bool
vr_values::update_value_range (const_tree var, value_range *new_vr)
{
  value_range *old_vr;
  bool is_new;

  /* If there is a value-range on the SSA name from earlier analysis
     factor that in.  */
  if (INTEGRAL_TYPE_P (TREE_TYPE (var)))
    {
      wide_int min, max;
      value_range_type rtype = get_range_info (var, &min, &max);
      if (rtype == VR_RANGE || rtype == VR_ANTI_RANGE)
	{
	  tree nr_min, nr_max;
	  nr_min = wide_int_to_tree (TREE_TYPE (var), min);
	  nr_max = wide_int_to_tree (TREE_TYPE (var), max);
	  value_range nr = VR_INITIALIZER;
	  set_and_canonicalize_value_range (&nr, rtype, nr_min, nr_max, NULL);
	  vrp_intersect_ranges (new_vr, &nr);
	}
    }

  /* Update the value range, if necessary.  */
  old_vr = get_value_range (var);
  is_new = old_vr->type != new_vr->type
	   || !vrp_operand_equal_p (old_vr->min, new_vr->min)
	   || !vrp_operand_equal_p (old_vr->max, new_vr->max)
	   || !vrp_bitmap_equal_p (old_vr->equiv, new_vr->equiv);

  if (is_new)
    {
      /* Do not allow transitions up the lattice.  The following
	 is slightly more awkward than just new_vr->type < old_vr->type
	 because VR_RANGE and VR_ANTI_RANGE need to be considered
	 the same.  We may not have is_new when transitioning to
	 UNDEFINED.  If old_vr->type is VARYING, we shouldn't be
	 called.  */
      if (new_vr->type == VR_UNDEFINED)
	{
	  BITMAP_FREE (new_vr->equiv);
	  set_value_range_to_varying (old_vr);
	  set_value_range_to_varying (new_vr);
	  return true;
	}
      else
	set_value_range (old_vr, new_vr->type, new_vr->min, new_vr->max,
			 new_vr->equiv);
    }

  BITMAP_FREE (new_vr->equiv);

  return is_new;
}


/* Add VAR and VAR's equivalence set to EQUIV.  This is the central
   point where equivalence processing can be turned on/off.  */

void
vr_values::add_equivalence (bitmap *equiv, const_tree var)
{
  unsigned ver = SSA_NAME_VERSION (var);
  value_range *vr = get_value_range (var);

  if (*equiv == NULL)
    *equiv = BITMAP_ALLOC (&vrp_equiv_obstack);
  bitmap_set_bit (*equiv, ver);
  if (vr && vr->equiv)
    bitmap_ior_into (*equiv, vr->equiv);
}

/* Return true if value range VR involves exactly one symbol SYM.  */

static bool
symbolic_range_based_on_p (value_range *vr, const_tree sym)
{
  bool neg, min_has_symbol, max_has_symbol;
  tree inv;

  if (is_gimple_min_invariant (vr->min))
    min_has_symbol = false;
  else if (get_single_symbol (vr->min, &neg, &inv) == sym)
    min_has_symbol = true;
  else
    return false;

  if (is_gimple_min_invariant (vr->max))
    max_has_symbol = false;
  else if (get_single_symbol (vr->max, &neg, &inv) == sym)
    max_has_symbol = true;
  else
    return false;

  return (min_has_symbol || max_has_symbol);
}

/* Return true if the result of assignment STMT is know to be non-zero.  */

static bool
gimple_assign_nonzero_p (gimple *stmt)
{
  enum tree_code code = gimple_assign_rhs_code (stmt);
  bool strict_overflow_p;
  switch (get_gimple_rhs_class (code))
    {
    case GIMPLE_UNARY_RHS:
      return tree_unary_nonzero_warnv_p (gimple_assign_rhs_code (stmt),
					 gimple_expr_type (stmt),
					 gimple_assign_rhs1 (stmt),
					 &strict_overflow_p);
    case GIMPLE_BINARY_RHS:
      return tree_binary_nonzero_warnv_p (gimple_assign_rhs_code (stmt),
					  gimple_expr_type (stmt),
					  gimple_assign_rhs1 (stmt),
					  gimple_assign_rhs2 (stmt),
					  &strict_overflow_p);
    case GIMPLE_TERNARY_RHS:
      return false;
    case GIMPLE_SINGLE_RHS:
      return tree_single_nonzero_warnv_p (gimple_assign_rhs1 (stmt),
					  &strict_overflow_p);
    case GIMPLE_INVALID_RHS:
      gcc_unreachable ();
    default:
      gcc_unreachable ();
    }
}

/* Return true if STMT is known to compute a non-zero value.  */
static bool
gimple_stmt_nonzero_p (gimple *stmt)
{
  switch (gimple_code (stmt))
    {
    case GIMPLE_ASSIGN:
      return gimple_assign_nonzero_p (stmt);
    case GIMPLE_CALL:
      {
        gcall *call_stmt = as_a<gcall *> (stmt);
<<<<<<< HEAD
	return (gimple_call_nonnull_result (call_stmt)
=======
	return (gimple_call_nonnull_result_p (call_stmt)
>>>>>>> 325a4c6e
		|| gimple_call_nonnull_arg (call_stmt));
      }
    default:
      gcc_unreachable ();
    }
}
/* Like tree_expr_nonzero_p, but this function uses value ranges
   obtained so far.  */

bool
vr_values::vrp_stmt_computes_nonzero (gimple *stmt)
{
  if (gimple_stmt_nonzero_p (stmt))
    return true;

  /* If we have an expression of the form &X->a, then the expression
     is nonnull if X is nonnull.  */
  if (is_gimple_assign (stmt)
      && gimple_assign_rhs_code (stmt) == ADDR_EXPR)
    {
      tree expr = gimple_assign_rhs1 (stmt);
      tree base = get_base_address (TREE_OPERAND (expr, 0));

      if (base != NULL_TREE
	  && TREE_CODE (base) == MEM_REF
	  && TREE_CODE (TREE_OPERAND (base, 0)) == SSA_NAME)
	{
	  value_range *vr = get_value_range (TREE_OPERAND (base, 0));
	  if (range_is_nonnull (vr))
	    return true;
	}
    }

  return false;
}

/* Returns true if EXPR is a valid value (as expected by compare_values) --
   a gimple invariant, or SSA_NAME +- CST.  */

static bool
valid_value_p (tree expr)
{
  if (TREE_CODE (expr) == SSA_NAME)
    return true;

  if (TREE_CODE (expr) == PLUS_EXPR
      || TREE_CODE (expr) == MINUS_EXPR)
    return (TREE_CODE (TREE_OPERAND (expr, 0)) == SSA_NAME
	    && TREE_CODE (TREE_OPERAND (expr, 1)) == INTEGER_CST);

  return is_gimple_min_invariant (expr);
}

/* If OP has a value range with a single constant value return that,
   otherwise return NULL_TREE.  This returns OP itself if OP is a
   constant.  */

tree
vr_values::op_with_constant_singleton_value_range (tree op)
{
  if (is_gimple_min_invariant (op))
    return op;

  if (TREE_CODE (op) != SSA_NAME)
    return NULL_TREE;

  return value_range_constant_singleton (get_value_range (op));
}

/* Return true if op is in a boolean [0, 1] value-range.  */

bool
vr_values::op_with_boolean_value_range_p (tree op)
{
  value_range *vr;

  if (TYPE_PRECISION (TREE_TYPE (op)) == 1)
    return true;

  if (integer_zerop (op)
      || integer_onep (op))
    return true;

  if (TREE_CODE (op) != SSA_NAME)
    return false;

  vr = get_value_range (op);
  return (vr->type == VR_RANGE
	  && integer_zerop (vr->min)
	  && integer_onep (vr->max));
}

/* Extract value range information for VAR when (OP COND_CODE LIMIT) is
   true and store it in *VR_P.  */

void
vr_values::extract_range_for_var_from_comparison_expr (tree var,
						       enum tree_code cond_code,
						       tree op, tree limit,
						       value_range *vr_p)
{
  tree  min, max, type;
  value_range *limit_vr;
  type = TREE_TYPE (var);

  /* For pointer arithmetic, we only keep track of pointer equality
     and inequality.  If we arrive here with unfolded conditions like
     _1 > _1 do not derive anything.  */
  if ((POINTER_TYPE_P (type) && cond_code != NE_EXPR && cond_code != EQ_EXPR)
      || limit == var)
    {
      set_value_range_to_varying (vr_p);
      return;
    }

  /* If LIMIT is another SSA name and LIMIT has a range of its own,
     try to use LIMIT's range to avoid creating symbolic ranges
     unnecessarily. */
  limit_vr = (TREE_CODE (limit) == SSA_NAME) ? get_value_range (limit) : NULL;

  /* LIMIT's range is only interesting if it has any useful information.  */
  if (! limit_vr
      || limit_vr->type == VR_UNDEFINED
      || limit_vr->type == VR_VARYING
      || (symbolic_range_p (limit_vr)
	  && ! (limit_vr->type == VR_RANGE
		&& (limit_vr->min == limit_vr->max
		    || operand_equal_p (limit_vr->min, limit_vr->max, 0)))))
    limit_vr = NULL;

  /* Initially, the new range has the same set of equivalences of
     VAR's range.  This will be revised before returning the final
     value.  Since assertions may be chained via mutually exclusive
     predicates, we will need to trim the set of equivalences before
     we are done.  */
  gcc_assert (vr_p->equiv == NULL);
  add_equivalence (&vr_p->equiv, var);

  /* Extract a new range based on the asserted comparison for VAR and
     LIMIT's value range.  Notice that if LIMIT has an anti-range, we
     will only use it for equality comparisons (EQ_EXPR).  For any
     other kind of assertion, we cannot derive a range from LIMIT's
     anti-range that can be used to describe the new range.  For
     instance, ASSERT_EXPR <x_2, x_2 <= b_4>.  If b_4 is ~[2, 10],
     then b_4 takes on the ranges [-INF, 1] and [11, +INF].  There is
     no single range for x_2 that could describe LE_EXPR, so we might
     as well build the range [b_4, +INF] for it.
     One special case we handle is extracting a range from a
     range test encoded as (unsigned)var + CST <= limit.  */
  if (TREE_CODE (op) == NOP_EXPR
      || TREE_CODE (op) == PLUS_EXPR)
    {
      if (TREE_CODE (op) == PLUS_EXPR)
        {
	  min = fold_build1 (NEGATE_EXPR, TREE_TYPE (TREE_OPERAND (op, 1)),
			     TREE_OPERAND (op, 1));
          max = int_const_binop (PLUS_EXPR, limit, min);
	  op = TREE_OPERAND (op, 0);
	}
      else
	{
	  min = build_int_cst (TREE_TYPE (var), 0);
	  max = limit;
	}

      /* Make sure to not set TREE_OVERFLOW on the final type
	 conversion.  We are willingly interpreting large positive
	 unsigned values as negative signed values here.  */
      min = force_fit_type (TREE_TYPE (var), wi::to_widest (min), 0, false);
      max = force_fit_type (TREE_TYPE (var), wi::to_widest (max), 0, false);

      /* We can transform a max, min range to an anti-range or
         vice-versa.  Use set_and_canonicalize_value_range which does
	 this for us.  */
      if (cond_code == LE_EXPR)
        set_and_canonicalize_value_range (vr_p, VR_RANGE,
					  min, max, vr_p->equiv);
      else if (cond_code == GT_EXPR)
        set_and_canonicalize_value_range (vr_p, VR_ANTI_RANGE,
					  min, max, vr_p->equiv);
      else
	gcc_unreachable ();
    }
  else if (cond_code == EQ_EXPR)
    {
      enum value_range_type range_type;

      if (limit_vr)
	{
	  range_type = limit_vr->type;
	  min = limit_vr->min;
	  max = limit_vr->max;
	}
      else
	{
	  range_type = VR_RANGE;
	  min = limit;
	  max = limit;
	}

      set_value_range (vr_p, range_type, min, max, vr_p->equiv);

      /* When asserting the equality VAR == LIMIT and LIMIT is another
	 SSA name, the new range will also inherit the equivalence set
	 from LIMIT.  */
      if (TREE_CODE (limit) == SSA_NAME)
	add_equivalence (&vr_p->equiv, limit);
    }
  else if (cond_code == NE_EXPR)
    {
      /* As described above, when LIMIT's range is an anti-range and
	 this assertion is an inequality (NE_EXPR), then we cannot
	 derive anything from the anti-range.  For instance, if
	 LIMIT's range was ~[0, 0], the assertion 'VAR != LIMIT' does
	 not imply that VAR's range is [0, 0].  So, in the case of
	 anti-ranges, we just assert the inequality using LIMIT and
	 not its anti-range.

	 If LIMIT_VR is a range, we can only use it to build a new
	 anti-range if LIMIT_VR is a single-valued range.  For
	 instance, if LIMIT_VR is [0, 1], the predicate
	 VAR != [0, 1] does not mean that VAR's range is ~[0, 1].
	 Rather, it means that for value 0 VAR should be ~[0, 0]
	 and for value 1, VAR should be ~[1, 1].  We cannot
	 represent these ranges.

	 The only situation in which we can build a valid
	 anti-range is when LIMIT_VR is a single-valued range
	 (i.e., LIMIT_VR->MIN == LIMIT_VR->MAX).  In that case,
	 build the anti-range ~[LIMIT_VR->MIN, LIMIT_VR->MAX].  */
      if (limit_vr
	  && limit_vr->type == VR_RANGE
	  && compare_values (limit_vr->min, limit_vr->max) == 0)
	{
	  min = limit_vr->min;
	  max = limit_vr->max;
	}
      else
	{
	  /* In any other case, we cannot use LIMIT's range to build a
	     valid anti-range.  */
	  min = max = limit;
	}

      /* If MIN and MAX cover the whole range for their type, then
	 just use the original LIMIT.  */
      if (INTEGRAL_TYPE_P (type)
	  && vrp_val_is_min (min)
	  && vrp_val_is_max (max))
	min = max = limit;

      set_and_canonicalize_value_range (vr_p, VR_ANTI_RANGE,
					min, max, vr_p->equiv);
    }
  else if (cond_code == LE_EXPR || cond_code == LT_EXPR)
    {
      min = TYPE_MIN_VALUE (type);

      if (limit_vr == NULL || limit_vr->type == VR_ANTI_RANGE)
	max = limit;
      else
	{
	  /* If LIMIT_VR is of the form [N1, N2], we need to build the
	     range [MIN, N2] for LE_EXPR and [MIN, N2 - 1] for
	     LT_EXPR.  */
	  max = limit_vr->max;
	}

      /* If the maximum value forces us to be out of bounds, simply punt.
	 It would be pointless to try and do anything more since this
	 all should be optimized away above us.  */
      if (cond_code == LT_EXPR
	  && compare_values (max, min) == 0)
	set_value_range_to_varying (vr_p);
      else
	{
	  /* For LT_EXPR, we create the range [MIN, MAX - 1].  */
	  if (cond_code == LT_EXPR)
	    {
	      if (TYPE_PRECISION (TREE_TYPE (max)) == 1
		  && !TYPE_UNSIGNED (TREE_TYPE (max)))
		max = fold_build2 (PLUS_EXPR, TREE_TYPE (max), max,
				   build_int_cst (TREE_TYPE (max), -1));
	      else
		max = fold_build2 (MINUS_EXPR, TREE_TYPE (max), max,
				   build_int_cst (TREE_TYPE (max), 1));
	      /* Signal to compare_values_warnv this expr doesn't overflow.  */
	      if (EXPR_P (max))
		TREE_NO_WARNING (max) = 1;
	    }

	  set_value_range (vr_p, VR_RANGE, min, max, vr_p->equiv);
	}
    }
  else if (cond_code == GE_EXPR || cond_code == GT_EXPR)
    {
      max = TYPE_MAX_VALUE (type);

      if (limit_vr == NULL || limit_vr->type == VR_ANTI_RANGE)
	min = limit;
      else
	{
	  /* If LIMIT_VR is of the form [N1, N2], we need to build the
	     range [N1, MAX] for GE_EXPR and [N1 + 1, MAX] for
	     GT_EXPR.  */
	  min = limit_vr->min;
	}

      /* If the minimum value forces us to be out of bounds, simply punt.
	 It would be pointless to try and do anything more since this
	 all should be optimized away above us.  */
      if (cond_code == GT_EXPR
	  && compare_values (min, max) == 0)
	set_value_range_to_varying (vr_p);
      else
	{
	  /* For GT_EXPR, we create the range [MIN + 1, MAX].  */
	  if (cond_code == GT_EXPR)
	    {
	      if (TYPE_PRECISION (TREE_TYPE (min)) == 1
		  && !TYPE_UNSIGNED (TREE_TYPE (min)))
		min = fold_build2 (MINUS_EXPR, TREE_TYPE (min), min,
				   build_int_cst (TREE_TYPE (min), -1));
	      else
		min = fold_build2 (PLUS_EXPR, TREE_TYPE (min), min,
				   build_int_cst (TREE_TYPE (min), 1));
	      /* Signal to compare_values_warnv this expr doesn't overflow.  */
	      if (EXPR_P (min))
		TREE_NO_WARNING (min) = 1;
	    }

	  set_value_range (vr_p, VR_RANGE, min, max, vr_p->equiv);
	}
    }
  else
    gcc_unreachable ();

  /* Finally intersect the new range with what we already know about var.  */
  vrp_intersect_ranges (vr_p, get_value_range (var));
}

/* Extract value range information from an ASSERT_EXPR EXPR and store
   it in *VR_P.  */

void
vr_values::extract_range_from_assert (value_range *vr_p, tree expr)
{
  tree var = ASSERT_EXPR_VAR (expr);
  tree cond = ASSERT_EXPR_COND (expr);
  tree limit, op;
  enum tree_code cond_code;
  gcc_assert (COMPARISON_CLASS_P (cond));

  /* Find VAR in the ASSERT_EXPR conditional.  */
  if (var == TREE_OPERAND (cond, 0)
      || TREE_CODE (TREE_OPERAND (cond, 0)) == PLUS_EXPR
      || TREE_CODE (TREE_OPERAND (cond, 0)) == NOP_EXPR)
    {
      /* If the predicate is of the form VAR COMP LIMIT, then we just
	 take LIMIT from the RHS and use the same comparison code.  */
      cond_code = TREE_CODE (cond);
      limit = TREE_OPERAND (cond, 1);
      op = TREE_OPERAND (cond, 0);
    }
  else
    {
      /* If the predicate is of the form LIMIT COMP VAR, then we need
	 to flip around the comparison code to create the proper range
	 for VAR.  */
      cond_code = swap_tree_comparison (TREE_CODE (cond));
      limit = TREE_OPERAND (cond, 0);
      op = TREE_OPERAND (cond, 1);
    }
  extract_range_for_var_from_comparison_expr (var, cond_code, op,
					      limit, vr_p);
}

/* Extract range information from SSA name VAR and store it in VR.  If
   VAR has an interesting range, use it.  Otherwise, create the
   range [VAR, VAR] and return it.  This is useful in situations where
   we may have conditionals testing values of VARYING names.  For
   instance,

   	x_3 = y_5;
	if (x_3 > y_5)
	  ...

    Even if y_5 is deemed VARYING, we can determine that x_3 > y_5 is
    always false.  */

void
vr_values::extract_range_from_ssa_name (value_range *vr, tree var)
{
  value_range *var_vr = get_value_range (var);

  if (var_vr->type != VR_VARYING)
    copy_value_range (vr, var_vr);
  else
    set_value_range (vr, VR_RANGE, var, var, NULL);

  add_equivalence (&vr->equiv, var);
}

/* Extract range information from a binary expression OP0 CODE OP1 based on
   the ranges of each of its operands with resulting type EXPR_TYPE.
   The resulting range is stored in *VR.  */

void
vr_values::extract_range_from_binary_expr (value_range *vr,
					   enum tree_code code,
					   tree expr_type, tree op0, tree op1)
{
  value_range vr0 = VR_INITIALIZER;
  value_range vr1 = VR_INITIALIZER;

  /* Get value ranges for each operand.  For constant operands, create
     a new value range with the operand to simplify processing.  */
  if (TREE_CODE (op0) == SSA_NAME)
    vr0 = *(get_value_range (op0));
  else if (is_gimple_min_invariant (op0))
    set_value_range_to_value (&vr0, op0, NULL);
  else
    set_value_range_to_varying (&vr0);

  if (TREE_CODE (op1) == SSA_NAME)
    vr1 = *(get_value_range (op1));
  else if (is_gimple_min_invariant (op1))
    set_value_range_to_value (&vr1, op1, NULL);
  else
    set_value_range_to_varying (&vr1);

  /* If one argument is varying, we can sometimes still deduce a
     range for the output: any + [3, +INF] is in [MIN+3, +INF].  */
  if (INTEGRAL_TYPE_P (TREE_TYPE (op0))
      && TYPE_OVERFLOW_UNDEFINED (TREE_TYPE (op0)))
    {
      if (vr0.type == VR_VARYING && vr1.type != VR_VARYING)
	{
	  vr0.type = VR_RANGE;
	  vr0.min = vrp_val_min (expr_type);
	  vr0.max = vrp_val_max (expr_type);
	}
      else if (vr1.type == VR_VARYING && vr0.type != VR_VARYING)
	{
	  vr1.type = VR_RANGE;
	  vr1.min = vrp_val_min (expr_type);
	  vr1.max = vrp_val_max (expr_type);
	}
    }

  extract_range_from_binary_expr_1 (vr, code, expr_type, &vr0, &vr1);

  /* Set value_range for n in following sequence:
     def = __builtin_memchr (arg, 0, sz)
     n = def - arg
     Here the range for n can be set to [0, PTRDIFF_MAX - 1]. */

  if (vr->type == VR_VARYING
      && code == POINTER_DIFF_EXPR
      && TREE_CODE (op0) == SSA_NAME
      && TREE_CODE (op1) == SSA_NAME)
    {
      tree op0_ptype = TREE_TYPE (TREE_TYPE (op0));
      tree op1_ptype = TREE_TYPE (TREE_TYPE (op1));
      gcall *call_stmt = NULL;

      if (TYPE_MODE (op0_ptype) == TYPE_MODE (char_type_node)
	  && TYPE_PRECISION (op0_ptype) == TYPE_PRECISION (char_type_node)
	  && TYPE_MODE (op1_ptype) == TYPE_MODE (char_type_node)
	  && TYPE_PRECISION (op1_ptype) == TYPE_PRECISION (char_type_node)
	  && (call_stmt = dyn_cast<gcall *>(SSA_NAME_DEF_STMT (op0)))
	  && gimple_call_builtin_p (call_stmt, BUILT_IN_MEMCHR)
	  && operand_equal_p (op0, gimple_call_lhs (call_stmt), 0)
	  && operand_equal_p (op1, gimple_call_arg (call_stmt, 0), 0)
	  && integer_zerop (gimple_call_arg (call_stmt, 1)))
	    {
	      tree max = vrp_val_max (ptrdiff_type_node);
	      wide_int wmax = wi::to_wide (max, TYPE_PRECISION (TREE_TYPE (max)));
	      tree range_min = build_zero_cst (expr_type);
	      tree range_max = wide_int_to_tree (expr_type, wmax - 1);
	      set_value_range (vr, VR_RANGE, range_min, range_max, NULL);
	      return;
	    }
     }

  /* Try harder for PLUS and MINUS if the range of one operand is symbolic
     and based on the other operand, for example if it was deduced from a
     symbolic comparison.  When a bound of the range of the first operand
     is invariant, we set the corresponding bound of the new range to INF
     in order to avoid recursing on the range of the second operand.  */
  if (vr->type == VR_VARYING
      && (code == PLUS_EXPR || code == MINUS_EXPR)
      && TREE_CODE (op1) == SSA_NAME
      && vr0.type == VR_RANGE
      && symbolic_range_based_on_p (&vr0, op1))
    {
      const bool minus_p = (code == MINUS_EXPR);
      value_range n_vr1 = VR_INITIALIZER;

      /* Try with VR0 and [-INF, OP1].  */
      if (is_gimple_min_invariant (minus_p ? vr0.max : vr0.min))
	set_value_range (&n_vr1, VR_RANGE, vrp_val_min (expr_type), op1, NULL);

      /* Try with VR0 and [OP1, +INF].  */
      else if (is_gimple_min_invariant (minus_p ? vr0.min : vr0.max))
	set_value_range (&n_vr1, VR_RANGE, op1, vrp_val_max (expr_type), NULL);

      /* Try with VR0 and [OP1, OP1].  */
      else
	set_value_range (&n_vr1, VR_RANGE, op1, op1, NULL);

      extract_range_from_binary_expr_1 (vr, code, expr_type, &vr0, &n_vr1);
    }

  if (vr->type == VR_VARYING
      && (code == PLUS_EXPR || code == MINUS_EXPR)
      && TREE_CODE (op0) == SSA_NAME
      && vr1.type == VR_RANGE
      && symbolic_range_based_on_p (&vr1, op0))
    {
      const bool minus_p = (code == MINUS_EXPR);
      value_range n_vr0 = VR_INITIALIZER;

      /* Try with [-INF, OP0] and VR1.  */
      if (is_gimple_min_invariant (minus_p ? vr1.max : vr1.min))
	set_value_range (&n_vr0, VR_RANGE, vrp_val_min (expr_type), op0, NULL);

      /* Try with [OP0, +INF] and VR1.  */
      else if (is_gimple_min_invariant (minus_p ? vr1.min : vr1.max))
	set_value_range (&n_vr0, VR_RANGE, op0, vrp_val_max (expr_type), NULL);

      /* Try with [OP0, OP0] and VR1.  */
      else
	set_value_range (&n_vr0, VR_RANGE, op0, op0, NULL);

      extract_range_from_binary_expr_1 (vr, code, expr_type, &n_vr0, &vr1);
    }

  /* If we didn't derive a range for MINUS_EXPR, and
     op1's range is ~[op0,op0] or vice-versa, then we
     can derive a non-null range.  This happens often for
     pointer subtraction.  */
  if (vr->type == VR_VARYING
      && (code == MINUS_EXPR || code == POINTER_DIFF_EXPR)
      && TREE_CODE (op0) == SSA_NAME
      && ((vr0.type == VR_ANTI_RANGE
	   && vr0.min == op1
	   && vr0.min == vr0.max)
	  || (vr1.type == VR_ANTI_RANGE
	      && vr1.min == op0
	      && vr1.min == vr1.max)))
      set_value_range_to_nonnull (vr, expr_type);
}

/* Extract range information from a unary expression CODE OP0 based on
   the range of its operand with resulting type TYPE.
   The resulting range is stored in *VR.  */

void
vr_values::extract_range_from_unary_expr (value_range *vr, enum tree_code code,
					  tree type, tree op0)
{
  value_range vr0 = VR_INITIALIZER;

  /* Get value ranges for the operand.  For constant operands, create
     a new value range with the operand to simplify processing.  */
  if (TREE_CODE (op0) == SSA_NAME)
    vr0 = *(get_value_range (op0));
  else if (is_gimple_min_invariant (op0))
    set_value_range_to_value (&vr0, op0, NULL);
  else
    set_value_range_to_varying (&vr0);

  ::extract_range_from_unary_expr (vr, code, type, &vr0, TREE_TYPE (op0));
}


/* Extract range information from a conditional expression STMT based on
   the ranges of each of its operands and the expression code.  */

void
vr_values::extract_range_from_cond_expr (value_range *vr, gassign *stmt)
{
  tree op0, op1;
  value_range vr0 = VR_INITIALIZER;
  value_range vr1 = VR_INITIALIZER;

  /* Get value ranges for each operand.  For constant operands, create
     a new value range with the operand to simplify processing.  */
  op0 = gimple_assign_rhs2 (stmt);
  if (TREE_CODE (op0) == SSA_NAME)
    vr0 = *(get_value_range (op0));
  else if (is_gimple_min_invariant (op0))
    set_value_range_to_value (&vr0, op0, NULL);
  else
    set_value_range_to_varying (&vr0);

  op1 = gimple_assign_rhs3 (stmt);
  if (TREE_CODE (op1) == SSA_NAME)
    vr1 = *(get_value_range (op1));
  else if (is_gimple_min_invariant (op1))
    set_value_range_to_value (&vr1, op1, NULL);
  else
    set_value_range_to_varying (&vr1);

  /* The resulting value range is the union of the operand ranges */
  copy_value_range (vr, &vr0);
  vrp_meet (vr, &vr1);
}


/* Extract range information from a comparison expression EXPR based
   on the range of its operand and the expression code.  */

void
vr_values::extract_range_from_comparison (value_range *vr, enum tree_code code,
					  tree type, tree op0, tree op1)
{
  bool sop;
  tree val;

  val = vrp_evaluate_conditional_warnv_with_ops (code, op0, op1, false, &sop,
  						 NULL);
  if (val)
    {
      /* Since this expression was found on the RHS of an assignment,
	 its type may be different from _Bool.  Convert VAL to EXPR's
	 type.  */
      val = fold_convert (type, val);
      if (is_gimple_min_invariant (val))
	set_value_range_to_value (vr, val, vr->equiv);
      else
	set_value_range (vr, VR_RANGE, val, val, vr->equiv);
    }
  else
    /* The result of a comparison is always true or false.  */
    set_value_range_to_truthvalue (vr, type);
}

/* Helper function for simplify_internal_call_using_ranges and
   extract_range_basic.  Return true if OP0 SUBCODE OP1 for
   SUBCODE {PLUS,MINUS,MULT}_EXPR is known to never overflow or
   always overflow.  Set *OVF to true if it is known to always
   overflow.  */

bool
vr_values::check_for_binary_op_overflow (enum tree_code subcode, tree type,
					 tree op0, tree op1, bool *ovf)
{
  value_range vr0 = VR_INITIALIZER;
  value_range vr1 = VR_INITIALIZER;
  if (TREE_CODE (op0) == SSA_NAME)
    vr0 = *get_value_range (op0);
  else if (TREE_CODE (op0) == INTEGER_CST)
    set_value_range_to_value (&vr0, op0, NULL);
  else
    set_value_range_to_varying (&vr0);

  if (TREE_CODE (op1) == SSA_NAME)
    vr1 = *get_value_range (op1);
  else if (TREE_CODE (op1) == INTEGER_CST)
    set_value_range_to_value (&vr1, op1, NULL);
  else
    set_value_range_to_varying (&vr1);

  if (!range_int_cst_p (&vr0)
      || TREE_OVERFLOW (vr0.min)
      || TREE_OVERFLOW (vr0.max))
    {
      vr0.min = vrp_val_min (TREE_TYPE (op0));
      vr0.max = vrp_val_max (TREE_TYPE (op0));
    }
  if (!range_int_cst_p (&vr1)
      || TREE_OVERFLOW (vr1.min)
      || TREE_OVERFLOW (vr1.max))
    {
      vr1.min = vrp_val_min (TREE_TYPE (op1));
      vr1.max = vrp_val_max (TREE_TYPE (op1));
    }
  *ovf = arith_overflowed_p (subcode, type, vr0.min,
			     subcode == MINUS_EXPR ? vr1.max : vr1.min);
  if (arith_overflowed_p (subcode, type, vr0.max,
			  subcode == MINUS_EXPR ? vr1.min : vr1.max) != *ovf)
    return false;
  if (subcode == MULT_EXPR)
    {
      if (arith_overflowed_p (subcode, type, vr0.min, vr1.max) != *ovf
	  || arith_overflowed_p (subcode, type, vr0.max, vr1.min) != *ovf)
	return false;
    }
  if (*ovf)
    {
      /* So far we found that there is an overflow on the boundaries.
	 That doesn't prove that there is an overflow even for all values
	 in between the boundaries.  For that compute widest_int range
	 of the result and see if it doesn't overlap the range of
	 type.  */
      widest_int wmin, wmax;
      widest_int w[4];
      int i;
      w[0] = wi::to_widest (vr0.min);
      w[1] = wi::to_widest (vr0.max);
      w[2] = wi::to_widest (vr1.min);
      w[3] = wi::to_widest (vr1.max);
      for (i = 0; i < 4; i++)
	{
	  widest_int wt;
	  switch (subcode)
	    {
	    case PLUS_EXPR:
	      wt = wi::add (w[i & 1], w[2 + (i & 2) / 2]);
	      break;
	    case MINUS_EXPR:
	      wt = wi::sub (w[i & 1], w[2 + (i & 2) / 2]);
	      break;
	    case MULT_EXPR:
	      wt = wi::mul (w[i & 1], w[2 + (i & 2) / 2]);
	      break;
	    default:
	      gcc_unreachable ();
	    }
	  if (i == 0)
	    {
	      wmin = wt;
	      wmax = wt;
	    }
	  else
	    {
	      wmin = wi::smin (wmin, wt);
	      wmax = wi::smax (wmax, wt);
	    }
	}
      /* The result of op0 CODE op1 is known to be in range
	 [wmin, wmax].  */
      widest_int wtmin = wi::to_widest (vrp_val_min (type));
      widest_int wtmax = wi::to_widest (vrp_val_max (type));
      /* If all values in [wmin, wmax] are smaller than
	 [wtmin, wtmax] or all are larger than [wtmin, wtmax],
	 the arithmetic operation will always overflow.  */
      if (wmax < wtmin || wmin > wtmax)
	return true;
      return false;
    }
  return true;
}

/* Try to derive a nonnegative or nonzero range out of STMT relying
   primarily on generic routines in fold in conjunction with range data.
   Store the result in *VR */

void
vr_values::extract_range_basic (value_range *vr, gimple *stmt)
{
  bool sop;
  tree type = gimple_expr_type (stmt);

  if (is_gimple_call (stmt))
    {
      tree arg;
      int mini, maxi, zerov = 0, prec;
      enum tree_code subcode = ERROR_MARK;
      combined_fn cfn = gimple_call_combined_fn (stmt);
      scalar_int_mode mode;

      switch (cfn)
	{
	case CFN_BUILT_IN_CONSTANT_P:
	  /* If the call is __builtin_constant_p and the argument is a
	     function parameter resolve it to false.  This avoids bogus
	     array bound warnings.
	     ???  We could do this as early as inlining is finished.  */
	  arg = gimple_call_arg (stmt, 0);
	  if (TREE_CODE (arg) == SSA_NAME
	      && SSA_NAME_IS_DEFAULT_DEF (arg)
	      && TREE_CODE (SSA_NAME_VAR (arg)) == PARM_DECL
	      && cfun->after_inlining)
	    {
	      set_value_range_to_null (vr, type);
	      return;
	    }
	  break;
	  /* Both __builtin_ffs* and __builtin_popcount return
	     [0, prec].  */
	CASE_CFN_FFS:
	CASE_CFN_POPCOUNT:
	  arg = gimple_call_arg (stmt, 0);
	  prec = TYPE_PRECISION (TREE_TYPE (arg));
	  mini = 0;
	  maxi = prec;
	  if (TREE_CODE (arg) == SSA_NAME)
	    {
	      value_range *vr0 = get_value_range (arg);
	      /* If arg is non-zero, then ffs or popcount
		 are non-zero.  */
	      if ((vr0->type == VR_RANGE
		   && range_includes_zero_p (vr0->min, vr0->max) == 0)
		  || (vr0->type == VR_ANTI_RANGE
		      && range_includes_zero_p (vr0->min, vr0->max) == 1))
		mini = 1;
	      /* If some high bits are known to be zero,
		 we can decrease the maximum.  */
	      if (vr0->type == VR_RANGE
		  && TREE_CODE (vr0->max) == INTEGER_CST
		  && !operand_less_p (vr0->min,
				      build_zero_cst (TREE_TYPE (vr0->min))))
		maxi = tree_floor_log2 (vr0->max) + 1;
	    }
	  goto bitop_builtin;
	  /* __builtin_parity* returns [0, 1].  */
	CASE_CFN_PARITY:
	  mini = 0;
	  maxi = 1;
	  goto bitop_builtin;
	  /* __builtin_c[lt]z* return [0, prec-1], except for
	     when the argument is 0, but that is undefined behavior.
	     On many targets where the CLZ RTL or optab value is defined
	     for 0 the value is prec, so include that in the range
	     by default.  */
	CASE_CFN_CLZ:
	  arg = gimple_call_arg (stmt, 0);
	  prec = TYPE_PRECISION (TREE_TYPE (arg));
	  mini = 0;
	  maxi = prec;
	  mode = SCALAR_INT_TYPE_MODE (TREE_TYPE (arg));
	  if (optab_handler (clz_optab, mode) != CODE_FOR_nothing
	      && CLZ_DEFINED_VALUE_AT_ZERO (mode, zerov)
	      /* Handle only the single common value.  */
	      && zerov != prec)
	    /* Magic value to give up, unless vr0 proves
	       arg is non-zero.  */
	    mini = -2;
	  if (TREE_CODE (arg) == SSA_NAME)
	    {
	      value_range *vr0 = get_value_range (arg);
	      /* From clz of VR_RANGE minimum we can compute
		 result maximum.  */
	      if (vr0->type == VR_RANGE
		  && TREE_CODE (vr0->min) == INTEGER_CST)
		{
		  maxi = prec - 1 - tree_floor_log2 (vr0->min);
		  if (maxi != prec)
		    mini = 0;
		}
	      else if (vr0->type == VR_ANTI_RANGE
		       && integer_zerop (vr0->min))
		{
		  maxi = prec - 1;
		  mini = 0;
		}
	      if (mini == -2)
		break;
	      /* From clz of VR_RANGE maximum we can compute
		 result minimum.  */
	      if (vr0->type == VR_RANGE
		  && TREE_CODE (vr0->max) == INTEGER_CST)
		{
		  mini = prec - 1 - tree_floor_log2 (vr0->max);
		  if (mini == prec)
		    break;
		}
	    }
	  if (mini == -2)
	    break;
	  goto bitop_builtin;
	  /* __builtin_ctz* return [0, prec-1], except for
	     when the argument is 0, but that is undefined behavior.
	     If there is a ctz optab for this mode and
	     CTZ_DEFINED_VALUE_AT_ZERO, include that in the range,
	     otherwise just assume 0 won't be seen.  */
	CASE_CFN_CTZ:
	  arg = gimple_call_arg (stmt, 0);
	  prec = TYPE_PRECISION (TREE_TYPE (arg));
	  mini = 0;
	  maxi = prec - 1;
	  mode = SCALAR_INT_TYPE_MODE (TREE_TYPE (arg));
	  if (optab_handler (ctz_optab, mode) != CODE_FOR_nothing
	      && CTZ_DEFINED_VALUE_AT_ZERO (mode, zerov))
	    {
	      /* Handle only the two common values.  */
	      if (zerov == -1)
		mini = -1;
	      else if (zerov == prec)
		maxi = prec;
	      else
		/* Magic value to give up, unless vr0 proves
		   arg is non-zero.  */
		mini = -2;
	    }
	  if (TREE_CODE (arg) == SSA_NAME)
	    {
	      value_range *vr0 = get_value_range (arg);
	      /* If arg is non-zero, then use [0, prec - 1].  */
	      if ((vr0->type == VR_RANGE
		   && integer_nonzerop (vr0->min))
		  || (vr0->type == VR_ANTI_RANGE
		      && integer_zerop (vr0->min)))
		{
		  mini = 0;
		  maxi = prec - 1;
		}
	      /* If some high bits are known to be zero,
		 we can decrease the result maximum.  */
	      if (vr0->type == VR_RANGE
		  && TREE_CODE (vr0->max) == INTEGER_CST)
		{
		  maxi = tree_floor_log2 (vr0->max);
		  /* For vr0 [0, 0] give up.  */
		  if (maxi == -1)
		    break;
		}
	    }
	  if (mini == -2)
	    break;
	  goto bitop_builtin;
	  /* __builtin_clrsb* returns [0, prec-1].  */
	CASE_CFN_CLRSB:
	  arg = gimple_call_arg (stmt, 0);
	  prec = TYPE_PRECISION (TREE_TYPE (arg));
	  mini = 0;
	  maxi = prec - 1;
	  goto bitop_builtin;
	bitop_builtin:
	  set_value_range (vr, VR_RANGE, build_int_cst (type, mini),
			   build_int_cst (type, maxi), NULL);
	  return;
	case CFN_UBSAN_CHECK_ADD:
	  subcode = PLUS_EXPR;
	  break;
	case CFN_UBSAN_CHECK_SUB:
	  subcode = MINUS_EXPR;
	  break;
	case CFN_UBSAN_CHECK_MUL:
	  subcode = MULT_EXPR;
	  break;
	case CFN_GOACC_DIM_SIZE:
	case CFN_GOACC_DIM_POS:
	  /* Optimizing these two internal functions helps the loop
	     optimizer eliminate outer comparisons.  Size is [1,N]
	     and pos is [0,N-1].  */
	  {
	    bool is_pos = cfn == CFN_GOACC_DIM_POS;
	    int axis = oacc_get_ifn_dim_arg (stmt);
	    int size = oacc_get_fn_dim_size (current_function_decl, axis);

	    if (!size)
	      /* If it's dynamic, the backend might know a hardware
		 limitation.  */
	      size = targetm.goacc.dim_limit (axis);

	    tree type = TREE_TYPE (gimple_call_lhs (stmt));
	    set_value_range (vr, VR_RANGE,
			     build_int_cst (type, is_pos ? 0 : 1),
			     size ? build_int_cst (type, size - is_pos)
			          : vrp_val_max (type), NULL);
	  }
	  return;
	case CFN_BUILT_IN_STRLEN:
	  if (tree lhs = gimple_call_lhs (stmt))
	    if (ptrdiff_type_node
		&& (TYPE_PRECISION (ptrdiff_type_node)
		    == TYPE_PRECISION (TREE_TYPE (lhs))))
	      {
		tree type = TREE_TYPE (lhs);
		tree max = vrp_val_max (ptrdiff_type_node);
		wide_int wmax = wi::to_wide (max, TYPE_PRECISION (TREE_TYPE (max)));
		tree range_min = build_zero_cst (type);
		tree range_max = wide_int_to_tree (type, wmax - 1);
		set_value_range (vr, VR_RANGE, range_min, range_max, NULL);
		return;
	      }
	  break;
	default:
	  break;
	}
      if (subcode != ERROR_MARK)
	{
	  bool saved_flag_wrapv = flag_wrapv;
	  /* Pretend the arithmetics is wrapping.  If there is
	     any overflow, we'll complain, but will actually do
	     wrapping operation.  */
	  flag_wrapv = 1;
	  extract_range_from_binary_expr (vr, subcode, type,
					  gimple_call_arg (stmt, 0),
					  gimple_call_arg (stmt, 1));
	  flag_wrapv = saved_flag_wrapv;

	  /* If for both arguments vrp_valueize returned non-NULL,
	     this should have been already folded and if not, it
	     wasn't folded because of overflow.  Avoid removing the
	     UBSAN_CHECK_* calls in that case.  */
	  if (vr->type == VR_RANGE
	      && (vr->min == vr->max
		  || operand_equal_p (vr->min, vr->max, 0)))
	    set_value_range_to_varying (vr);
	  return;
	}
    }
  /* Handle extraction of the two results (result of arithmetics and
     a flag whether arithmetics overflowed) from {ADD,SUB,MUL}_OVERFLOW
     internal function.  Similarly from ATOMIC_COMPARE_EXCHANGE.  */
  else if (is_gimple_assign (stmt)
	   && (gimple_assign_rhs_code (stmt) == REALPART_EXPR
	       || gimple_assign_rhs_code (stmt) == IMAGPART_EXPR)
	   && INTEGRAL_TYPE_P (type))
    {
      enum tree_code code = gimple_assign_rhs_code (stmt);
      tree op = gimple_assign_rhs1 (stmt);
      if (TREE_CODE (op) == code && TREE_CODE (TREE_OPERAND (op, 0)) == SSA_NAME)
	{
	  gimple *g = SSA_NAME_DEF_STMT (TREE_OPERAND (op, 0));
	  if (is_gimple_call (g) && gimple_call_internal_p (g))
	    {
	      enum tree_code subcode = ERROR_MARK;
	      switch (gimple_call_internal_fn (g))
		{
		case IFN_ADD_OVERFLOW:
		  subcode = PLUS_EXPR;
		  break;
		case IFN_SUB_OVERFLOW:
		  subcode = MINUS_EXPR;
		  break;
		case IFN_MUL_OVERFLOW:
		  subcode = MULT_EXPR;
		  break;
		case IFN_ATOMIC_COMPARE_EXCHANGE:
		  if (code == IMAGPART_EXPR)
		    {
		      /* This is the boolean return value whether compare and
			 exchange changed anything or not.  */
		      set_value_range (vr, VR_RANGE, build_int_cst (type, 0),
				       build_int_cst (type, 1), NULL);
		      return;
		    }
		  break;
		default:
		  break;
		}
	      if (subcode != ERROR_MARK)
		{
		  tree op0 = gimple_call_arg (g, 0);
		  tree op1 = gimple_call_arg (g, 1);
		  if (code == IMAGPART_EXPR)
		    {
		      bool ovf = false;
		      if (check_for_binary_op_overflow (subcode, type,
							op0, op1, &ovf))
			set_value_range_to_value (vr,
						  build_int_cst (type, ovf),
						  NULL);
		      else if (TYPE_PRECISION (type) == 1
			       && !TYPE_UNSIGNED (type))
			set_value_range_to_varying (vr);
		      else
			set_value_range (vr, VR_RANGE, build_int_cst (type, 0),
					 build_int_cst (type, 1), NULL);
		    }
		  else if (types_compatible_p (type, TREE_TYPE (op0))
			   && types_compatible_p (type, TREE_TYPE (op1)))
		    {
		      bool saved_flag_wrapv = flag_wrapv;
		      /* Pretend the arithmetics is wrapping.  If there is
			 any overflow, IMAGPART_EXPR will be set.  */
		      flag_wrapv = 1;
		      extract_range_from_binary_expr (vr, subcode, type,
						      op0, op1);
		      flag_wrapv = saved_flag_wrapv;
		    }
		  else
		    {
		      value_range vr0 = VR_INITIALIZER;
		      value_range vr1 = VR_INITIALIZER;
		      bool saved_flag_wrapv = flag_wrapv;
		      /* Pretend the arithmetics is wrapping.  If there is
			 any overflow, IMAGPART_EXPR will be set.  */
		      flag_wrapv = 1;
		      extract_range_from_unary_expr (&vr0, NOP_EXPR,
						     type, op0);
		      extract_range_from_unary_expr (&vr1, NOP_EXPR,
						     type, op1);
		      extract_range_from_binary_expr_1 (vr, subcode, type,
							&vr0, &vr1);
		      flag_wrapv = saved_flag_wrapv;
		    }
		  return;
		}
	    }
	}
    }
  if (INTEGRAL_TYPE_P (type)
      && gimple_stmt_nonnegative_warnv_p (stmt, &sop))
    set_value_range_to_nonnegative (vr, type);
  else if (vrp_stmt_computes_nonzero (stmt))
    set_value_range_to_nonnull (vr, type);
  else
    set_value_range_to_varying (vr);
}


/* Try to compute a useful range out of assignment STMT and store it
   in *VR.  */

void
vr_values::extract_range_from_assignment (value_range *vr, gassign *stmt)
{
  enum tree_code code = gimple_assign_rhs_code (stmt);

  if (code == ASSERT_EXPR)
    extract_range_from_assert (vr, gimple_assign_rhs1 (stmt));
  else if (code == SSA_NAME)
    extract_range_from_ssa_name (vr, gimple_assign_rhs1 (stmt));
  else if (TREE_CODE_CLASS (code) == tcc_binary)
    extract_range_from_binary_expr (vr, gimple_assign_rhs_code (stmt),
				    gimple_expr_type (stmt),
				    gimple_assign_rhs1 (stmt),
				    gimple_assign_rhs2 (stmt));
  else if (TREE_CODE_CLASS (code) == tcc_unary)
    extract_range_from_unary_expr (vr, gimple_assign_rhs_code (stmt),
				   gimple_expr_type (stmt),
				   gimple_assign_rhs1 (stmt));
  else if (code == COND_EXPR)
    extract_range_from_cond_expr (vr, stmt);
  else if (TREE_CODE_CLASS (code) == tcc_comparison)
    extract_range_from_comparison (vr, gimple_assign_rhs_code (stmt),
				   gimple_expr_type (stmt),
				   gimple_assign_rhs1 (stmt),
				   gimple_assign_rhs2 (stmt));
  else if (get_gimple_rhs_class (code) == GIMPLE_SINGLE_RHS
	   && is_gimple_min_invariant (gimple_assign_rhs1 (stmt)))
    set_value_range_to_value (vr, gimple_assign_rhs1 (stmt), NULL);
  else
    set_value_range_to_varying (vr);

  if (vr->type == VR_VARYING)
    extract_range_basic (vr, stmt);
}

/* Given two numeric value ranges VR0, VR1 and a comparison code COMP:

   - Return BOOLEAN_TRUE_NODE if VR0 COMP VR1 always returns true for
     all the values in the ranges.

   - Return BOOLEAN_FALSE_NODE if the comparison always returns false.

   - Return NULL_TREE if it is not always possible to determine the
     value of the comparison.

   Also set *STRICT_OVERFLOW_P to indicate whether comparision evaluation
   assumed signed overflow is undefined.  */


static tree
compare_ranges (enum tree_code comp, value_range *vr0, value_range *vr1,
		bool *strict_overflow_p)
{
  /* VARYING or UNDEFINED ranges cannot be compared.  */
  if (vr0->type == VR_VARYING
      || vr0->type == VR_UNDEFINED
      || vr1->type == VR_VARYING
      || vr1->type == VR_UNDEFINED)
    return NULL_TREE;

  /* Anti-ranges need to be handled separately.  */
  if (vr0->type == VR_ANTI_RANGE || vr1->type == VR_ANTI_RANGE)
    {
      /* If both are anti-ranges, then we cannot compute any
	 comparison.  */
      if (vr0->type == VR_ANTI_RANGE && vr1->type == VR_ANTI_RANGE)
	return NULL_TREE;

      /* These comparisons are never statically computable.  */
      if (comp == GT_EXPR
	  || comp == GE_EXPR
	  || comp == LT_EXPR
	  || comp == LE_EXPR)
	return NULL_TREE;

      /* Equality can be computed only between a range and an
	 anti-range.  ~[VAL1, VAL2] == [VAL1, VAL2] is always false.  */
      if (vr0->type == VR_RANGE)
	{
	  /* To simplify processing, make VR0 the anti-range.  */
	  value_range *tmp = vr0;
	  vr0 = vr1;
	  vr1 = tmp;
	}

      gcc_assert (comp == NE_EXPR || comp == EQ_EXPR);

      if (compare_values_warnv (vr0->min, vr1->min, strict_overflow_p) == 0
	  && compare_values_warnv (vr0->max, vr1->max, strict_overflow_p) == 0)
	return (comp == NE_EXPR) ? boolean_true_node : boolean_false_node;

      return NULL_TREE;
    }

  /* Simplify processing.  If COMP is GT_EXPR or GE_EXPR, switch the
     operands around and change the comparison code.  */
  if (comp == GT_EXPR || comp == GE_EXPR)
    {
      comp = (comp == GT_EXPR) ? LT_EXPR : LE_EXPR;
      std::swap (vr0, vr1);
    }

  if (comp == EQ_EXPR)
    {
      /* Equality may only be computed if both ranges represent
	 exactly one value.  */
      if (compare_values_warnv (vr0->min, vr0->max, strict_overflow_p) == 0
	  && compare_values_warnv (vr1->min, vr1->max, strict_overflow_p) == 0)
	{
	  int cmp_min = compare_values_warnv (vr0->min, vr1->min,
					      strict_overflow_p);
	  int cmp_max = compare_values_warnv (vr0->max, vr1->max,
					      strict_overflow_p);
	  if (cmp_min == 0 && cmp_max == 0)
	    return boolean_true_node;
	  else if (cmp_min != -2 && cmp_max != -2)
	    return boolean_false_node;
	}
      /* If [V0_MIN, V1_MAX] < [V1_MIN, V1_MAX] then V0 != V1.  */
      else if (compare_values_warnv (vr0->min, vr1->max,
				     strict_overflow_p) == 1
	       || compare_values_warnv (vr1->min, vr0->max,
					strict_overflow_p) == 1)
	return boolean_false_node;

      return NULL_TREE;
    }
  else if (comp == NE_EXPR)
    {
      int cmp1, cmp2;

      /* If VR0 is completely to the left or completely to the right
	 of VR1, they are always different.  Notice that we need to
	 make sure that both comparisons yield similar results to
	 avoid comparing values that cannot be compared at
	 compile-time.  */
      cmp1 = compare_values_warnv (vr0->max, vr1->min, strict_overflow_p);
      cmp2 = compare_values_warnv (vr0->min, vr1->max, strict_overflow_p);
      if ((cmp1 == -1 && cmp2 == -1) || (cmp1 == 1 && cmp2 == 1))
	return boolean_true_node;

      /* If VR0 and VR1 represent a single value and are identical,
	 return false.  */
      else if (compare_values_warnv (vr0->min, vr0->max,
				     strict_overflow_p) == 0
	       && compare_values_warnv (vr1->min, vr1->max,
					strict_overflow_p) == 0
	       && compare_values_warnv (vr0->min, vr1->min,
					strict_overflow_p) == 0
	       && compare_values_warnv (vr0->max, vr1->max,
					strict_overflow_p) == 0)
	return boolean_false_node;

      /* Otherwise, they may or may not be different.  */
      else
	return NULL_TREE;
    }
  else if (comp == LT_EXPR || comp == LE_EXPR)
    {
      int tst;

      /* If VR0 is to the left of VR1, return true.  */
      tst = compare_values_warnv (vr0->max, vr1->min, strict_overflow_p);
      if ((comp == LT_EXPR && tst == -1)
	  || (comp == LE_EXPR && (tst == -1 || tst == 0)))
	return boolean_true_node;

      /* If VR0 is to the right of VR1, return false.  */
      tst = compare_values_warnv (vr0->min, vr1->max, strict_overflow_p);
      if ((comp == LT_EXPR && (tst == 0 || tst == 1))
	  || (comp == LE_EXPR && tst == 1))
	return boolean_false_node;

      /* Otherwise, we don't know.  */
      return NULL_TREE;
    }

  gcc_unreachable ();
}

/* Given a value range VR, a value VAL and a comparison code COMP, return
   BOOLEAN_TRUE_NODE if VR COMP VAL always returns true for all the
   values in VR.  Return BOOLEAN_FALSE_NODE if the comparison
   always returns false.  Return NULL_TREE if it is not always
   possible to determine the value of the comparison.  Also set
   *STRICT_OVERFLOW_P to indicate whether comparision evaluation
   assumed signed overflow is undefined.  */

static tree
compare_range_with_value (enum tree_code comp, value_range *vr, tree val,
			  bool *strict_overflow_p)
{
  if (vr->type == VR_VARYING || vr->type == VR_UNDEFINED)
    return NULL_TREE;

  /* Anti-ranges need to be handled separately.  */
  if (vr->type == VR_ANTI_RANGE)
    {
      /* For anti-ranges, the only predicates that we can compute at
	 compile time are equality and inequality.  */
      if (comp == GT_EXPR
	  || comp == GE_EXPR
	  || comp == LT_EXPR
	  || comp == LE_EXPR)
	return NULL_TREE;

      /* ~[VAL_1, VAL_2] OP VAL is known if VAL_1 <= VAL <= VAL_2.  */
      if (value_inside_range (val, vr->min, vr->max) == 1)
	return (comp == NE_EXPR) ? boolean_true_node : boolean_false_node;

      return NULL_TREE;
    }

  if (comp == EQ_EXPR)
    {
      /* EQ_EXPR may only be computed if VR represents exactly
	 one value.  */
      if (compare_values_warnv (vr->min, vr->max, strict_overflow_p) == 0)
	{
	  int cmp = compare_values_warnv (vr->min, val, strict_overflow_p);
	  if (cmp == 0)
	    return boolean_true_node;
	  else if (cmp == -1 || cmp == 1 || cmp == 2)
	    return boolean_false_node;
	}
      else if (compare_values_warnv (val, vr->min, strict_overflow_p) == -1
	       || compare_values_warnv (vr->max, val, strict_overflow_p) == -1)
	return boolean_false_node;

      return NULL_TREE;
    }
  else if (comp == NE_EXPR)
    {
      /* If VAL is not inside VR, then they are always different.  */
      if (compare_values_warnv (vr->max, val, strict_overflow_p) == -1
	  || compare_values_warnv (vr->min, val, strict_overflow_p) == 1)
	return boolean_true_node;

      /* If VR represents exactly one value equal to VAL, then return
	 false.  */
      if (compare_values_warnv (vr->min, vr->max, strict_overflow_p) == 0
	  && compare_values_warnv (vr->min, val, strict_overflow_p) == 0)
	return boolean_false_node;

      /* Otherwise, they may or may not be different.  */
      return NULL_TREE;
    }
  else if (comp == LT_EXPR || comp == LE_EXPR)
    {
      int tst;

      /* If VR is to the left of VAL, return true.  */
      tst = compare_values_warnv (vr->max, val, strict_overflow_p);
      if ((comp == LT_EXPR && tst == -1)
	  || (comp == LE_EXPR && (tst == -1 || tst == 0)))
	return boolean_true_node;

      /* If VR is to the right of VAL, return false.  */
      tst = compare_values_warnv (vr->min, val, strict_overflow_p);
      if ((comp == LT_EXPR && (tst == 0 || tst == 1))
	  || (comp == LE_EXPR && tst == 1))
	return boolean_false_node;

      /* Otherwise, we don't know.  */
      return NULL_TREE;
    }
  else if (comp == GT_EXPR || comp == GE_EXPR)
    {
      int tst;

      /* If VR is to the right of VAL, return true.  */
      tst = compare_values_warnv (vr->min, val, strict_overflow_p);
      if ((comp == GT_EXPR && tst == 1)
	  || (comp == GE_EXPR && (tst == 0 || tst == 1)))
	return boolean_true_node;

      /* If VR is to the left of VAL, return false.  */
      tst = compare_values_warnv (vr->max, val, strict_overflow_p);
      if ((comp == GT_EXPR && (tst == -1 || tst == 0))
	  || (comp == GE_EXPR && tst == -1))
	return boolean_false_node;

      /* Otherwise, we don't know.  */
      return NULL_TREE;
    }

  gcc_unreachable ();
}
/* Given a range VR, a LOOP and a variable VAR, determine whether it
   would be profitable to adjust VR using scalar evolution information
   for VAR.  If so, update VR with the new limits.  */

void
vr_values::adjust_range_with_scev (value_range *vr, struct loop *loop,
				   gimple *stmt, tree var)
{
  tree init, step, chrec, tmin, tmax, min, max, type, tem;
  enum ev_direction dir;

  /* TODO.  Don't adjust anti-ranges.  An anti-range may provide
     better opportunities than a regular range, but I'm not sure.  */
  if (vr->type == VR_ANTI_RANGE)
    return;

  chrec = instantiate_parameters (loop, analyze_scalar_evolution (loop, var));

  /* Like in PR19590, scev can return a constant function.  */
  if (is_gimple_min_invariant (chrec))
    {
      set_value_range_to_value (vr, chrec, vr->equiv);
      return;
    }

  if (TREE_CODE (chrec) != POLYNOMIAL_CHREC)
    return;

  init = initial_condition_in_loop_num (chrec, loop->num);
  tem = op_with_constant_singleton_value_range (init);
  if (tem)
    init = tem;
  step = evolution_part_in_loop_num (chrec, loop->num);
  tem = op_with_constant_singleton_value_range (step);
  if (tem)
    step = tem;

  /* If STEP is symbolic, we can't know whether INIT will be the
     minimum or maximum value in the range.  Also, unless INIT is
     a simple expression, compare_values and possibly other functions
     in tree-vrp won't be able to handle it.  */
  if (step == NULL_TREE
      || !is_gimple_min_invariant (step)
      || !valid_value_p (init))
    return;

  dir = scev_direction (chrec);
  if (/* Do not adjust ranges if we do not know whether the iv increases
	 or decreases,  ... */
      dir == EV_DIR_UNKNOWN
      /* ... or if it may wrap.  */
      || scev_probably_wraps_p (NULL_TREE, init, step, stmt,
				get_chrec_loop (chrec), true))
    return;

  type = TREE_TYPE (var);
  if (POINTER_TYPE_P (type) || !TYPE_MIN_VALUE (type))
    tmin = lower_bound_in_type (type, type);
  else
    tmin = TYPE_MIN_VALUE (type);
  if (POINTER_TYPE_P (type) || !TYPE_MAX_VALUE (type))
    tmax = upper_bound_in_type (type, type);
  else
    tmax = TYPE_MAX_VALUE (type);

  /* Try to use estimated number of iterations for the loop to constrain the
     final value in the evolution.  */
  if (TREE_CODE (step) == INTEGER_CST
      && is_gimple_val (init)
      && (TREE_CODE (init) != SSA_NAME
	  || get_value_range (init)->type == VR_RANGE))
    {
      widest_int nit;

      /* We are only entering here for loop header PHI nodes, so using
	 the number of latch executions is the correct thing to use.  */
      if (max_loop_iterations (loop, &nit))
	{
	  value_range maxvr = VR_INITIALIZER;
	  signop sgn = TYPE_SIGN (TREE_TYPE (step));
	  wi::overflow_type overflow;

	  widest_int wtmp = wi::mul (wi::to_widest (step), nit, sgn,
				     &overflow);
	  /* If the multiplication overflowed we can't do a meaningful
	     adjustment.  Likewise if the result doesn't fit in the type
	     of the induction variable.  For a signed type we have to
	     check whether the result has the expected signedness which
	     is that of the step as number of iterations is unsigned.  */
	  if (!overflow
	      && wi::fits_to_tree_p (wtmp, TREE_TYPE (init))
	      && (sgn == UNSIGNED
		  || wi::gts_p (wtmp, 0) == wi::gts_p (wi::to_wide (step), 0)))
	    {
	      tem = wide_int_to_tree (TREE_TYPE (init), wtmp);
	      extract_range_from_binary_expr (&maxvr, PLUS_EXPR,
					      TREE_TYPE (init), init, tem);
	      /* Likewise if the addition did.  */
	      if (maxvr.type == VR_RANGE)
		{
		  value_range initvr = VR_INITIALIZER;

		  if (TREE_CODE (init) == SSA_NAME)
		    initvr = *(get_value_range (init));
		  else if (is_gimple_min_invariant (init))
		    set_value_range_to_value (&initvr, init, NULL);
		  else
		    return;

		  /* Check if init + nit * step overflows.  Though we checked
		     scev {init, step}_loop doesn't wrap, it is not enough
		     because the loop may exit immediately.  Overflow could
		     happen in the plus expression in this case.  */
		  if ((dir == EV_DIR_DECREASES
		       && compare_values (maxvr.min, initvr.min) != -1)
		      || (dir == EV_DIR_GROWS
			  && compare_values (maxvr.max, initvr.max) != 1))
		    return;

		  tmin = maxvr.min;
		  tmax = maxvr.max;
		}
	    }
	}
    }

  if (vr->type == VR_VARYING || vr->type == VR_UNDEFINED)
    {
      min = tmin;
      max = tmax;

      /* For VARYING or UNDEFINED ranges, just about anything we get
	 from scalar evolutions should be better.  */

      if (dir == EV_DIR_DECREASES)
	max = init;
      else
	min = init;
    }
  else if (vr->type == VR_RANGE)
    {
      min = vr->min;
      max = vr->max;

      if (dir == EV_DIR_DECREASES)
	{
	  /* INIT is the maximum value.  If INIT is lower than VR->MAX
	     but no smaller than VR->MIN, set VR->MAX to INIT.  */
	  if (compare_values (init, max) == -1)
	    max = init;

	  /* According to the loop information, the variable does not
	     overflow.  */
	  if (compare_values (min, tmin) == -1)
	    min = tmin;

	}
      else
	{
	  /* If INIT is bigger than VR->MIN, set VR->MIN to INIT.  */
	  if (compare_values (init, min) == 1)
	    min = init;

	  if (compare_values (tmax, max) == -1)
	    max = tmax;
	}
    }
  else
    return;

  /* If we just created an invalid range with the minimum
     greater than the maximum, we fail conservatively.
     This should happen only in unreachable
     parts of code, or for invalid programs.  */
  if (compare_values (min, max) == 1)
    return;

  /* Even for valid range info, sometimes overflow flag will leak in.
     As GIMPLE IL should have no constants with TREE_OVERFLOW set, we
     drop them.  */
  if (TREE_OVERFLOW_P (min))
    min = drop_tree_overflow (min);
  if (TREE_OVERFLOW_P (max))
    max = drop_tree_overflow (max);

  set_value_range (vr, VR_RANGE, min, max, vr->equiv);
}

/* Dump value ranges of all SSA_NAMEs to FILE.  */

void
vr_values::dump_all_value_ranges (FILE *file)
{
  size_t i;

  for (i = 0; i < num_vr_values; i++)
    {
      if (vr_value[i])
	{
	  print_generic_expr (file, ssa_name (i));
	  fprintf (file, ": ");
	  dump_value_range (file, vr_value[i]);
	  fprintf (file, "\n");
	}
    }

  fprintf (file, "\n");
}

/* Initialize VRP lattice.  */

vr_values::vr_values () : vrp_value_range_pool ("Tree VRP value ranges")
{
  values_propagated = false;
  num_vr_values = num_ssa_names;
  vr_value = XCNEWVEC (value_range *, num_vr_values);
  vr_phi_edge_counts = XCNEWVEC (int, num_ssa_names);
  bitmap_obstack_initialize (&vrp_equiv_obstack);
}

/* Free VRP lattice.  */

vr_values::~vr_values ()
{
  /* Free allocated memory.  */
  free (vr_value);
  free (vr_phi_edge_counts);
  bitmap_obstack_release (&vrp_equiv_obstack);
  vrp_value_range_pool.release ();

  /* So that we can distinguish between VRP data being available
     and not available.  */
  vr_value = NULL;
  vr_phi_edge_counts = NULL;
}


/* A hack.  */
static class vr_values *x_vr_values;

/* Return the singleton value-range for NAME or NAME.  */

static inline tree
vrp_valueize (tree name)
{
  if (TREE_CODE (name) == SSA_NAME)
    {
      value_range *vr = x_vr_values->get_value_range (name);
      if (vr->type == VR_RANGE
	  && (TREE_CODE (vr->min) == SSA_NAME
	      || is_gimple_min_invariant (vr->min))
	  && vrp_operand_equal_p (vr->min, vr->max))
	return vr->min;
    }
  return name;
}

/* Return the singleton value-range for NAME if that is a constant
   but signal to not follow SSA edges.  */

static inline tree
vrp_valueize_1 (tree name)
{
  if (TREE_CODE (name) == SSA_NAME)
    {
      /* If the definition may be simulated again we cannot follow
         this SSA edge as the SSA propagator does not necessarily
	 re-visit the use.  */
      gimple *def_stmt = SSA_NAME_DEF_STMT (name);
      if (!gimple_nop_p (def_stmt)
	  && prop_simulate_again_p (def_stmt))
	return NULL_TREE;
      value_range *vr = x_vr_values->get_value_range (name);
      if (range_int_cst_singleton_p (vr))
	return vr->min;
    }
  return name;
}

/* Given STMT, an assignment or call, return its LHS if the type
   of the LHS is suitable for VRP analysis, else return NULL_TREE.  */

tree
get_output_for_vrp (gimple *stmt)
{
  if (!is_gimple_assign (stmt) && !is_gimple_call (stmt))
    return NULL_TREE;

  /* We only keep track of ranges in integral and pointer types.  */
  tree lhs = gimple_get_lhs (stmt);
  if (TREE_CODE (lhs) == SSA_NAME
      && ((INTEGRAL_TYPE_P (TREE_TYPE (lhs))
	   /* It is valid to have NULL MIN/MAX values on a type.  See
	      build_range_type.  */
	   && TYPE_MIN_VALUE (TREE_TYPE (lhs))
	   && TYPE_MAX_VALUE (TREE_TYPE (lhs)))
	  || POINTER_TYPE_P (TREE_TYPE (lhs))))
    return lhs;

  return NULL_TREE;
}

/* Visit assignment STMT.  If it produces an interesting range, record
   the range in VR and set LHS to OUTPUT_P.  */

void
vr_values::vrp_visit_assignment_or_call (gimple *stmt, tree *output_p,
					 value_range *vr)
{
  tree lhs = get_output_for_vrp (stmt);
  *output_p = lhs;

  /* We only keep track of ranges in integral and pointer types.  */
  if (lhs)
    {
      enum gimple_code code = gimple_code (stmt);

      /* Try folding the statement to a constant first.  */
      x_vr_values = this;
      tree tem = gimple_fold_stmt_to_constant_1 (stmt, vrp_valueize,
						 vrp_valueize_1);
      x_vr_values = NULL;
      if (tem)
	{
	  if (TREE_CODE (tem) == SSA_NAME
	      && (SSA_NAME_IS_DEFAULT_DEF (tem)
		  || ! prop_simulate_again_p (SSA_NAME_DEF_STMT (tem))))
	    {
	      extract_range_from_ssa_name (vr, tem);
	      return;
	    }
	  else if (is_gimple_min_invariant (tem))
	    {
	      set_value_range_to_value (vr, tem, NULL);
	      return;
	    }
	}
      /* Then dispatch to value-range extracting functions.  */
      if (code == GIMPLE_CALL)
	extract_range_basic (vr, stmt);
      else
	extract_range_from_assignment (vr, as_a <gassign *> (stmt));
    }
}

/* Helper that gets the value range of the SSA_NAME with version I
   or a symbolic range containing the SSA_NAME only if the value range
   is varying or undefined.  */

value_range
vr_values::get_vr_for_comparison (int i)
{
  value_range vr = *get_value_range (ssa_name (i));

  /* If name N_i does not have a valid range, use N_i as its own
     range.  This allows us to compare against names that may
     have N_i in their ranges.  */
  if (vr.type == VR_VARYING || vr.type == VR_UNDEFINED)
    {
      vr.type = VR_RANGE;
      vr.min = ssa_name (i);
      vr.max = ssa_name (i);
    }

  return vr;
}

/* Compare all the value ranges for names equivalent to VAR with VAL
   using comparison code COMP.  Return the same value returned by
   compare_range_with_value, including the setting of
   *STRICT_OVERFLOW_P.  */

tree
vr_values::compare_name_with_value (enum tree_code comp, tree var, tree val,
				    bool *strict_overflow_p, bool use_equiv_p)
{
  bitmap_iterator bi;
  unsigned i;
  bitmap e;
  tree retval, t;
  int used_strict_overflow;
  bool sop;
  value_range equiv_vr;

  /* Get the set of equivalences for VAR.  */
  e = get_value_range (var)->equiv;

  /* Start at -1.  Set it to 0 if we do a comparison without relying
     on overflow, or 1 if all comparisons rely on overflow.  */
  used_strict_overflow = -1;

  /* Compare vars' value range with val.  */
  equiv_vr = get_vr_for_comparison (SSA_NAME_VERSION (var));
  sop = false;
  retval = compare_range_with_value (comp, &equiv_vr, val, &sop);
  if (retval)
    used_strict_overflow = sop ? 1 : 0;

  /* If the equiv set is empty we have done all work we need to do.  */
  if (e == NULL)
    {
      if (retval
	  && used_strict_overflow > 0)
	*strict_overflow_p = true;
      return retval;
    }

  EXECUTE_IF_SET_IN_BITMAP (e, 0, i, bi)
    {
      tree name = ssa_name (i);
      if (! name)
	continue;

      if (! use_equiv_p
	  && ! SSA_NAME_IS_DEFAULT_DEF (name)
	  && prop_simulate_again_p (SSA_NAME_DEF_STMT (name)))
	continue;

      equiv_vr = get_vr_for_comparison (i);
      sop = false;
      t = compare_range_with_value (comp, &equiv_vr, val, &sop);
      if (t)
	{
	  /* If we get different answers from different members
	     of the equivalence set this check must be in a dead
	     code region.  Folding it to a trap representation
	     would be correct here.  For now just return don't-know.  */
	  if (retval != NULL
	      && t != retval)
	    {
	      retval = NULL_TREE;
	      break;
	    }
	  retval = t;

	  if (!sop)
	    used_strict_overflow = 0;
	  else if (used_strict_overflow < 0)
	    used_strict_overflow = 1;
	}
    }

  if (retval
      && used_strict_overflow > 0)
    *strict_overflow_p = true;

  return retval;
}


/* Given a comparison code COMP and names N1 and N2, compare all the
   ranges equivalent to N1 against all the ranges equivalent to N2
   to determine the value of N1 COMP N2.  Return the same value
   returned by compare_ranges.  Set *STRICT_OVERFLOW_P to indicate
   whether we relied on undefined signed overflow in the comparison.  */


tree
vr_values::compare_names (enum tree_code comp, tree n1, tree n2,
			  bool *strict_overflow_p)
{
  tree t, retval;
  bitmap e1, e2;
  bitmap_iterator bi1, bi2;
  unsigned i1, i2;
  int used_strict_overflow;
  static bitmap_obstack *s_obstack = NULL;
  static bitmap s_e1 = NULL, s_e2 = NULL;

  /* Compare the ranges of every name equivalent to N1 against the
     ranges of every name equivalent to N2.  */
  e1 = get_value_range (n1)->equiv;
  e2 = get_value_range (n2)->equiv;

  /* Use the fake bitmaps if e1 or e2 are not available.  */
  if (s_obstack == NULL)
    {
      s_obstack = XNEW (bitmap_obstack);
      bitmap_obstack_initialize (s_obstack);
      s_e1 = BITMAP_ALLOC (s_obstack);
      s_e2 = BITMAP_ALLOC (s_obstack);
    }
  if (e1 == NULL)
    e1 = s_e1;
  if (e2 == NULL)
    e2 = s_e2;

  /* Add N1 and N2 to their own set of equivalences to avoid
     duplicating the body of the loop just to check N1 and N2
     ranges.  */
  bitmap_set_bit (e1, SSA_NAME_VERSION (n1));
  bitmap_set_bit (e2, SSA_NAME_VERSION (n2));

  /* If the equivalence sets have a common intersection, then the two
     names can be compared without checking their ranges.  */
  if (bitmap_intersect_p (e1, e2))
    {
      bitmap_clear_bit (e1, SSA_NAME_VERSION (n1));
      bitmap_clear_bit (e2, SSA_NAME_VERSION (n2));

      return (comp == EQ_EXPR || comp == GE_EXPR || comp == LE_EXPR)
	     ? boolean_true_node
	     : boolean_false_node;
    }

  /* Start at -1.  Set it to 0 if we do a comparison without relying
     on overflow, or 1 if all comparisons rely on overflow.  */
  used_strict_overflow = -1;

  /* Otherwise, compare all the equivalent ranges.  First, add N1 and
     N2 to their own set of equivalences to avoid duplicating the body
     of the loop just to check N1 and N2 ranges.  */
  EXECUTE_IF_SET_IN_BITMAP (e1, 0, i1, bi1)
    {
      if (! ssa_name (i1))
	continue;

      value_range vr1 = get_vr_for_comparison (i1);

      t = retval = NULL_TREE;
      EXECUTE_IF_SET_IN_BITMAP (e2, 0, i2, bi2)
	{
	  if (! ssa_name (i2))
	    continue;

	  bool sop = false;

	  value_range vr2 = get_vr_for_comparison (i2);

	  t = compare_ranges (comp, &vr1, &vr2, &sop);
	  if (t)
	    {
	      /* If we get different answers from different members
		 of the equivalence set this check must be in a dead
		 code region.  Folding it to a trap representation
		 would be correct here.  For now just return don't-know.  */
	      if (retval != NULL
		  && t != retval)
		{
		  bitmap_clear_bit (e1, SSA_NAME_VERSION (n1));
		  bitmap_clear_bit (e2, SSA_NAME_VERSION (n2));
		  return NULL_TREE;
		}
	      retval = t;

	      if (!sop)
		used_strict_overflow = 0;
	      else if (used_strict_overflow < 0)
		used_strict_overflow = 1;
	    }
	}

      if (retval)
	{
	  bitmap_clear_bit (e1, SSA_NAME_VERSION (n1));
	  bitmap_clear_bit (e2, SSA_NAME_VERSION (n2));
	  if (used_strict_overflow > 0)
	    *strict_overflow_p = true;
	  return retval;
	}
    }

  /* None of the equivalent ranges are useful in computing this
     comparison.  */
  bitmap_clear_bit (e1, SSA_NAME_VERSION (n1));
  bitmap_clear_bit (e2, SSA_NAME_VERSION (n2));
  return NULL_TREE;
}

/* Helper function for vrp_evaluate_conditional_warnv & other
   optimizers.  */

tree
vr_values::vrp_evaluate_conditional_warnv_with_ops_using_ranges
    (enum tree_code code, tree op0, tree op1, bool * strict_overflow_p)
{
  value_range *vr0, *vr1;

  vr0 = (TREE_CODE (op0) == SSA_NAME) ? get_value_range (op0) : NULL;
  vr1 = (TREE_CODE (op1) == SSA_NAME) ? get_value_range (op1) : NULL;

  tree res = NULL_TREE;
  if (vr0 && vr1)
    res = compare_ranges (code, vr0, vr1, strict_overflow_p);
  if (!res && vr0)
    res = compare_range_with_value (code, vr0, op1, strict_overflow_p);
  if (!res && vr1)
    res = (compare_range_with_value
	    (swap_tree_comparison (code), vr1, op0, strict_overflow_p));
  return res;
}

/* Helper function for vrp_evaluate_conditional_warnv. */

tree
vr_values::vrp_evaluate_conditional_warnv_with_ops (enum tree_code code,
						    tree op0, tree op1,
						    bool use_equiv_p,
						    bool *strict_overflow_p,
						    bool *only_ranges)
{
  tree ret;
  if (only_ranges)
    *only_ranges = true;

  /* We only deal with integral and pointer types.  */
  if (!INTEGRAL_TYPE_P (TREE_TYPE (op0))
      && !POINTER_TYPE_P (TREE_TYPE (op0)))
    return NULL_TREE;

  /* If OP0 CODE OP1 is an overflow comparison, if it can be expressed
     as a simple equality test, then prefer that over its current form
     for evaluation.

     An overflow test which collapses to an equality test can always be
     expressed as a comparison of one argument against zero.  Overflow
     occurs when the chosen argument is zero and does not occur if the
     chosen argument is not zero.  */
  tree x;
  if (overflow_comparison_p (code, op0, op1, use_equiv_p, &x))
    {
      wide_int max = wi::max_value (TYPE_PRECISION (TREE_TYPE (op0)), UNSIGNED);
      /* B = A - 1; if (A < B) -> B = A - 1; if (A == 0)
         B = A - 1; if (A > B) -> B = A - 1; if (A != 0)
         B = A + 1; if (B < A) -> B = A + 1; if (B == 0)
         B = A + 1; if (B > A) -> B = A + 1; if (B != 0) */
      if (integer_zerop (x))
	{
	  op1 = x;
	  code = (code == LT_EXPR || code == LE_EXPR) ? EQ_EXPR : NE_EXPR;
	}
      /* B = A + 1; if (A > B) -> B = A + 1; if (B == 0)
         B = A + 1; if (A < B) -> B = A + 1; if (B != 0)
         B = A - 1; if (B > A) -> B = A - 1; if (A == 0)
         B = A - 1; if (B < A) -> B = A - 1; if (A != 0) */
      else if (wi::to_wide (x) == max - 1)
	{
	  op0 = op1;
	  op1 = wide_int_to_tree (TREE_TYPE (op0), 0);
	  code = (code == GT_EXPR || code == GE_EXPR) ? EQ_EXPR : NE_EXPR;
	}
    }

  if ((ret = vrp_evaluate_conditional_warnv_with_ops_using_ranges
	       (code, op0, op1, strict_overflow_p)))
    return ret;
  if (only_ranges)
    *only_ranges = false;
  /* Do not use compare_names during propagation, it's quadratic.  */
  if (TREE_CODE (op0) == SSA_NAME && TREE_CODE (op1) == SSA_NAME
      && use_equiv_p)
    return compare_names (code, op0, op1, strict_overflow_p);
  else if (TREE_CODE (op0) == SSA_NAME)
    return compare_name_with_value (code, op0, op1,
				    strict_overflow_p, use_equiv_p);
  else if (TREE_CODE (op1) == SSA_NAME)
    return compare_name_with_value (swap_tree_comparison (code), op1, op0,
				    strict_overflow_p, use_equiv_p);
  return NULL_TREE;
}

/* Given (CODE OP0 OP1) within STMT, try to simplify it based on value range
   information.  Return NULL if the conditional can not be evaluated.
   The ranges of all the names equivalent with the operands in COND
   will be used when trying to compute the value.  If the result is
   based on undefined signed overflow, issue a warning if
   appropriate.  */

tree
vr_values::vrp_evaluate_conditional (tree_code code, tree op0,
				     tree op1, gimple *stmt)
{
  bool sop;
  tree ret;
  bool only_ranges;

  /* Some passes and foldings leak constants with overflow flag set
     into the IL.  Avoid doing wrong things with these and bail out.  */
  if ((TREE_CODE (op0) == INTEGER_CST
       && TREE_OVERFLOW (op0))
      || (TREE_CODE (op1) == INTEGER_CST
	  && TREE_OVERFLOW (op1)))
    return NULL_TREE;

  sop = false;
  ret = vrp_evaluate_conditional_warnv_with_ops (code, op0, op1, true, &sop,
  						 &only_ranges);

  if (ret && sop)
    {
      enum warn_strict_overflow_code wc;
      const char* warnmsg;

      if (is_gimple_min_invariant (ret))
	{
	  wc = WARN_STRICT_OVERFLOW_CONDITIONAL;
	  warnmsg = G_("assuming signed overflow does not occur when "
		       "simplifying conditional to constant");
	}
      else
	{
	  wc = WARN_STRICT_OVERFLOW_COMPARISON;
	  warnmsg = G_("assuming signed overflow does not occur when "
		       "simplifying conditional");
	}

      if (issue_strict_overflow_warning (wc))
	{
	  location_t location;

	  if (!gimple_has_location (stmt))
	    location = input_location;
	  else
	    location = gimple_location (stmt);
	  warning_at (location, OPT_Wstrict_overflow, "%s", warnmsg);
	}
    }

  if (warn_type_limits
      && ret && only_ranges
      && TREE_CODE_CLASS (code) == tcc_comparison
      && TREE_CODE (op0) == SSA_NAME)
    {
      /* If the comparison is being folded and the operand on the LHS
	 is being compared against a constant value that is outside of
	 the natural range of OP0's type, then the predicate will
	 always fold regardless of the value of OP0.  If -Wtype-limits
	 was specified, emit a warning.  */
      tree type = TREE_TYPE (op0);
      value_range *vr0 = get_value_range (op0);

      if (vr0->type == VR_RANGE
	  && INTEGRAL_TYPE_P (type)
	  && vrp_val_is_min (vr0->min)
	  && vrp_val_is_max (vr0->max)
	  && is_gimple_min_invariant (op1))
	{
	  location_t location;

	  if (!gimple_has_location (stmt))
	    location = input_location;
	  else
	    location = gimple_location (stmt);

	  warning_at (location, OPT_Wtype_limits,
		      integer_zerop (ret)
		      ? G_("comparison always false "
                           "due to limited range of data type")
		      : G_("comparison always true "
                           "due to limited range of data type"));
	}
    }

  return ret;
}


/* Visit conditional statement STMT.  If we can determine which edge
   will be taken out of STMT's basic block, record it in
   *TAKEN_EDGE_P.  Otherwise, set *TAKEN_EDGE_P to NULL.  */

void
vr_values::vrp_visit_cond_stmt (gcond *stmt, edge *taken_edge_p)
{
  tree val;

  *taken_edge_p = NULL;

  if (dump_file && (dump_flags & TDF_DETAILS))
    {
      tree use;
      ssa_op_iter i;

      fprintf (dump_file, "\nVisiting conditional with predicate: ");
      print_gimple_stmt (dump_file, stmt, 0);
      fprintf (dump_file, "\nWith known ranges\n");

      FOR_EACH_SSA_TREE_OPERAND (use, stmt, i, SSA_OP_USE)
	{
	  fprintf (dump_file, "\t");
	  print_generic_expr (dump_file, use);
	  fprintf (dump_file, ": ");
	  dump_value_range (dump_file, vr_value[SSA_NAME_VERSION (use)]);
	}

      fprintf (dump_file, "\n");
    }

  /* Compute the value of the predicate COND by checking the known
     ranges of each of its operands.

     Note that we cannot evaluate all the equivalent ranges here
     because those ranges may not yet be final and with the current
     propagation strategy, we cannot determine when the value ranges
     of the names in the equivalence set have changed.

     For instance, given the following code fragment

        i_5 = PHI <8, i_13>
	...
     	i_14 = ASSERT_EXPR <i_5, i_5 != 0>
	if (i_14 == 1)
	  ...

     Assume that on the first visit to i_14, i_5 has the temporary
     range [8, 8] because the second argument to the PHI function is
     not yet executable.  We derive the range ~[0, 0] for i_14 and the
     equivalence set { i_5 }.  So, when we visit 'if (i_14 == 1)' for
     the first time, since i_14 is equivalent to the range [8, 8], we
     determine that the predicate is always false.

     On the next round of propagation, i_13 is determined to be
     VARYING, which causes i_5 to drop down to VARYING.  So, another
     visit to i_14 is scheduled.  In this second visit, we compute the
     exact same range and equivalence set for i_14, namely ~[0, 0] and
     { i_5 }.  But we did not have the previous range for i_5
     registered, so vrp_visit_assignment thinks that the range for
     i_14 has not changed.  Therefore, the predicate 'if (i_14 == 1)'
     is not visited again, which stops propagation from visiting
     statements in the THEN clause of that if().

     To properly fix this we would need to keep the previous range
     value for the names in the equivalence set.  This way we would've
     discovered that from one visit to the other i_5 changed from
     range [8, 8] to VR_VARYING.

     However, fixing this apparent limitation may not be worth the
     additional checking.  Testing on several code bases (GCC, DLV,
     MICO, TRAMP3D and SPEC2000) showed that doing this results in
     4 more predicates folded in SPEC.  */

  bool sop;
  val = vrp_evaluate_conditional_warnv_with_ops (gimple_cond_code (stmt),
						 gimple_cond_lhs (stmt),
						 gimple_cond_rhs (stmt),
						 false, &sop, NULL);
  if (val)
    *taken_edge_p = find_taken_edge (gimple_bb (stmt), val);

  if (dump_file && (dump_flags & TDF_DETAILS))
    {
      fprintf (dump_file, "\nPredicate evaluates to: ");
      if (val == NULL_TREE)
	fprintf (dump_file, "DON'T KNOW\n");
      else
	print_generic_stmt (dump_file, val);
    }
}

/* Searches the case label vector VEC for the ranges of CASE_LABELs that are
   used in range VR.  The indices are placed in MIN_IDX1, MAX_IDX, MIN_IDX2 and
   MAX_IDX2.  If the ranges of CASE_LABELs are empty then MAX_IDX1 < MIN_IDX1.
   Returns true if the default label is not needed.  */

static bool
find_case_label_ranges (gswitch *stmt, value_range *vr, size_t *min_idx1,
			size_t *max_idx1, size_t *min_idx2,
			size_t *max_idx2)
{
  size_t i, j, k, l;
  unsigned int n = gimple_switch_num_labels (stmt);
  bool take_default;
  tree case_low, case_high;
  tree min = vr->min, max = vr->max;

  gcc_checking_assert (vr->type == VR_RANGE || vr->type == VR_ANTI_RANGE);

  take_default = !find_case_label_range (stmt, min, max, &i, &j);

  /* Set second range to emtpy.  */
  *min_idx2 = 1;
  *max_idx2 = 0;

  if (vr->type == VR_RANGE)
    {
      *min_idx1 = i;
      *max_idx1 = j;
      return !take_default;
    }

  /* Set first range to all case labels.  */
  *min_idx1 = 1;
  *max_idx1 = n - 1;

  if (i > j)
    return false;

  /* Make sure all the values of case labels [i , j] are contained in
     range [MIN, MAX].  */
  case_low = CASE_LOW (gimple_switch_label (stmt, i));
  case_high = CASE_HIGH (gimple_switch_label (stmt, j));
  if (tree_int_cst_compare (case_low, min) < 0)
    i += 1;
  if (case_high != NULL_TREE
      && tree_int_cst_compare (max, case_high) < 0)
    j -= 1;

  if (i > j)
    return false;

  /* If the range spans case labels [i, j], the corresponding anti-range spans
     the labels [1, i - 1] and [j + 1, n -  1].  */
  k = j + 1;
  l = n - 1;
  if (k > l)
    {
      k = 1;
      l = 0;
    }

  j = i - 1;
  i = 1;
  if (i > j)
    {
      i = k;
      j = l;
      k = 1;
      l = 0;
    }

  *min_idx1 = i;
  *max_idx1 = j;
  *min_idx2 = k;
  *max_idx2 = l;
  return false;
}

/* Visit switch statement STMT.  If we can determine which edge
   will be taken out of STMT's basic block, record it in
   *TAKEN_EDGE_P.  Otherwise, *TAKEN_EDGE_P set to NULL.  */

void
vr_values::vrp_visit_switch_stmt (gswitch *stmt, edge *taken_edge_p)
{
  tree op, val;
  value_range *vr;
  size_t i = 0, j = 0, k, l;
  bool take_default;

  *taken_edge_p = NULL;
  op = gimple_switch_index (stmt);
  if (TREE_CODE (op) != SSA_NAME)
    return;

  vr = get_value_range (op);
  if (dump_file && (dump_flags & TDF_DETAILS))
    {
      fprintf (dump_file, "\nVisiting switch expression with operand ");
      print_generic_expr (dump_file, op);
      fprintf (dump_file, " with known range ");
      dump_value_range (dump_file, vr);
      fprintf (dump_file, "\n");
    }

  if ((vr->type != VR_RANGE
       && vr->type != VR_ANTI_RANGE)
      || symbolic_range_p (vr))
    return;

  /* Find the single edge that is taken from the switch expression.  */
  take_default = !find_case_label_ranges (stmt, vr, &i, &j, &k, &l);

  /* Check if the range spans no CASE_LABEL. If so, we only reach the default
     label */
  if (j < i)
    {
      gcc_assert (take_default);
      val = gimple_switch_default_label (stmt);
    }
  else
    {
      /* Check if labels with index i to j and maybe the default label
	 are all reaching the same label.  */

      val = gimple_switch_label (stmt, i);
      if (take_default
	  && CASE_LABEL (gimple_switch_default_label (stmt))
	  != CASE_LABEL (val))
	{
	  if (dump_file && (dump_flags & TDF_DETAILS))
	    fprintf (dump_file, "  not a single destination for this "
		     "range\n");
	  return;
	}
      for (++i; i <= j; ++i)
        {
          if (CASE_LABEL (gimple_switch_label (stmt, i)) != CASE_LABEL (val))
	    {
	      if (dump_file && (dump_flags & TDF_DETAILS))
		fprintf (dump_file, "  not a single destination for this "
			 "range\n");
	      return;
	    }
        }
      for (; k <= l; ++k)
        {
          if (CASE_LABEL (gimple_switch_label (stmt, k)) != CASE_LABEL (val))
	    {
	      if (dump_file && (dump_flags & TDF_DETAILS))
		fprintf (dump_file, "  not a single destination for this "
			 "range\n");
	      return;
	    }
        }
    }

  *taken_edge_p = find_edge (gimple_bb (stmt),
			     label_to_block (CASE_LABEL (val)));

  if (dump_file && (dump_flags & TDF_DETAILS))
    {
      fprintf (dump_file, "  will take edge to ");
      print_generic_stmt (dump_file, CASE_LABEL (val));
    }
}


/* Evaluate statement STMT.  If the statement produces a useful range,
   set VR and corepsponding OUTPUT_P.

   If STMT is a conditional branch and we can determine its truth
   value, the taken edge is recorded in *TAKEN_EDGE_P.  */

void
vr_values::extract_range_from_stmt (gimple *stmt, edge *taken_edge_p,
				    tree *output_p, value_range *vr)
{

  if (dump_file && (dump_flags & TDF_DETAILS))
    {
      fprintf (dump_file, "\nVisiting statement:\n");
      print_gimple_stmt (dump_file, stmt, 0, dump_flags);
    }

  if (!stmt_interesting_for_vrp (stmt))
    gcc_assert (stmt_ends_bb_p (stmt));
  else if (is_gimple_assign (stmt) || is_gimple_call (stmt))
    vrp_visit_assignment_or_call (stmt, output_p, vr);
  else if (gimple_code (stmt) == GIMPLE_COND)
    vrp_visit_cond_stmt (as_a <gcond *> (stmt), taken_edge_p);
  else if (gimple_code (stmt) == GIMPLE_SWITCH)
    vrp_visit_switch_stmt (as_a <gswitch *> (stmt), taken_edge_p);
}

/* Visit all arguments for PHI node PHI that flow through executable
   edges.  If a valid value range can be derived from all the incoming
   value ranges, set a new range in VR_RESULT.  */

void
vr_values::extract_range_from_phi_node (gphi *phi, value_range *vr_result)
{
  size_t i;
  tree lhs = PHI_RESULT (phi);
  value_range *lhs_vr = get_value_range (lhs);
  bool first = true;
  int edges, old_edges;
  struct loop *l;

  if (dump_file && (dump_flags & TDF_DETAILS))
    {
      fprintf (dump_file, "\nVisiting PHI node: ");
      print_gimple_stmt (dump_file, phi, 0, dump_flags);
    }

  bool may_simulate_backedge_again = false;
  edges = 0;
  for (i = 0; i < gimple_phi_num_args (phi); i++)
    {
      edge e = gimple_phi_arg_edge (phi, i);

      if (dump_file && (dump_flags & TDF_DETAILS))
	{
	  fprintf (dump_file,
	      "    Argument #%d (%d -> %d %sexecutable)\n",
	      (int) i, e->src->index, e->dest->index,
	      (e->flags & EDGE_EXECUTABLE) ? "" : "not ");
	}

      if (e->flags & EDGE_EXECUTABLE)
	{
	  tree arg = PHI_ARG_DEF (phi, i);
	  value_range vr_arg;

	  ++edges;

	  if (TREE_CODE (arg) == SSA_NAME)
	    {
	      /* See if we are eventually going to change one of the args.  */
	      gimple *def_stmt = SSA_NAME_DEF_STMT (arg);
	      if (! gimple_nop_p (def_stmt)
		  && prop_simulate_again_p (def_stmt)
		  && e->flags & EDGE_DFS_BACK)
		may_simulate_backedge_again = true;

	      vr_arg = *(get_value_range (arg));
	      /* Do not allow equivalences or symbolic ranges to leak in from
		 backedges.  That creates invalid equivalencies.
		 See PR53465 and PR54767.  */
	      if (e->flags & EDGE_DFS_BACK)
		{
		  if (vr_arg.type == VR_RANGE
		      || vr_arg.type == VR_ANTI_RANGE)
		    {
		      vr_arg.equiv = NULL;
		      if (symbolic_range_p (&vr_arg))
			{
			  vr_arg.type = VR_VARYING;
			  vr_arg.min = NULL_TREE;
			  vr_arg.max = NULL_TREE;
			}
		    }
		}
	      else
		{
		  /* If the non-backedge arguments range is VR_VARYING then
		     we can still try recording a simple equivalence.  */
		  if (vr_arg.type == VR_VARYING)
		    {
		      vr_arg.type = VR_RANGE;
		      vr_arg.min = arg;
		      vr_arg.max = arg;
		      vr_arg.equiv = NULL;
		    }
		}
	    }
	  else
	    {
	      if (TREE_OVERFLOW_P (arg))
		arg = drop_tree_overflow (arg);

	      vr_arg.type = VR_RANGE;
	      vr_arg.min = arg;
	      vr_arg.max = arg;
	      vr_arg.equiv = NULL;
	    }

	  if (dump_file && (dump_flags & TDF_DETAILS))
	    {
	      fprintf (dump_file, "\t");
	      print_generic_expr (dump_file, arg, dump_flags);
	      fprintf (dump_file, ": ");
	      dump_value_range (dump_file, &vr_arg);
	      fprintf (dump_file, "\n");
	    }

	  if (first)
	    copy_value_range (vr_result, &vr_arg);
	  else
	    vrp_meet (vr_result, &vr_arg);
	  first = false;

	  if (vr_result->type == VR_VARYING)
	    break;
	}
    }

  if (vr_result->type == VR_VARYING)
    goto varying;
  else if (vr_result->type == VR_UNDEFINED)
    goto update_range;

  old_edges = vr_phi_edge_counts[SSA_NAME_VERSION (lhs)];
  vr_phi_edge_counts[SSA_NAME_VERSION (lhs)] = edges;

  /* To prevent infinite iterations in the algorithm, derive ranges
     when the new value is slightly bigger or smaller than the
     previous one.  We don't do this if we have seen a new executable
     edge; this helps us avoid an infinity for conditionals
     which are not in a loop.  If the old value-range was VR_UNDEFINED
     use the updated range and iterate one more time.  If we will not
     simulate this PHI again via the backedge allow us to iterate.  */
  if (edges > 0
      && gimple_phi_num_args (phi) > 1
      && edges == old_edges
      && lhs_vr->type != VR_UNDEFINED
      && may_simulate_backedge_again)
    {
      /* Compare old and new ranges, fall back to varying if the
         values are not comparable.  */
      int cmp_min = compare_values (lhs_vr->min, vr_result->min);
      if (cmp_min == -2)
	goto varying;
      int cmp_max = compare_values (lhs_vr->max, vr_result->max);
      if (cmp_max == -2)
	goto varying;

      /* For non VR_RANGE or for pointers fall back to varying if
	 the range changed.  */
      if ((lhs_vr->type != VR_RANGE || vr_result->type != VR_RANGE
	   || POINTER_TYPE_P (TREE_TYPE (lhs)))
	  && (cmp_min != 0 || cmp_max != 0))
	goto varying;

      /* If the new minimum is larger than the previous one
	 retain the old value.  If the new minimum value is smaller
	 than the previous one and not -INF go all the way to -INF + 1.
	 In the first case, to avoid infinite bouncing between different
	 minimums, and in the other case to avoid iterating millions of
	 times to reach -INF.  Going to -INF + 1 also lets the following
	 iteration compute whether there will be any overflow, at the
	 expense of one additional iteration.  */
      if (cmp_min < 0)
	vr_result->min = lhs_vr->min;
      else if (cmp_min > 0
	       && !vrp_val_is_min (vr_result->min))
	vr_result->min
	  = int_const_binop (PLUS_EXPR,
			     vrp_val_min (TREE_TYPE (vr_result->min)),
			     build_int_cst (TREE_TYPE (vr_result->min), 1));

      /* Similarly for the maximum value.  */
      if (cmp_max > 0)
	vr_result->max = lhs_vr->max;
      else if (cmp_max < 0
	       && !vrp_val_is_max (vr_result->max))
	vr_result->max
	  = int_const_binop (MINUS_EXPR,
			     vrp_val_max (TREE_TYPE (vr_result->min)),
			     build_int_cst (TREE_TYPE (vr_result->min), 1));

      /* If we dropped either bound to +-INF then if this is a loop
	 PHI node SCEV may known more about its value-range.  */
      if (cmp_min > 0 || cmp_min < 0
	   || cmp_max < 0 || cmp_max > 0)
	goto scev_check;

      goto infinite_check;
    }

  goto update_range;

varying:
  set_value_range_to_varying (vr_result);

scev_check:
  /* If this is a loop PHI node SCEV may known more about its value-range.
     scev_check can be reached from two paths, one is a fall through from above
     "varying" label, the other is direct goto from code block which tries to
     avoid infinite simulation.  */
  if (scev_initialized_p ()
      && (l = loop_containing_stmt (phi))
      && l->header == gimple_bb (phi))
    adjust_range_with_scev (vr_result, l, phi, lhs);

infinite_check:
  /* If we will end up with a (-INF, +INF) range, set it to
     VARYING.  Same if the previous max value was invalid for
     the type and we end up with vr_result.min > vr_result.max.  */
  if ((vr_result->type == VR_RANGE || vr_result->type == VR_ANTI_RANGE)
      && !((vrp_val_is_max (vr_result->max) && vrp_val_is_min (vr_result->min))
	   || compare_values (vr_result->min, vr_result->max) > 0))
    ;
  else
    set_value_range_to_varying (vr_result);

  /* If the new range is different than the previous value, keep
     iterating.  */
update_range:
  return;
}

/* Simplify boolean operations if the source is known
   to be already a boolean.  */
bool
vr_values::simplify_truth_ops_using_ranges (gimple_stmt_iterator *gsi,
					    gimple *stmt)
{
  enum tree_code rhs_code = gimple_assign_rhs_code (stmt);
  tree lhs, op0, op1;
  bool need_conversion;

  /* We handle only !=/== case here.  */
  gcc_assert (rhs_code == EQ_EXPR || rhs_code == NE_EXPR);

  op0 = gimple_assign_rhs1 (stmt);
  if (!op_with_boolean_value_range_p (op0))
    return false;

  op1 = gimple_assign_rhs2 (stmt);
  if (!op_with_boolean_value_range_p (op1))
    return false;

  /* Reduce number of cases to handle to NE_EXPR.  As there is no
     BIT_XNOR_EXPR we cannot replace A == B with a single statement.  */
  if (rhs_code == EQ_EXPR)
    {
      if (TREE_CODE (op1) == INTEGER_CST)
	op1 = int_const_binop (BIT_XOR_EXPR, op1,
			       build_int_cst (TREE_TYPE (op1), 1));
      else
	return false;
    }

  lhs = gimple_assign_lhs (stmt);
  need_conversion
    = !useless_type_conversion_p (TREE_TYPE (lhs), TREE_TYPE (op0));

  /* Make sure to not sign-extend a 1-bit 1 when converting the result.  */
  if (need_conversion
      && !TYPE_UNSIGNED (TREE_TYPE (op0))
      && TYPE_PRECISION (TREE_TYPE (op0)) == 1
      && TYPE_PRECISION (TREE_TYPE (lhs)) > 1)
    return false;

  /* For A != 0 we can substitute A itself.  */
  if (integer_zerop (op1))
    gimple_assign_set_rhs_with_ops (gsi,
				    need_conversion
				    ? NOP_EXPR : TREE_CODE (op0), op0);
  /* For A != B we substitute A ^ B.  Either with conversion.  */
  else if (need_conversion)
    {
      tree tem = make_ssa_name (TREE_TYPE (op0));
      gassign *newop
	= gimple_build_assign (tem, BIT_XOR_EXPR, op0, op1);
      gsi_insert_before (gsi, newop, GSI_SAME_STMT);
      if (INTEGRAL_TYPE_P (TREE_TYPE (tem))
	  && TYPE_PRECISION (TREE_TYPE (tem)) > 1)
	set_range_info (tem, VR_RANGE,
			wi::zero (TYPE_PRECISION (TREE_TYPE (tem))),
			wi::one (TYPE_PRECISION (TREE_TYPE (tem))));
      gimple_assign_set_rhs_with_ops (gsi, NOP_EXPR, tem);
    }
  /* Or without.  */
  else
    gimple_assign_set_rhs_with_ops (gsi, BIT_XOR_EXPR, op0, op1);
  update_stmt (gsi_stmt (*gsi));
  fold_stmt (gsi, follow_single_use_edges);

  return true;
}

/* Simplify a division or modulo operator to a right shift or bitwise and
   if the first operand is unsigned or is greater than zero and the second
   operand is an exact power of two.  For TRUNC_MOD_EXPR op0 % op1 with
   constant op1 (op1min = op1) or with op1 in [op1min, op1max] range,
   optimize it into just op0 if op0's range is known to be a subset of
   [-op1min + 1, op1min - 1] for signed and [0, op1min - 1] for unsigned
   modulo.  */

bool
vr_values::simplify_div_or_mod_using_ranges (gimple_stmt_iterator *gsi,
					     gimple *stmt)
{
  enum tree_code rhs_code = gimple_assign_rhs_code (stmt);
  tree val = NULL;
  tree op0 = gimple_assign_rhs1 (stmt);
  tree op1 = gimple_assign_rhs2 (stmt);
  tree op0min = NULL_TREE, op0max = NULL_TREE;
  tree op1min = op1;
  value_range *vr = NULL;

  if (TREE_CODE (op0) == INTEGER_CST)
    {
      op0min = op0;
      op0max = op0;
    }
  else
    {
      vr = get_value_range (op0);
      if (range_int_cst_p (vr))
	{
	  op0min = vr->min;
	  op0max = vr->max;
	}
    }

  if (rhs_code == TRUNC_MOD_EXPR
      && TREE_CODE (op1) == SSA_NAME)
    {
      value_range *vr1 = get_value_range (op1);
      if (range_int_cst_p (vr1))
	op1min = vr1->min;
    }
  if (rhs_code == TRUNC_MOD_EXPR
      && TREE_CODE (op1min) == INTEGER_CST
      && tree_int_cst_sgn (op1min) == 1
      && op0max
      && tree_int_cst_lt (op0max, op1min))
    {
      if (TYPE_UNSIGNED (TREE_TYPE (op0))
	  || tree_int_cst_sgn (op0min) >= 0
	  || tree_int_cst_lt (fold_unary (NEGATE_EXPR, TREE_TYPE (op1min), op1min),
			      op0min))
	{
	  /* If op0 already has the range op0 % op1 has,
	     then TRUNC_MOD_EXPR won't change anything.  */
	  gimple_assign_set_rhs_from_tree (gsi, op0);
	  return true;
	}
    }

  if (TREE_CODE (op0) != SSA_NAME)
    return false;

  if (!integer_pow2p (op1))
    {
      /* X % -Y can be only optimized into X % Y either if
	 X is not INT_MIN, or Y is not -1.  Fold it now, as after
	 remove_range_assertions the range info might be not available
	 anymore.  */
      if (rhs_code == TRUNC_MOD_EXPR
	  && fold_stmt (gsi, follow_single_use_edges))
	return true;
      return false;
    }

  if (TYPE_UNSIGNED (TREE_TYPE (op0)))
    val = integer_one_node;
  else
    {
      bool sop = false;

      val = compare_range_with_value (GE_EXPR, vr, integer_zero_node, &sop);

      if (val
	  && sop
	  && integer_onep (val)
	  && issue_strict_overflow_warning (WARN_STRICT_OVERFLOW_MISC))
	{
	  location_t location;

	  if (!gimple_has_location (stmt))
	    location = input_location;
	  else
	    location = gimple_location (stmt);
	  warning_at (location, OPT_Wstrict_overflow,
		      "assuming signed overflow does not occur when "
		      "simplifying %</%> or %<%%%> to %<>>%> or %<&%>");
	}
    }

  if (val && integer_onep (val))
    {
      tree t;

      if (rhs_code == TRUNC_DIV_EXPR)
	{
	  t = build_int_cst (integer_type_node, tree_log2 (op1));
	  gimple_assign_set_rhs_code (stmt, RSHIFT_EXPR);
	  gimple_assign_set_rhs1 (stmt, op0);
	  gimple_assign_set_rhs2 (stmt, t);
	}
      else
	{
	  t = build_int_cst (TREE_TYPE (op1), 1);
	  t = int_const_binop (MINUS_EXPR, op1, t);
	  t = fold_convert (TREE_TYPE (op0), t);

	  gimple_assign_set_rhs_code (stmt, BIT_AND_EXPR);
	  gimple_assign_set_rhs1 (stmt, op0);
	  gimple_assign_set_rhs2 (stmt, t);
	}

      update_stmt (stmt);
      fold_stmt (gsi, follow_single_use_edges);
      return true;
    }

  return false;
}

/* Simplify a min or max if the ranges of the two operands are
   disjoint.   Return true if we do simplify.  */

bool
vr_values::simplify_min_or_max_using_ranges (gimple_stmt_iterator *gsi,
					     gimple *stmt)
{
  tree op0 = gimple_assign_rhs1 (stmt);
  tree op1 = gimple_assign_rhs2 (stmt);
  bool sop = false;
  tree val;

  val = (vrp_evaluate_conditional_warnv_with_ops_using_ranges
	 (LE_EXPR, op0, op1, &sop));
  if (!val)
    {
      sop = false;
      val = (vrp_evaluate_conditional_warnv_with_ops_using_ranges
	     (LT_EXPR, op0, op1, &sop));
    }

  if (val)
    {
      if (sop && issue_strict_overflow_warning (WARN_STRICT_OVERFLOW_MISC))
	{
	  location_t location;

	  if (!gimple_has_location (stmt))
	    location = input_location;
	  else
	    location = gimple_location (stmt);
	  warning_at (location, OPT_Wstrict_overflow,
		      "assuming signed overflow does not occur when "
		      "simplifying %<min/max (X,Y)%> to %<X%> or %<Y%>");
	}

      /* VAL == TRUE -> OP0 < or <= op1
	 VAL == FALSE -> OP0 > or >= op1.  */
      tree res = ((gimple_assign_rhs_code (stmt) == MAX_EXPR)
		  == integer_zerop (val)) ? op0 : op1;
      gimple_assign_set_rhs_from_tree (gsi, res);
      return true;
    }

  return false;
}

/* If the operand to an ABS_EXPR is >= 0, then eliminate the
   ABS_EXPR.  If the operand is <= 0, then simplify the
   ABS_EXPR into a NEGATE_EXPR.  */

bool
vr_values::simplify_abs_using_ranges (gimple_stmt_iterator *gsi, gimple *stmt)
{
  tree op = gimple_assign_rhs1 (stmt);
  value_range *vr = get_value_range (op);

  if (vr)
    {
      tree val = NULL;
      bool sop = false;

      val = compare_range_with_value (LE_EXPR, vr, integer_zero_node, &sop);
      if (!val)
	{
	  /* The range is neither <= 0 nor > 0.  Now see if it is
	     either < 0 or >= 0.  */
	  sop = false;
	  val = compare_range_with_value (LT_EXPR, vr, integer_zero_node,
					  &sop);
	}

      if (val)
	{
	  if (sop && issue_strict_overflow_warning (WARN_STRICT_OVERFLOW_MISC))
	    {
	      location_t location;

	      if (!gimple_has_location (stmt))
		location = input_location;
	      else
		location = gimple_location (stmt);
	      warning_at (location, OPT_Wstrict_overflow,
			  "assuming signed overflow does not occur when "
			  "simplifying %<abs (X)%> to %<X%> or %<-X%>");
	    }

	  gimple_assign_set_rhs1 (stmt, op);
	  if (integer_zerop (val))
	    gimple_assign_set_rhs_code (stmt, SSA_NAME);
	  else
	    gimple_assign_set_rhs_code (stmt, NEGATE_EXPR);
	  update_stmt (stmt);
	  fold_stmt (gsi, follow_single_use_edges);
	  return true;
	}
    }

  return false;
}

/* Optimize away redundant BIT_AND_EXPR and BIT_IOR_EXPR.
   If all the bits that are being cleared by & are already
   known to be zero from VR, or all the bits that are being
   set by | are already known to be one from VR, the bit
   operation is redundant.  */

bool
vr_values::simplify_bit_ops_using_ranges (gimple_stmt_iterator *gsi,
					  gimple *stmt)
{
  tree op0 = gimple_assign_rhs1 (stmt);
  tree op1 = gimple_assign_rhs2 (stmt);
  tree op = NULL_TREE;
  value_range vr0 = VR_INITIALIZER;
  value_range vr1 = VR_INITIALIZER;
  wide_int may_be_nonzero0, may_be_nonzero1;
  wide_int must_be_nonzero0, must_be_nonzero1;
  wide_int mask;

  if (TREE_CODE (op0) == SSA_NAME)
    vr0 = *(get_value_range (op0));
  else if (is_gimple_min_invariant (op0))
    set_value_range_to_value (&vr0, op0, NULL);
  else
    return false;

  if (TREE_CODE (op1) == SSA_NAME)
    vr1 = *(get_value_range (op1));
  else if (is_gimple_min_invariant (op1))
    set_value_range_to_value (&vr1, op1, NULL);
  else
    return false;

  if (!zero_nonzero_bits_from_vr (TREE_TYPE (op0), &vr0, &may_be_nonzero0,
				  &must_be_nonzero0))
    return false;
  if (!zero_nonzero_bits_from_vr (TREE_TYPE (op1), &vr1, &may_be_nonzero1,
				  &must_be_nonzero1))
    return false;

  switch (gimple_assign_rhs_code (stmt))
    {
    case BIT_AND_EXPR:
      mask = wi::bit_and_not (may_be_nonzero0, must_be_nonzero1);
      if (mask == 0)
	{
	  op = op0;
	  break;
	}
      mask = wi::bit_and_not (may_be_nonzero1, must_be_nonzero0);
      if (mask == 0)
	{
	  op = op1;
	  break;
	}
      break;
    case BIT_IOR_EXPR:
      mask = wi::bit_and_not (may_be_nonzero0, must_be_nonzero1);
      if (mask == 0)
	{
	  op = op1;
	  break;
	}
      mask = wi::bit_and_not (may_be_nonzero1, must_be_nonzero0);
      if (mask == 0)
	{
	  op = op0;
	  break;
	}
      break;
    default:
      gcc_unreachable ();
    }

  if (op == NULL_TREE)
    return false;

  gimple_assign_set_rhs_with_ops (gsi, TREE_CODE (op), op);
  update_stmt (gsi_stmt (*gsi));
  return true;
}

/* We are comparing trees OP0 and OP1 using COND_CODE.  OP0 has
   a known value range VR.

   If there is one and only one value which will satisfy the
   conditional, then return that value.  Else return NULL.

   If signed overflow must be undefined for the value to satisfy
   the conditional, then set *STRICT_OVERFLOW_P to true.  */

static tree
test_for_singularity (enum tree_code cond_code, tree op0,
		      tree op1, value_range *vr)
{
  tree min = NULL;
  tree max = NULL;

  /* Extract minimum/maximum values which satisfy the conditional as it was
     written.  */
  if (cond_code == LE_EXPR || cond_code == LT_EXPR)
    {
      min = TYPE_MIN_VALUE (TREE_TYPE (op0));

      max = op1;
      if (cond_code == LT_EXPR)
	{
	  tree one = build_int_cst (TREE_TYPE (op0), 1);
	  max = fold_build2 (MINUS_EXPR, TREE_TYPE (op0), max, one);
	  /* Signal to compare_values_warnv this expr doesn't overflow.  */
	  if (EXPR_P (max))
	    TREE_NO_WARNING (max) = 1;
	}
    }
  else if (cond_code == GE_EXPR || cond_code == GT_EXPR)
    {
      max = TYPE_MAX_VALUE (TREE_TYPE (op0));

      min = op1;
      if (cond_code == GT_EXPR)
	{
	  tree one = build_int_cst (TREE_TYPE (op0), 1);
	  min = fold_build2 (PLUS_EXPR, TREE_TYPE (op0), min, one);
	  /* Signal to compare_values_warnv this expr doesn't overflow.  */
	  if (EXPR_P (min))
	    TREE_NO_WARNING (min) = 1;
	}
    }

  /* Now refine the minimum and maximum values using any
     value range information we have for op0.  */
  if (min && max)
    {
      if (compare_values (vr->min, min) == 1)
	min = vr->min;
      if (compare_values (vr->max, max) == -1)
	max = vr->max;

      /* If the new min/max values have converged to a single value,
	 then there is only one value which can satisfy the condition,
	 return that value.  */
      if (operand_equal_p (min, max, 0) && is_gimple_min_invariant (min))
	return min;
    }
  return NULL;
}

/* Return whether the value range *VR fits in an integer type specified
   by PRECISION and UNSIGNED_P.  */

static bool
range_fits_type_p (value_range *vr, unsigned dest_precision, signop dest_sgn)
{
  tree src_type;
  unsigned src_precision;
  widest_int tem;
  signop src_sgn;

  /* We can only handle integral and pointer types.  */
  src_type = TREE_TYPE (vr->min);
  if (!INTEGRAL_TYPE_P (src_type)
      && !POINTER_TYPE_P (src_type))
    return false;

  /* An extension is fine unless VR is SIGNED and dest_sgn is UNSIGNED,
     and so is an identity transform.  */
  src_precision = TYPE_PRECISION (TREE_TYPE (vr->min));
  src_sgn = TYPE_SIGN (src_type);
  if ((src_precision < dest_precision
       && !(dest_sgn == UNSIGNED && src_sgn == SIGNED))
      || (src_precision == dest_precision && src_sgn == dest_sgn))
    return true;

  /* Now we can only handle ranges with constant bounds.  */
  if (vr->type != VR_RANGE
      || TREE_CODE (vr->min) != INTEGER_CST
      || TREE_CODE (vr->max) != INTEGER_CST)
    return false;

  /* For sign changes, the MSB of the wide_int has to be clear.
     An unsigned value with its MSB set cannot be represented by
     a signed wide_int, while a negative value cannot be represented
     by an unsigned wide_int.  */
  if (src_sgn != dest_sgn
      && (wi::lts_p (wi::to_wide (vr->min), 0)
	  || wi::lts_p (wi::to_wide (vr->max), 0)))
    return false;

  /* Then we can perform the conversion on both ends and compare
     the result for equality.  */
  tem = wi::ext (wi::to_widest (vr->min), dest_precision, dest_sgn);
  if (tem != wi::to_widest (vr->min))
    return false;
  tem = wi::ext (wi::to_widest (vr->max), dest_precision, dest_sgn);
  if (tem != wi::to_widest (vr->max))
    return false;

  return true;
}

/* Simplify a conditional using a relational operator to an equality
   test if the range information indicates only one value can satisfy
   the original conditional.  */

bool
vr_values::simplify_cond_using_ranges_1 (gcond *stmt)
{
  tree op0 = gimple_cond_lhs (stmt);
  tree op1 = gimple_cond_rhs (stmt);
  enum tree_code cond_code = gimple_cond_code (stmt);

  if (cond_code != NE_EXPR
      && cond_code != EQ_EXPR
      && TREE_CODE (op0) == SSA_NAME
      && INTEGRAL_TYPE_P (TREE_TYPE (op0))
      && is_gimple_min_invariant (op1))
    {
      value_range *vr = get_value_range (op0);

      /* If we have range information for OP0, then we might be
	 able to simplify this conditional. */
      if (vr->type == VR_RANGE)
	{
	  tree new_tree = test_for_singularity (cond_code, op0, op1, vr);
	  if (new_tree)
	    {
	      if (dump_file)
		{
		  fprintf (dump_file, "Simplified relational ");
		  print_gimple_stmt (dump_file, stmt, 0);
		  fprintf (dump_file, " into ");
		}

	      gimple_cond_set_code (stmt, EQ_EXPR);
	      gimple_cond_set_lhs (stmt, op0);
	      gimple_cond_set_rhs (stmt, new_tree);

	      update_stmt (stmt);

	      if (dump_file)
		{
		  print_gimple_stmt (dump_file, stmt, 0);
		  fprintf (dump_file, "\n");
		}

	      return true;
	    }

	  /* Try again after inverting the condition.  We only deal
	     with integral types here, so no need to worry about
	     issues with inverting FP comparisons.  */
	  new_tree = test_for_singularity
		       (invert_tree_comparison (cond_code, false),
			op0, op1, vr);
	  if (new_tree)
	    {
	      if (dump_file)
		{
		  fprintf (dump_file, "Simplified relational ");
		  print_gimple_stmt (dump_file, stmt, 0);
		  fprintf (dump_file, " into ");
		}

	      gimple_cond_set_code (stmt, NE_EXPR);
	      gimple_cond_set_lhs (stmt, op0);
	      gimple_cond_set_rhs (stmt, new_tree);

	      update_stmt (stmt);

	      if (dump_file)
		{
		  print_gimple_stmt (dump_file, stmt, 0);
		  fprintf (dump_file, "\n");
		}

	      return true;
	    }
	}
    }
  return false;
}

/* STMT is a conditional at the end of a basic block.

   If the conditional is of the form SSA_NAME op constant and the SSA_NAME
   was set via a type conversion, try to replace the SSA_NAME with the RHS
   of the type conversion.  Doing so makes the conversion dead which helps
   subsequent passes.  */

void
vr_values::simplify_cond_using_ranges_2 (gcond *stmt)
{
  tree op0 = gimple_cond_lhs (stmt);
  tree op1 = gimple_cond_rhs (stmt);

  /* If we have a comparison of an SSA_NAME (OP0) against a constant,
     see if OP0 was set by a type conversion where the source of
     the conversion is another SSA_NAME with a range that fits
     into the range of OP0's type.

     If so, the conversion is redundant as the earlier SSA_NAME can be
     used for the comparison directly if we just massage the constant in the
     comparison.  */
  if (TREE_CODE (op0) == SSA_NAME
      && TREE_CODE (op1) == INTEGER_CST)
    {
      gimple *def_stmt = SSA_NAME_DEF_STMT (op0);
      tree innerop;

      if (!is_gimple_assign (def_stmt)
	  || !CONVERT_EXPR_CODE_P (gimple_assign_rhs_code (def_stmt)))
	return;

      innerop = gimple_assign_rhs1 (def_stmt);

      if (TREE_CODE (innerop) == SSA_NAME
	  && !POINTER_TYPE_P (TREE_TYPE (innerop))
	  && !SSA_NAME_OCCURS_IN_ABNORMAL_PHI (innerop)
	  && desired_pro_or_demotion_p (TREE_TYPE (innerop), TREE_TYPE (op0)))
	{
	  value_range *vr = get_value_range (innerop);

	  if (range_int_cst_p (vr)
	      && range_fits_type_p (vr,
				    TYPE_PRECISION (TREE_TYPE (op0)),
				    TYPE_SIGN (TREE_TYPE (op0)))
	      && int_fits_type_p (op1, TREE_TYPE (innerop)))
	    {
	      tree newconst = fold_convert (TREE_TYPE (innerop), op1);
	      gimple_cond_set_lhs (stmt, innerop);
	      gimple_cond_set_rhs (stmt, newconst);
	      update_stmt (stmt);
	      if (dump_file && (dump_flags & TDF_DETAILS))
		{
		  fprintf (dump_file, "Folded into: ");
		  print_gimple_stmt (dump_file, stmt, 0, TDF_SLIM);
		  fprintf (dump_file, "\n");
		}
	    }
	}
    }
}

/* Simplify a switch statement using the value range of the switch
   argument.  */

bool
vr_values::simplify_switch_using_ranges (gswitch *stmt)
{
  tree op = gimple_switch_index (stmt);
  value_range *vr = NULL;
  bool take_default;
  edge e;
  edge_iterator ei;
  size_t i = 0, j = 0, n, n2;
  tree vec2;
  switch_update su;
  size_t k = 1, l = 0;

  if (TREE_CODE (op) == SSA_NAME)
    {
      vr = get_value_range (op);

      /* We can only handle integer ranges.  */
      if ((vr->type != VR_RANGE
	   && vr->type != VR_ANTI_RANGE)
	  || symbolic_range_p (vr))
	return false;

      /* Find case label for min/max of the value range.  */
      take_default = !find_case_label_ranges (stmt, vr, &i, &j, &k, &l);
    }
  else if (TREE_CODE (op) == INTEGER_CST)
    {
      take_default = !find_case_label_index (stmt, 1, op, &i);
      if (take_default)
	{
	  i = 1;
	  j = 0;
	}
      else
	{
	  j = i;
	}
    }
  else
    return false;

  n = gimple_switch_num_labels (stmt);

  /* We can truncate the case label ranges that partially overlap with OP's
     value range.  */
  size_t min_idx = 1, max_idx = 0;
  if (vr != NULL)
    find_case_label_range (stmt, vr->min, vr->max, &min_idx, &max_idx);
  if (min_idx <= max_idx)
    {
      tree min_label = gimple_switch_label (stmt, min_idx);
      tree max_label = gimple_switch_label (stmt, max_idx);

      /* Avoid changing the type of the case labels when truncating.  */
      tree case_label_type = TREE_TYPE (CASE_LOW (min_label));
      tree vr_min = fold_convert (case_label_type, vr->min);
      tree vr_max = fold_convert (case_label_type, vr->max);

      if (vr->type == VR_RANGE)
	{
	  /* If OP's value range is [2,8] and the low label range is
	     0 ... 3, truncate the label's range to 2 .. 3.  */
	  if (tree_int_cst_compare (CASE_LOW (min_label), vr_min) < 0
	      && CASE_HIGH (min_label) != NULL_TREE
	      && tree_int_cst_compare (CASE_HIGH (min_label), vr_min) >= 0)
	    CASE_LOW (min_label) = vr_min;

	  /* If OP's value range is [2,8] and the high label range is
	     7 ... 10, truncate the label's range to 7 .. 8.  */
	  if (tree_int_cst_compare (CASE_LOW (max_label), vr_max) <= 0
	      && CASE_HIGH (max_label) != NULL_TREE
	      && tree_int_cst_compare (CASE_HIGH (max_label), vr_max) > 0)
	    CASE_HIGH (max_label) = vr_max;
	}
      else if (vr->type == VR_ANTI_RANGE)
	{
	  tree one_cst = build_one_cst (case_label_type);

	  if (min_label == max_label)
	    {
	      /* If OP's value range is ~[7,8] and the label's range is
		 7 ... 10, truncate the label's range to 9 ... 10.  */
	      if (tree_int_cst_compare (CASE_LOW (min_label), vr_min) == 0
		  && CASE_HIGH (min_label) != NULL_TREE
		  && tree_int_cst_compare (CASE_HIGH (min_label), vr_max) > 0)
		CASE_LOW (min_label)
		  = int_const_binop (PLUS_EXPR, vr_max, one_cst);

	      /* If OP's value range is ~[7,8] and the label's range is
		 5 ... 8, truncate the label's range to 5 ... 6.  */
	      if (tree_int_cst_compare (CASE_LOW (min_label), vr_min) < 0
		  && CASE_HIGH (min_label) != NULL_TREE
		  && tree_int_cst_compare (CASE_HIGH (min_label), vr_max) == 0)
		CASE_HIGH (min_label)
		  = int_const_binop (MINUS_EXPR, vr_min, one_cst);
	    }
	  else
	    {
	      /* If OP's value range is ~[2,8] and the low label range is
		 0 ... 3, truncate the label's range to 0 ... 1.  */
	      if (tree_int_cst_compare (CASE_LOW (min_label), vr_min) < 0
		  && CASE_HIGH (min_label) != NULL_TREE
		  && tree_int_cst_compare (CASE_HIGH (min_label), vr_min) >= 0)
		CASE_HIGH (min_label)
		  = int_const_binop (MINUS_EXPR, vr_min, one_cst);

	      /* If OP's value range is ~[2,8] and the high label range is
		 7 ... 10, truncate the label's range to 9 ... 10.  */
	      if (tree_int_cst_compare (CASE_LOW (max_label), vr_max) <= 0
		  && CASE_HIGH (max_label) != NULL_TREE
		  && tree_int_cst_compare (CASE_HIGH (max_label), vr_max) > 0)
		CASE_LOW (max_label)
		  = int_const_binop (PLUS_EXPR, vr_max, one_cst);
	    }
	}

      /* Canonicalize singleton case ranges.  */
      if (tree_int_cst_equal (CASE_LOW (min_label), CASE_HIGH (min_label)))
	CASE_HIGH (min_label) = NULL_TREE;
      if (tree_int_cst_equal (CASE_LOW (max_label), CASE_HIGH (max_label)))
	CASE_HIGH (max_label) = NULL_TREE;
    }

  /* We can also eliminate case labels that lie completely outside OP's value
     range.  */

  /* Bail out if this is just all edges taken.  */
  if (i == 1
      && j == n - 1
      && take_default)
    return false;

  /* Build a new vector of taken case labels.  */
  vec2 = make_tree_vec (j - i + 1 + l - k + 1 + (int)take_default);
  n2 = 0;

  /* Add the default edge, if necessary.  */
  if (take_default)
    TREE_VEC_ELT (vec2, n2++) = gimple_switch_default_label (stmt);

  for (; i <= j; ++i, ++n2)
    TREE_VEC_ELT (vec2, n2) = gimple_switch_label (stmt, i);

  for (; k <= l; ++k, ++n2)
    TREE_VEC_ELT (vec2, n2) = gimple_switch_label (stmt, k);

  /* Mark needed edges.  */
  for (i = 0; i < n2; ++i)
    {
      e = find_edge (gimple_bb (stmt),
		     label_to_block (CASE_LABEL (TREE_VEC_ELT (vec2, i))));
      e->aux = (void *)-1;
    }

  /* Queue not needed edges for later removal.  */
  FOR_EACH_EDGE (e, ei, gimple_bb (stmt)->succs)
    {
      if (e->aux == (void *)-1)
	{
	  e->aux = NULL;
	  continue;
	}

      if (dump_file && (dump_flags & TDF_DETAILS))
	{
	  fprintf (dump_file, "removing unreachable case label\n");
	}
      to_remove_edges.safe_push (e);
      e->flags &= ~EDGE_EXECUTABLE;
    }

  /* And queue an update for the stmt.  */
  su.stmt = stmt;
  su.vec = vec2;
  to_update_switch_stmts.safe_push (su);
  return false;
}

/* Simplify an integral conversion from an SSA name in STMT.  */

static bool
simplify_conversion_using_ranges (gimple_stmt_iterator *gsi, gimple *stmt)
{
  tree innerop, middleop, finaltype;
  gimple *def_stmt;
  signop inner_sgn, middle_sgn, final_sgn;
  unsigned inner_prec, middle_prec, final_prec;
  widest_int innermin, innermed, innermax, middlemin, middlemed, middlemax;

  finaltype = TREE_TYPE (gimple_assign_lhs (stmt));
  if (!INTEGRAL_TYPE_P (finaltype))
    return false;
  middleop = gimple_assign_rhs1 (stmt);
  def_stmt = SSA_NAME_DEF_STMT (middleop);
  if (!is_gimple_assign (def_stmt)
      || !CONVERT_EXPR_CODE_P (gimple_assign_rhs_code (def_stmt)))
    return false;
  innerop = gimple_assign_rhs1 (def_stmt);
  if (TREE_CODE (innerop) != SSA_NAME
      || SSA_NAME_OCCURS_IN_ABNORMAL_PHI (innerop))
    return false;

  /* Get the value-range of the inner operand.  Use get_range_info in
     case innerop was created during substitute-and-fold.  */
  wide_int imin, imax;
  if (!INTEGRAL_TYPE_P (TREE_TYPE (innerop))
      || get_range_info (innerop, &imin, &imax) != VR_RANGE)
    return false;
  innermin = widest_int::from (imin, TYPE_SIGN (TREE_TYPE (innerop)));
  innermax = widest_int::from (imax, TYPE_SIGN (TREE_TYPE (innerop)));

  /* Simulate the conversion chain to check if the result is equal if
     the middle conversion is removed.  */
  inner_prec = TYPE_PRECISION (TREE_TYPE (innerop));
  middle_prec = TYPE_PRECISION (TREE_TYPE (middleop));
  final_prec = TYPE_PRECISION (finaltype);

  /* If the first conversion is not injective, the second must not
     be widening.  */
  if (wi::gtu_p (innermax - innermin,
		 wi::mask <widest_int> (middle_prec, false))
      && middle_prec < final_prec)
    return false;
  /* We also want a medium value so that we can track the effect that
     narrowing conversions with sign change have.  */
  inner_sgn = TYPE_SIGN (TREE_TYPE (innerop));
  if (inner_sgn == UNSIGNED)
    innermed = wi::shifted_mask <widest_int> (1, inner_prec - 1, false);
  else
    innermed = 0;
  if (wi::cmp (innermin, innermed, inner_sgn) >= 0
      || wi::cmp (innermed, innermax, inner_sgn) >= 0)
    innermed = innermin;

  middle_sgn = TYPE_SIGN (TREE_TYPE (middleop));
  middlemin = wi::ext (innermin, middle_prec, middle_sgn);
  middlemed = wi::ext (innermed, middle_prec, middle_sgn);
  middlemax = wi::ext (innermax, middle_prec, middle_sgn);

  /* Require that the final conversion applied to both the original
     and the intermediate range produces the same result.  */
  final_sgn = TYPE_SIGN (finaltype);
  if (wi::ext (middlemin, final_prec, final_sgn)
	 != wi::ext (innermin, final_prec, final_sgn)
      || wi::ext (middlemed, final_prec, final_sgn)
	 != wi::ext (innermed, final_prec, final_sgn)
      || wi::ext (middlemax, final_prec, final_sgn)
	 != wi::ext (innermax, final_prec, final_sgn))
    return false;

  gimple_assign_set_rhs1 (stmt, innerop);
  fold_stmt (gsi, follow_single_use_edges);
  return true;
}

/* Simplify a conversion from integral SSA name to float in STMT.  */

bool
vr_values::simplify_float_conversion_using_ranges (gimple_stmt_iterator *gsi,
						   gimple *stmt)
{
  tree rhs1 = gimple_assign_rhs1 (stmt);
  value_range *vr = get_value_range (rhs1);
  scalar_float_mode fltmode
    = SCALAR_FLOAT_TYPE_MODE (TREE_TYPE (gimple_assign_lhs (stmt)));
  scalar_int_mode mode;
  tree tem;
  gassign *conv;

  /* We can only handle constant ranges.  */
  if (vr->type != VR_RANGE
      || TREE_CODE (vr->min) != INTEGER_CST
      || TREE_CODE (vr->max) != INTEGER_CST)
    return false;

  /* First check if we can use a signed type in place of an unsigned.  */
  scalar_int_mode rhs_mode = SCALAR_INT_TYPE_MODE (TREE_TYPE (rhs1));
  if (TYPE_UNSIGNED (TREE_TYPE (rhs1))
      && can_float_p (fltmode, rhs_mode, 0) != CODE_FOR_nothing
      && range_fits_type_p (vr, TYPE_PRECISION (TREE_TYPE (rhs1)), SIGNED))
    mode = rhs_mode;
  /* If we can do the conversion in the current input mode do nothing.  */
  else if (can_float_p (fltmode, rhs_mode,
			TYPE_UNSIGNED (TREE_TYPE (rhs1))) != CODE_FOR_nothing)
    return false;
  /* Otherwise search for a mode we can use, starting from the narrowest
     integer mode available.  */
  else
    {
      mode = NARROWEST_INT_MODE;
      for (;;)
	{
	  /* If we cannot do a signed conversion to float from mode
	     or if the value-range does not fit in the signed type
	     try with a wider mode.  */
	  if (can_float_p (fltmode, mode, 0) != CODE_FOR_nothing
	      && range_fits_type_p (vr, GET_MODE_PRECISION (mode), SIGNED))
	    break;

	  /* But do not widen the input.  Instead leave that to the
	     optabs expansion code.  */
	  if (!GET_MODE_WIDER_MODE (mode).exists (&mode)
	      || GET_MODE_PRECISION (mode) > TYPE_PRECISION (TREE_TYPE (rhs1)))
	    return false;
	}
    }

  /* It works, insert a truncation or sign-change before the
     float conversion.  */
  tem = make_ssa_name (build_nonstandard_integer_type
			  (GET_MODE_PRECISION (mode), 0));
  conv = gimple_build_assign (tem, NOP_EXPR, rhs1);
  gsi_insert_before (gsi, conv, GSI_SAME_STMT);
  gimple_assign_set_rhs1 (stmt, tem);
  fold_stmt (gsi, follow_single_use_edges);

  return true;
}

/* Simplify an internal fn call using ranges if possible.  */

bool
vr_values::simplify_internal_call_using_ranges (gimple_stmt_iterator *gsi,
						gimple *stmt)
{
  enum tree_code subcode;
  bool is_ubsan = false;
  bool ovf = false;
  switch (gimple_call_internal_fn (stmt))
    {
    case IFN_UBSAN_CHECK_ADD:
      subcode = PLUS_EXPR;
      is_ubsan = true;
      break;
    case IFN_UBSAN_CHECK_SUB:
      subcode = MINUS_EXPR;
      is_ubsan = true;
      break;
    case IFN_UBSAN_CHECK_MUL:
      subcode = MULT_EXPR;
      is_ubsan = true;
      break;
    case IFN_ADD_OVERFLOW:
      subcode = PLUS_EXPR;
      break;
    case IFN_SUB_OVERFLOW:
      subcode = MINUS_EXPR;
      break;
    case IFN_MUL_OVERFLOW:
      subcode = MULT_EXPR;
      break;
    default:
      return false;
    }

  tree op0 = gimple_call_arg (stmt, 0);
  tree op1 = gimple_call_arg (stmt, 1);
  tree type;
  if (is_ubsan)
    {
      type = TREE_TYPE (op0);
      if (VECTOR_TYPE_P (type))
	return false;
    }
  else if (gimple_call_lhs (stmt) == NULL_TREE)
    return false;
  else
    type = TREE_TYPE (TREE_TYPE (gimple_call_lhs (stmt)));
  if (!check_for_binary_op_overflow (subcode, type, op0, op1, &ovf)
      || (is_ubsan && ovf))
    return false;

  gimple *g;
  location_t loc = gimple_location (stmt);
  if (is_ubsan)
    g = gimple_build_assign (gimple_call_lhs (stmt), subcode, op0, op1);
  else
    {
      int prec = TYPE_PRECISION (type);
      tree utype = type;
      if (ovf
	  || !useless_type_conversion_p (type, TREE_TYPE (op0))
	  || !useless_type_conversion_p (type, TREE_TYPE (op1)))
	utype = build_nonstandard_integer_type (prec, 1);
      if (TREE_CODE (op0) == INTEGER_CST)
	op0 = fold_convert (utype, op0);
      else if (!useless_type_conversion_p (utype, TREE_TYPE (op0)))
	{
	  g = gimple_build_assign (make_ssa_name (utype), NOP_EXPR, op0);
	  gimple_set_location (g, loc);
	  gsi_insert_before (gsi, g, GSI_SAME_STMT);
	  op0 = gimple_assign_lhs (g);
	}
      if (TREE_CODE (op1) == INTEGER_CST)
	op1 = fold_convert (utype, op1);
      else if (!useless_type_conversion_p (utype, TREE_TYPE (op1)))
	{
	  g = gimple_build_assign (make_ssa_name (utype), NOP_EXPR, op1);
	  gimple_set_location (g, loc);
	  gsi_insert_before (gsi, g, GSI_SAME_STMT);
	  op1 = gimple_assign_lhs (g);
	}
      g = gimple_build_assign (make_ssa_name (utype), subcode, op0, op1);
      gimple_set_location (g, loc);
      gsi_insert_before (gsi, g, GSI_SAME_STMT);
      if (utype != type)
	{
	  g = gimple_build_assign (make_ssa_name (type), NOP_EXPR,
				   gimple_assign_lhs (g));
	  gimple_set_location (g, loc);
	  gsi_insert_before (gsi, g, GSI_SAME_STMT);
	}
      g = gimple_build_assign (gimple_call_lhs (stmt), COMPLEX_EXPR,
			       gimple_assign_lhs (g),
			       build_int_cst (type, ovf));
    }
  gimple_set_location (g, loc);
  gsi_replace (gsi, g, false);
  return true;
}

/* Return true if VAR is a two-valued variable.  Set a and b with the
   two-values when it is true.  Return false otherwise.  */

bool
vr_values::two_valued_val_range_p (tree var, tree *a, tree *b)
{
  value_range *vr = get_value_range (var);
  if ((vr->type != VR_RANGE
       && vr->type != VR_ANTI_RANGE)
      || TREE_CODE (vr->min) != INTEGER_CST
      || TREE_CODE (vr->max) != INTEGER_CST)
    return false;

  if (vr->type == VR_RANGE
      && wi::to_wide (vr->max) - wi::to_wide (vr->min) == 1)
    {
      *a = vr->min;
      *b = vr->max;
      return true;
    }

  /* ~[TYPE_MIN + 1, TYPE_MAX - 1] */
  if (vr->type == VR_ANTI_RANGE
      && (wi::to_wide (vr->min)
	  - wi::to_wide (vrp_val_min (TREE_TYPE (var)))) == 1
      && (wi::to_wide (vrp_val_max (TREE_TYPE (var)))
	  - wi::to_wide (vr->max)) == 1)
    {
      *a = vrp_val_min (TREE_TYPE (var));
      *b = vrp_val_max (TREE_TYPE (var));
      return true;
    }

  return false;
}

/* Simplify STMT using ranges if possible.  */

bool
vr_values::simplify_stmt_using_ranges (gimple_stmt_iterator *gsi)
{
  gimple *stmt = gsi_stmt (*gsi);
  if (is_gimple_assign (stmt))
    {
      enum tree_code rhs_code = gimple_assign_rhs_code (stmt);
      tree rhs1 = gimple_assign_rhs1 (stmt);
      tree rhs2 = gimple_assign_rhs2 (stmt);
      tree lhs = gimple_assign_lhs (stmt);
      tree val1 = NULL_TREE, val2 = NULL_TREE;
      use_operand_p use_p;
      gimple *use_stmt;

      /* Convert:
	 LHS = CST BINOP VAR
	 Where VAR is two-valued and LHS is used in GIMPLE_COND only
	 To:
	 LHS = VAR == VAL1 ? (CST BINOP VAL1) : (CST BINOP VAL2)

	 Also handles:
	 LHS = VAR BINOP CST
	 Where VAR is two-valued and LHS is used in GIMPLE_COND only
	 To:
	 LHS = VAR == VAL1 ? (VAL1 BINOP CST) : (VAL2 BINOP CST) */

      if (TREE_CODE_CLASS (rhs_code) == tcc_binary
	  && INTEGRAL_TYPE_P (TREE_TYPE (rhs1))
	  && ((TREE_CODE (rhs1) == INTEGER_CST
	       && TREE_CODE (rhs2) == SSA_NAME)
	      || (TREE_CODE (rhs2) == INTEGER_CST
		  && TREE_CODE (rhs1) == SSA_NAME))
	  && single_imm_use (lhs, &use_p, &use_stmt)
	  && gimple_code (use_stmt) == GIMPLE_COND)

	{
	  tree new_rhs1 = NULL_TREE;
	  tree new_rhs2 = NULL_TREE;
	  tree cmp_var = NULL_TREE;

	  if (TREE_CODE (rhs2) == SSA_NAME
	      && two_valued_val_range_p (rhs2, &val1, &val2))
	    {
	      /* Optimize RHS1 OP [VAL1, VAL2].  */
	      new_rhs1 = int_const_binop (rhs_code, rhs1, val1);
	      new_rhs2 = int_const_binop (rhs_code, rhs1, val2);
	      cmp_var = rhs2;
	    }
	  else if (TREE_CODE (rhs1) == SSA_NAME
		   && two_valued_val_range_p (rhs1, &val1, &val2))
	    {
	      /* Optimize [VAL1, VAL2] OP RHS2.  */
	      new_rhs1 = int_const_binop (rhs_code, val1, rhs2);
	      new_rhs2 = int_const_binop (rhs_code, val2, rhs2);
	      cmp_var = rhs1;
	    }

	  /* If we could not find two-vals or the optimzation is invalid as
	     in divide by zero, new_rhs1 / new_rhs will be NULL_TREE.  */
	  if (new_rhs1 && new_rhs2)
	    {
	      tree cond = build2 (EQ_EXPR, boolean_type_node, cmp_var, val1);
	      gimple_assign_set_rhs_with_ops (gsi,
					      COND_EXPR, cond,
					      new_rhs1,
					      new_rhs2);
	      update_stmt (gsi_stmt (*gsi));
	      fold_stmt (gsi, follow_single_use_edges);
	      return true;
	    }
	}

      switch (rhs_code)
	{
	case EQ_EXPR:
	case NE_EXPR:
          /* Transform EQ_EXPR, NE_EXPR into BIT_XOR_EXPR or identity
	     if the RHS is zero or one, and the LHS are known to be boolean
	     values.  */
	  if (INTEGRAL_TYPE_P (TREE_TYPE (rhs1)))
	    return simplify_truth_ops_using_ranges (gsi, stmt);
	  break;

      /* Transform TRUNC_DIV_EXPR and TRUNC_MOD_EXPR into RSHIFT_EXPR
	 and BIT_AND_EXPR respectively if the first operand is greater
	 than zero and the second operand is an exact power of two.
	 Also optimize TRUNC_MOD_EXPR away if the second operand is
	 constant and the first operand already has the right value
	 range.  */
	case TRUNC_DIV_EXPR:
	case TRUNC_MOD_EXPR:
	  if ((TREE_CODE (rhs1) == SSA_NAME
	       || TREE_CODE (rhs1) == INTEGER_CST)
	      && INTEGRAL_TYPE_P (TREE_TYPE (rhs1)))
	    return simplify_div_or_mod_using_ranges (gsi, stmt);
	  break;

      /* Transform ABS (X) into X or -X as appropriate.  */
	case ABS_EXPR:
	  if (TREE_CODE (rhs1) == SSA_NAME
	      && INTEGRAL_TYPE_P (TREE_TYPE (rhs1)))
	    return simplify_abs_using_ranges (gsi, stmt);
	  break;

	case BIT_AND_EXPR:
	case BIT_IOR_EXPR:
	  /* Optimize away BIT_AND_EXPR and BIT_IOR_EXPR
	     if all the bits being cleared are already cleared or
	     all the bits being set are already set.  */
	  if (INTEGRAL_TYPE_P (TREE_TYPE (rhs1)))
	    return simplify_bit_ops_using_ranges (gsi, stmt);
	  break;

	CASE_CONVERT:
	  if (TREE_CODE (rhs1) == SSA_NAME
	      && INTEGRAL_TYPE_P (TREE_TYPE (rhs1)))
	    return simplify_conversion_using_ranges (gsi, stmt);
	  break;

	case FLOAT_EXPR:
	  if (TREE_CODE (rhs1) == SSA_NAME
	      && INTEGRAL_TYPE_P (TREE_TYPE (rhs1)))
	    return simplify_float_conversion_using_ranges (gsi, stmt);
	  break;

	case MIN_EXPR:
	case MAX_EXPR:
	  return simplify_min_or_max_using_ranges (gsi, stmt);

	default:
	  break;
	}
    }
  else if (gimple_code (stmt) == GIMPLE_COND)
    return simplify_cond_using_ranges_1 (as_a <gcond *> (stmt));
  else if (gimple_code (stmt) == GIMPLE_SWITCH)
    return simplify_switch_using_ranges (as_a <gswitch *> (stmt));
  else if (is_gimple_call (stmt)
	   && gimple_call_internal_p (stmt))
    return simplify_internal_call_using_ranges (gsi, stmt);

  return false;
}

void
vr_values::set_vr_value (tree var, value_range *vr)
{
  if (SSA_NAME_VERSION (var) >= num_vr_values)
    return;
  vr_value[SSA_NAME_VERSION (var)] = vr;
}
<|MERGE_RESOLUTION|>--- conflicted
+++ resolved
@@ -313,11 +313,7 @@
     case GIMPLE_CALL:
       {
         gcall *call_stmt = as_a<gcall *> (stmt);
-<<<<<<< HEAD
-	return (gimple_call_nonnull_result (call_stmt)
-=======
 	return (gimple_call_nonnull_result_p (call_stmt)
->>>>>>> 325a4c6e
 		|| gimple_call_nonnull_arg (call_stmt));
       }
     default:
