--- conflicted
+++ resolved
@@ -91,15 +91,10 @@
 					bool *);
 static int type_lists_compatible_p (const_tree, const_tree, bool *, bool *);
 static tree lookup_field (tree, tree);
-<<<<<<< HEAD
-static int convert_arguments (tree, vec<tree, va_gc> *, vec<tree, va_gc> *,
-			      tree, tree);
-static tree c_pointer_int_sum (location_t, enum tree_code, tree, tree);
-=======
 static int convert_arguments (location_t, vec<location_t>, tree,
 			      vec<tree, va_gc> *, vec<tree, va_gc> *, tree,
 			      tree);
->>>>>>> 60331d00
+static tree c_pointer_int_sum (location_t, enum tree_code, tree, tree);
 static tree pointer_diff (location_t, tree, tree);
 static tree convert_for_assignment (location_t, location_t, tree, tree, tree,
 				    enum impl_conv, bool, tree, tree, int);
@@ -5543,21 +5538,15 @@
       newrhs = c_fully_fold (newrhs, false, NULL);
       if (rhs_semantic_type)
 	newrhs = build1 (EXCESS_PRECISION_EXPR, rhs_semantic_type, newrhs);
-<<<<<<< HEAD
       /* If the lhs is UPC 'shared' qualified, we drop the qualifier
 	 for the purposes of conversions from rhstype to lhstype.
 	 This will prevent the inadvertent creation of temporaries
 	 with "shared" asserted.  */
       if (upc_shared_type_p (lhstype))
 	lhstype = build_upc_unshared_type (lhstype);
-      newrhs = convert_for_assignment (location, lhstype, newrhs, rhs_origtype,
-				       ic_assign, npc, NULL_TREE,
-				       NULL_TREE, 0);
-=======
       newrhs = convert_for_assignment (location, rhs_loc, lhstype, newrhs,
 				       rhs_origtype, ic_assign, npc,
 				       NULL_TREE, NULL_TREE, 0);
->>>>>>> 60331d00
       if (TREE_CODE (newrhs) == ERROR_MARK)
 	return error_mark_node;
     }
@@ -9575,8 +9564,9 @@
 {
   if (expr == NULL_TREE || expr == error_mark_node)
     return expr;
-  return convert_for_assignment (loc, type, expr, TREE_TYPE (expr),
-				 ic_assign, false, NULL_TREE, NULL_TREE, 0);
+  return convert_for_assignment (loc, UNKNOWN_LOCATION, type,
+                                 expr, TREE_TYPE (expr),
+                                 ic_assign, false, NULL_TREE, NULL_TREE, 0);
 }
  
