/* Separate lexical analyzer for GNU C++.
   Copyright (C) 1987-2017 Free Software Foundation, Inc.
   Hacked by Michael Tiemann (tiemann@cygnus.com)

This file is part of GCC.

GCC is free software; you can redistribute it and/or modify
it under the terms of the GNU General Public License as published by
the Free Software Foundation; either version 3, or (at your option)
any later version.

GCC is distributed in the hope that it will be useful,
but WITHOUT ANY WARRANTY; without even the implied warranty of
MERCHANTABILITY or FITNESS FOR A PARTICULAR PURPOSE.  See the
GNU General Public License for more details.

You should have received a copy of the GNU General Public License
along with GCC; see the file COPYING3.  If not see
<http://www.gnu.org/licenses/>.  */


/* This file is the lexical analyzer for GNU C++.  */

#include "config.h"
#include "system.h"
#include "coretypes.h"
#include "cp-tree.h"
#include "stringpool.h"
#include "c-family/c-pragma.h"
#include "c-family/c-objc.h"

static int interface_strcmp (const char *);
static void init_cp_pragma (void);

static tree parse_strconst_pragma (const char *, int);
static void handle_pragma_vtable (cpp_reader *);
static void handle_pragma_unit (cpp_reader *);
static void handle_pragma_interface (cpp_reader *);
static void handle_pragma_implementation (cpp_reader *);

static void init_operators (void);
static void copy_lang_type (tree);

/* A constraint that can be tested at compile time.  */
#define CONSTRAINT(name, expr) extern int constraint_##name [(expr) ? 1 : -1]

/* Functions and data structures for #pragma interface.

   `#pragma implementation' means that the main file being compiled
   is considered to implement (provide) the classes that appear in
   its main body.  I.e., if this is file "foo.cc", and class `bar'
   is defined in "foo.cc", then we say that "foo.cc implements bar".

   All main input files "implement" themselves automagically.

   `#pragma interface' means that unless this file (of the form "foo.h"
   is not presently being included by file "foo.cc", the
   CLASSTYPE_INTERFACE_ONLY bit gets set.  The effect is that none
   of the vtables nor any of the inline functions defined in foo.h
   will ever be output.

   There are cases when we want to link files such as "defs.h" and
   "main.cc".  In this case, we give "defs.h" a `#pragma interface',
   and "main.cc" has `#pragma implementation "defs.h"'.  */

struct impl_files
{
  const char *filename;
  struct impl_files *next;
};

static struct impl_files *impl_file_chain;

void
cxx_finish (void)
{
  c_common_finish ();
}

/* A mapping from tree codes to operator name information.  */
operator_name_info_t operator_name_info[(int) MAX_TREE_CODES];
/* Similar, but for assignment operators.  */
operator_name_info_t assignment_operator_name_info[(int) MAX_TREE_CODES];

/* Initialize data structures that keep track of operator names.  */

#define DEF_OPERATOR(NAME, C, M, AR, AP) \
 CONSTRAINT (C, sizeof "operator " + sizeof NAME <= 256);
#include "operators.def"
#undef DEF_OPERATOR

/* Get the name of the kind of identifier T.  */

const char *
get_identifier_kind_name (tree id)
{
  /* Keep in sync with cp_id_kind enumeration.  */
  static const char *const names[cik_max] = {
    "normal", "keyword", "constructor", "destructor",
    "assign-op", "op-assign-op", "simple-op", "conv-op", };

  unsigned kind = 0;
  kind |= IDENTIFIER_KIND_BIT_2 (id) << 2;
  kind |= IDENTIFIER_KIND_BIT_1 (id) << 1;
  kind |= IDENTIFIER_KIND_BIT_0 (id) << 0;

  return names[kind];
}

/* Set the identifier kind, which we expect to currently be zero.  */

void
set_identifier_kind (tree id, cp_identifier_kind kind)
{
  gcc_checking_assert (!IDENTIFIER_KIND_BIT_2 (id)
		       & !IDENTIFIER_KIND_BIT_1 (id)
		       & !IDENTIFIER_KIND_BIT_0 (id));
  IDENTIFIER_KIND_BIT_2 (id) |= (kind >> 2) & 1;
  IDENTIFIER_KIND_BIT_1 (id) |= (kind >> 1) & 1;
  IDENTIFIER_KIND_BIT_0 (id) |= (kind >> 0) & 1;
}

static void
init_operators (void)
{
  tree identifier;
  char buffer[256];
  struct operator_name_info_t *oni;

#define DEF_OPERATOR(NAME, CODE, MANGLING, ARITY, KIND)			\
  sprintf (buffer, "operator%s%s", !NAME[0]				\
	   || NAME[0] == '_' || ISALPHA (NAME[0]) ? " " : "", NAME);	\
  identifier = get_identifier (buffer);					\
									\
  if (KIND != cik_simple_op || !IDENTIFIER_ANY_OP_P (identifier))	\
    set_identifier_kind (identifier, KIND);				\
  									\
  oni = (KIND == cik_assign_op						\
	 ? &assignment_operator_name_info[(int) CODE]			\
	 : &operator_name_info[(int) CODE]);				\
  oni->identifier = identifier;						\
  oni->name = NAME;							\
  oni->mangled_name = MANGLING;						\
  oni->arity = ARITY;

#include "operators.def"
#undef DEF_OPERATOR

  operator_name_info[(int) TYPE_EXPR] = operator_name_info[(int) CAST_EXPR];
  operator_name_info[(int) ERROR_MARK].identifier
    = get_identifier ("<invalid operator>");

  /* Handle some special cases.  These operators are not defined in
     the language, but can be produced internally.  We may need them
     for error-reporting.  (Eventually, we should ensure that this
     does not happen.  Error messages involving these operators will
     be confusing to users.)  */

  operator_name_info [(int) INIT_EXPR].name
    = operator_name_info [(int) MODIFY_EXPR].name;

  operator_name_info [(int) EXACT_DIV_EXPR].name = "(ceiling /)";
  operator_name_info [(int) CEIL_DIV_EXPR].name = "(ceiling /)";
  operator_name_info [(int) FLOOR_DIV_EXPR].name = "(floor /)";
  operator_name_info [(int) ROUND_DIV_EXPR].name = "(round /)";
  operator_name_info [(int) CEIL_MOD_EXPR].name = "(ceiling %)";
  operator_name_info [(int) FLOOR_MOD_EXPR].name = "(floor %)";
  operator_name_info [(int) ROUND_MOD_EXPR].name = "(round %)";

  operator_name_info [(int) ABS_EXPR].name = "abs";
  operator_name_info [(int) TRUTH_AND_EXPR].name = "strict &&";
  operator_name_info [(int) TRUTH_OR_EXPR].name = "strict ||";
  operator_name_info [(int) RANGE_EXPR].name = "...";
  operator_name_info [(int) UNARY_PLUS_EXPR].name = "+";

  assignment_operator_name_info [(int) EXACT_DIV_EXPR].name = "(exact /=)";
  assignment_operator_name_info [(int) CEIL_DIV_EXPR].name = "(ceiling /=)";
  assignment_operator_name_info [(int) FLOOR_DIV_EXPR].name = "(floor /=)";
  assignment_operator_name_info [(int) ROUND_DIV_EXPR].name = "(round /=)";
  assignment_operator_name_info [(int) CEIL_MOD_EXPR].name = "(ceiling %=)";
  assignment_operator_name_info [(int) FLOOR_MOD_EXPR].name = "(floor %=)";
  assignment_operator_name_info [(int) ROUND_MOD_EXPR].name = "(round %=)";
}

/* Initialize the reserved words.  */

void
init_reswords (void)
{
  unsigned int i;
  tree id;
  int mask = 0;

  if (cxx_dialect < cxx11)
    mask |= D_CXX11;
  if (!flag_concepts)
    mask |= D_CXX_CONCEPTS;
  if (!flag_tm)
    mask |= D_TRANSMEM;
  if (flag_no_asm)
    mask |= D_ASM | D_EXT;
  if (flag_no_gnu_keywords)
    mask |= D_EXT;

  /* The Objective-C keywords are all context-dependent.  */
  mask |= D_OBJC;

  ridpointers = ggc_cleared_vec_alloc<tree> ((int) RID_MAX);
  for (i = 0; i < num_c_common_reswords; i++)
    {
      if (c_common_reswords[i].disable & D_CONLY)
	continue;
      id = get_identifier (c_common_reswords[i].word);
      C_SET_RID_CODE (id, c_common_reswords[i].rid);
      ridpointers [(int) c_common_reswords[i].rid] = id;
      if (! (c_common_reswords[i].disable & mask))
	set_identifier_kind (id, cik_keyword);
    }

  for (i = 0; i < NUM_INT_N_ENTS; i++)
    {
      char name[50];
      sprintf (name, "__int%d", int_n_data[i].bitsize);
      id = get_identifier (name);
      C_SET_RID_CODE (id, RID_FIRST_INT_N + i);
      set_identifier_kind (id, cik_keyword);
    }
}

static void
init_cp_pragma (void)
{
  c_register_pragma (0, "vtable", handle_pragma_vtable);
  c_register_pragma (0, "unit", handle_pragma_unit);
  c_register_pragma (0, "interface", handle_pragma_interface);
  c_register_pragma (0, "implementation", handle_pragma_implementation);
  c_register_pragma ("GCC", "interface", handle_pragma_interface);
  c_register_pragma ("GCC", "implementation", handle_pragma_implementation);
}

/* TRUE if a code represents a statement.  */

bool statement_code_p[MAX_TREE_CODES];

/* Initialize the C++ front end.  This function is very sensitive to
   the exact order that things are done here.  It would be nice if the
   initialization done by this routine were moved to its subroutines,
   and the ordering dependencies clarified and reduced.  */
bool
cxx_init (void)
{
  location_t saved_loc;
  unsigned int i;
  static const enum tree_code stmt_codes[] = {
   CTOR_INITIALIZER,	TRY_BLOCK,	HANDLER,
   EH_SPEC_BLOCK,	USING_STMT,	TAG_DEFN,
   IF_STMT,		CLEANUP_STMT,	FOR_STMT,
   RANGE_FOR_STMT,	WHILE_STMT,	DO_STMT,
   BREAK_STMT,		CONTINUE_STMT,	SWITCH_STMT,
   EXPR_STMT
  };

  memset (&statement_code_p, 0, sizeof (statement_code_p));
  for (i = 0; i < ARRAY_SIZE (stmt_codes); i++)
    statement_code_p[stmt_codes[i]] = true;

  saved_loc = input_location;
  input_location = BUILTINS_LOCATION;

  init_reswords ();
  init_tree ();
  init_cp_semantics ();
  init_operators ();
  init_method ();

  current_function_decl = NULL;

  class_type_node = ridpointers[(int) RID_CLASS];

  cxx_init_decl_processing ();

  if (c_common_init () == false)
    {
      input_location = saved_loc;
      return false;
    }

  init_cp_pragma ();

  init_repo ();

  input_location = saved_loc;
  return true;
}

/* Return nonzero if S is not considered part of an
   INTERFACE/IMPLEMENTATION pair.  Otherwise, return 0.  */

static int
interface_strcmp (const char* s)
{
  /* Set the interface/implementation bits for this scope.  */
  struct impl_files *ifiles;
  const char *s1;

  for (ifiles = impl_file_chain; ifiles; ifiles = ifiles->next)
    {
      const char *t1 = ifiles->filename;
      s1 = s;

      if (*s1 == 0 || filename_ncmp (s1, t1, 1) != 0)
	continue;

      while (*s1 != 0 && filename_ncmp (s1, t1, 1) == 0)
	s1++, t1++;

      /* A match.  */
      if (*s1 == *t1)
	return 0;

      /* Don't get faked out by xxx.yyy.cc vs xxx.zzz.cc.  */
      if (strchr (s1, '.') || strchr (t1, '.'))
	continue;

      if (*s1 == '\0' || s1[-1] != '.' || t1[-1] != '.')
	continue;

      /* A match.  */
      return 0;
    }

  /* No matches.  */
  return 1;
}



/* Parse a #pragma whose sole argument is a string constant.
   If OPT is true, the argument is optional.  */
static tree
parse_strconst_pragma (const char* name, int opt)
{
  tree result, x;
  enum cpp_ttype t;

  t = pragma_lex (&result);
  if (t == CPP_STRING)
    {
      if (pragma_lex (&x) != CPP_EOF)
	warning (0, "junk at end of #pragma %s", name);
      return result;
    }

  if (t == CPP_EOF && opt)
    return NULL_TREE;

  error ("invalid #pragma %s", name);
  return error_mark_node;
}

static void
handle_pragma_vtable (cpp_reader* /*dfile*/)
{
  parse_strconst_pragma ("vtable", 0);
  sorry ("#pragma vtable no longer supported");
}

static void
handle_pragma_unit (cpp_reader* /*dfile*/)
{
  /* Validate syntax, but don't do anything.  */
  parse_strconst_pragma ("unit", 0);
}

static void
handle_pragma_interface (cpp_reader* /*dfile*/)
{
  tree fname = parse_strconst_pragma ("interface", 1);
  struct c_fileinfo *finfo;
  const char *filename;

  if (fname == error_mark_node)
    return;
  else if (fname == 0)
    filename = lbasename (LOCATION_FILE (input_location));
  else
    filename = TREE_STRING_POINTER (fname);

  finfo = get_fileinfo (LOCATION_FILE (input_location));

  if (impl_file_chain == 0)
    {
      /* If this is zero at this point, then we are
	 auto-implementing.  */
      if (main_input_filename == 0)
	main_input_filename = LOCATION_FILE (input_location);
    }

  finfo->interface_only = interface_strcmp (filename);
  /* If MULTIPLE_SYMBOL_SPACES is set, we cannot assume that we can see
     a definition in another file.  */
  if (!MULTIPLE_SYMBOL_SPACES || !finfo->interface_only)
    finfo->interface_unknown = 0;
}

/* Note that we have seen a #pragma implementation for the key MAIN_FILENAME.
   We used to only allow this at toplevel, but that restriction was buggy
   in older compilers and it seems reasonable to allow it in the headers
   themselves, too.  It only needs to precede the matching #p interface.

   We don't touch finfo->interface_only or finfo->interface_unknown;
   the user must specify a matching #p interface for this to have
   any effect.  */

static void
handle_pragma_implementation (cpp_reader* /*dfile*/)
{
  tree fname = parse_strconst_pragma ("implementation", 1);
  const char *filename;
  struct impl_files *ifiles = impl_file_chain;

  if (fname == error_mark_node)
    return;

  if (fname == 0)
    {
      if (main_input_filename)
	filename = main_input_filename;
      else
	filename = LOCATION_FILE (input_location);
      filename = lbasename (filename);
    }
  else
    {
      filename = TREE_STRING_POINTER (fname);
      if (cpp_included_before (parse_in, filename, input_location))
	warning (0, "#pragma implementation for %qs appears after "
		 "file is included", filename);
    }

  for (; ifiles; ifiles = ifiles->next)
    {
      if (! filename_cmp (ifiles->filename, filename))
	break;
    }
  if (ifiles == 0)
    {
      ifiles = XNEW (struct impl_files);
      ifiles->filename = xstrdup (filename);
      ifiles->next = impl_file_chain;
      impl_file_chain = ifiles;
    }
}

/* Issue an error message indicating that the lookup of NAME (an
   IDENTIFIER_NODE) failed.  Returns the ERROR_MARK_NODE.  */

tree
unqualified_name_lookup_error (tree name, location_t loc)
{
  if (loc == UNKNOWN_LOCATION)
    loc = EXPR_LOC_OR_LOC (name, input_location);

  if (IDENTIFIER_ANY_OP_P (name))
    {
      if (name != cp_operator_id (ERROR_MARK))
	error_at (loc, "%qD not defined", name);
    }
  else
    {
      if (!objc_diagnose_private_ivar (name))
	{
	  error_at (loc, "%qD was not declared in this scope", name);
	  suggest_alternatives_for (loc, name, true);
	}
      /* Prevent repeated error messages by creating a VAR_DECL with
	 this NAME in the innermost block scope.  */
      if (local_bindings_p ())
	{
	  tree decl = build_decl (loc, VAR_DECL, name, error_mark_node);
	  TREE_USED (decl) = true;
	  pushdecl (decl);
	}
    }

  return error_mark_node;
}

/* Like unqualified_name_lookup_error, but NAME_EXPR is an unqualified-id
   NAME, encapsulated with its location in a CP_EXPR, used as a function.
   Returns an appropriate expression for NAME.  */

tree
unqualified_fn_lookup_error (cp_expr name_expr)
{
  tree name = name_expr.get_value ();
  location_t loc = name_expr.get_location ();
  if (loc == UNKNOWN_LOCATION)
    loc = input_location;

  if (processing_template_decl)
    {
      /* In a template, it is invalid to write "f()" or "f(3)" if no
	 declaration of "f" is available.  Historically, G++ and most
	 other compilers accepted that usage since they deferred all name
	 lookup until instantiation time rather than doing unqualified
	 name lookup at template definition time; explain to the user what
	 is going wrong.

	 Note that we have the exact wording of the following message in
	 the manual (trouble.texi, node "Name lookup"), so they need to
	 be kept in synch.  */
      permerror (loc, "there are no arguments to %qD that depend on a template "
		 "parameter, so a declaration of %qD must be available",
		 name, name);

      if (!flag_permissive)
	{
	  static bool hint;
	  if (!hint)
	    {
	      inform (loc, "(if you use %<-fpermissive%>, G++ will accept your "
		     "code, but allowing the use of an undeclared name is "
		     "deprecated)");
	      hint = true;
	    }
	}
      return name;
    }

  return unqualified_name_lookup_error (name, loc);
}


/* Hasher for the conversion operator name hash table.  */
struct conv_type_hasher : ggc_ptr_hash<tree_node>
{
  /* Hash NODE, an identifier node in the table.  TYPE_UID is
     suitable, as we're not concerned about matching canonicalness
     here.  */
  static hashval_t hash (tree node)
  {
    return (hashval_t) TYPE_UID (TREE_TYPE (node));
  }

  /* Compare NODE, an identifier node in the table, against TYPE, an
     incoming TYPE being looked up.  */
  static bool equal (tree node, tree type)
  {
    return TREE_TYPE (node) == type;
  }
};

/* This hash table maps TYPEs to the IDENTIFIER for a conversion
   operator to TYPE.  The nodes are IDENTIFIERs whose TREE_TYPE is the
   TYPE.  */

static GTY (()) hash_table<conv_type_hasher> *conv_type_names;

<<<<<<< HEAD
/* Hash a node (VAL1) in the table.  */

hashval_t
conv_type_hasher::hash (tree val)
{
  return (hashval_t) TYPE_UID (TREE_TYPE (val));
}

/* Compare VAL1 (a node in the table) with VAL2 (a TYPE).  */

bool
conv_type_hasher::equal (tree val1, tree val2)
{
  return TREE_TYPE (val1) == val2;
}

/* Return an identifier for a conversion operator to TYPE.  We can get
   from the returned identifier to the type.  We store TYPE, which is
   not necessarily the canonical type.  That allows us to report the
   form the user used in error messages.  All these identifiers are
   not in the identifier hash table, and have the same string name.
   This allows them to be looked up by name.  */
=======
/* Return an identifier for a conversion operator to TYPE.  We can get
   from the returned identifier to the type.  We store TYPE, which is
   not necessarily the canonical type,  which allows us to report the
   form the user used in error messages.  All these identifiers are
   not in the identifier hash table, and have the same string name.
   These IDENTIFIERS are not in the identifier hash table, and all
   have the same IDENTIFIER_STRING.  */
>>>>>>> 8a411aa3

tree
make_conv_op_name (tree type)
{
  if (type == error_mark_node)
    return error_mark_node;

  if (conv_type_names == NULL)
    conv_type_names = hash_table<conv_type_hasher>::create_ggc (31);

  tree *slot = conv_type_names->find_slot_with_hash
    (type, (hashval_t) TYPE_UID (type), INSERT);
  tree identifier = *slot;
  if (!identifier)
    {
      /* Create a raw IDENTIFIER outside of the identifier hash
	 table.  */
      identifier = copy_node (conv_op_identifier);

      /* Just in case something managed to bind.  */
      IDENTIFIER_BINDING (identifier) = NULL;
      IDENTIFIER_LABEL_VALUE (identifier) = NULL_TREE;

      /* Hang TYPE off the identifier so it can be found easily later
	 when performing conversions.  */
      TREE_TYPE (identifier) = type;

      *slot = identifier;
    }

  return identifier;
}

/* Wrapper around build_lang_decl_loc(). Should gradually move to
   build_lang_decl_loc() and then rename build_lang_decl_loc() back to
   build_lang_decl().  */

tree
build_lang_decl (enum tree_code code, tree name, tree type)
{
  return build_lang_decl_loc (input_location, code, name, type);
}

/* Build a decl from CODE, NAME, TYPE declared at LOC, and then add
   DECL_LANG_SPECIFIC info to the result.  */

tree
build_lang_decl_loc (location_t loc, enum tree_code code, tree name, tree type)
{
  tree t;

  t = build_decl (loc, code, name, type);
  retrofit_lang_decl (t);

  return t;
}

/* Maybe add a raw lang_decl to T, a decl.  Return true if it needed
   one.  */

static bool
maybe_add_lang_decl_raw (tree t, bool decomp_p)
{
  size_t size;
  lang_decl_selector sel;

  if (decomp_p)
    sel = lds_decomp, size = sizeof (struct lang_decl_decomp);
  else if (TREE_CODE (t) == FUNCTION_DECL)
    sel = lds_fn, size = sizeof (struct lang_decl_fn);
  else if (TREE_CODE (t) == NAMESPACE_DECL)
    sel = lds_ns, size = sizeof (struct lang_decl_ns);
  else if (TREE_CODE (t) == PARM_DECL)
    sel = lds_parm, size = sizeof (struct lang_decl_parm);
  else if (LANG_DECL_HAS_MIN (t))
    sel = lds_min, size = sizeof (struct lang_decl_min);
  else
    return false;

  struct lang_decl *ld
    = (struct lang_decl *) ggc_internal_cleared_alloc (size);

  ld->u.base.selector = sel;
  DECL_LANG_SPECIFIC (t) = ld;

  if (sel == lds_ns)
    /* Who'd create a namespace, only to put nothing in it?  */
    ld->u.ns.bindings = hash_map<lang_identifier *, tree>::create_ggc (499);

  if (GATHER_STATISTICS)
    {
      tree_node_counts[(int)lang_decl] += 1;
      tree_node_sizes[(int)lang_decl] += size;
    }
  return true;
}

/* T has just had a decl_lang_specific added.  Initialize its
   linkage.  */

static void
set_decl_linkage (tree t)
{
  if (current_lang_name == lang_name_cplusplus
      || decl_linkage (t) == lk_none)
    SET_DECL_LANGUAGE (t, lang_cplusplus);
  else if (current_lang_name == lang_name_c)
    SET_DECL_LANGUAGE (t, lang_c);
  else
    gcc_unreachable ();
}

/* T is a VAR_DECL node that needs to be a decomposition of BASE.  */

void
fit_decomposition_lang_decl (tree t, tree base)
{
  if (struct lang_decl *orig_ld = DECL_LANG_SPECIFIC (t))
    {
      if (orig_ld->u.base.selector == lds_min)
	{
	  maybe_add_lang_decl_raw (t, true);
	  memcpy (DECL_LANG_SPECIFIC (t), orig_ld,
		  sizeof (struct lang_decl_min));
	  /* Reset selector, which will have been bashed by the
	     memcpy.  */
	  DECL_LANG_SPECIFIC (t)->u.base.selector = lds_decomp;
	}
      else
	gcc_checking_assert (orig_ld->u.base.selector == lds_decomp);
    }
  else
    {
      maybe_add_lang_decl_raw (t, true);
      set_decl_linkage (t);
    }

  DECL_DECOMP_BASE (t) = base;
}

/* Add DECL_LANG_SPECIFIC info to T, if it needs one.  Generally
   every C++ decl needs one, but C builtins etc do not.   */

void
retrofit_lang_decl (tree t)
{
  if (DECL_LANG_SPECIFIC (t))
    return;

  if (maybe_add_lang_decl_raw (t, false))
    set_decl_linkage (t);
}

void
cxx_dup_lang_specific_decl (tree node)
{
  int size;

  if (! DECL_LANG_SPECIFIC (node))
    return;

  switch (DECL_LANG_SPECIFIC (node)->u.base.selector)
    {
    case lds_min:
      size = sizeof (struct lang_decl_min);
      break;
    case lds_fn:
      size = sizeof (struct lang_decl_fn);
      break;
    case lds_ns:
      size = sizeof (struct lang_decl_ns);
      break;
    case lds_parm:
      size = sizeof (struct lang_decl_parm);
      break;
    case lds_decomp:
      size = sizeof (struct lang_decl_decomp);
      break;
    default:
      gcc_unreachable ();
    }

  struct lang_decl *ld = (struct lang_decl *) ggc_internal_alloc (size);
  memcpy (ld, DECL_LANG_SPECIFIC (node), size);
  DECL_LANG_SPECIFIC (node) = ld;

  if (GATHER_STATISTICS)
    {
      tree_node_counts[(int)lang_decl] += 1;
      tree_node_sizes[(int)lang_decl] += size;
    }
}

/* Copy DECL, including any language-specific parts.  */

tree
copy_decl (tree decl MEM_STAT_DECL)
{
  tree copy;

  copy = copy_node (decl PASS_MEM_STAT);
  cxx_dup_lang_specific_decl (copy);
  return copy;
}

/* Replace the shared language-specific parts of NODE with a new copy.  */

static void
copy_lang_type (tree node)
{
  if (! TYPE_LANG_SPECIFIC (node))
    return;

  struct lang_type *lt
    = (struct lang_type *) ggc_internal_alloc (sizeof (struct lang_type));

  memcpy (lt, TYPE_LANG_SPECIFIC (node), (sizeof (struct lang_type)));
  TYPE_LANG_SPECIFIC (node) = lt;

  if (GATHER_STATISTICS)
    {
      tree_node_counts[(int)lang_type] += 1;
      tree_node_sizes[(int)lang_type] += sizeof (struct lang_type);
    }
}

/* Copy TYPE, including any language-specific parts.  */

tree
copy_type (tree type MEM_STAT_DECL)
{
  tree copy;

  copy = copy_node (type PASS_MEM_STAT);
  copy_lang_type (copy);
  return copy;
}

/* Add a raw lang_type to T, a type, should it need one.  */

static bool
maybe_add_lang_type_raw (tree t)
{
  if (!RECORD_OR_UNION_CODE_P (TREE_CODE (t)))
    return false;
  
  TYPE_LANG_SPECIFIC (t)
    = (struct lang_type *) (ggc_internal_cleared_alloc
			    (sizeof (struct lang_type)));

  if (GATHER_STATISTICS)
    {
      tree_node_counts[(int)lang_type] += 1;
      tree_node_sizes[(int)lang_type] += sizeof (struct lang_type);
    }

  return true;
}

tree
cxx_make_type (enum tree_code code)
{
  tree t = make_node (code);

  if (maybe_add_lang_type_raw (t))
    {
      /* Set up some flags that give proper default behavior.  */
      struct c_fileinfo *finfo =
	get_fileinfo (LOCATION_FILE (input_location));
      SET_CLASSTYPE_INTERFACE_UNKNOWN_X (t, finfo->interface_unknown);
      CLASSTYPE_INTERFACE_ONLY (t) = finfo->interface_only;
    }

  return t;
}

tree
make_class_type (enum tree_code code)
{
  tree t = cxx_make_type (code);
  SET_CLASS_TYPE_P (t, 1);
  return t;
}

/* Returns true if we are currently in the main source file, or in a
   template instantiation started from the main source file.  */

bool
in_main_input_context (void)
{
  struct tinst_level *tl = outermost_tinst_level();

  if (tl)
    return filename_cmp (main_input_filename,
			 LOCATION_FILE (tl->locus)) == 0;
  else
    return filename_cmp (main_input_filename, LOCATION_FILE (input_location)) == 0;
}

#include "gt-cp-lex.h"<|MERGE_RESOLUTION|>--- conflicted
+++ resolved
@@ -561,30 +561,6 @@
 
 static GTY (()) hash_table<conv_type_hasher> *conv_type_names;
 
-<<<<<<< HEAD
-/* Hash a node (VAL1) in the table.  */
-
-hashval_t
-conv_type_hasher::hash (tree val)
-{
-  return (hashval_t) TYPE_UID (TREE_TYPE (val));
-}
-
-/* Compare VAL1 (a node in the table) with VAL2 (a TYPE).  */
-
-bool
-conv_type_hasher::equal (tree val1, tree val2)
-{
-  return TREE_TYPE (val1) == val2;
-}
-
-/* Return an identifier for a conversion operator to TYPE.  We can get
-   from the returned identifier to the type.  We store TYPE, which is
-   not necessarily the canonical type.  That allows us to report the
-   form the user used in error messages.  All these identifiers are
-   not in the identifier hash table, and have the same string name.
-   This allows them to be looked up by name.  */
-=======
 /* Return an identifier for a conversion operator to TYPE.  We can get
    from the returned identifier to the type.  We store TYPE, which is
    not necessarily the canonical type,  which allows us to report the
@@ -592,7 +568,6 @@
    not in the identifier hash table, and have the same string name.
    These IDENTIFIERS are not in the identifier hash table, and all
    have the same IDENTIFIER_STRING.  */
->>>>>>> 8a411aa3
 
 tree
 make_conv_op_name (tree type)
