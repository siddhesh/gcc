--- conflicted
+++ resolved
@@ -998,8 +998,6 @@
 	  nval = TYPE_MAIN_DECL (e->type);
     }
 
-<<<<<<< HEAD
-=======
   /* If we're looking up a type (as with an elaborated type specifier)
      we ignore all non-types we find.  */
   if (lfi->want_type && nval && !DECL_DECLARES_TYPE_P (nval))
@@ -1011,7 +1009,6 @@
 	  nval = TYPE_MAIN_DECL (e->type);
     }
 
->>>>>>> 03a95621
   /* If there is no declaration with the indicated name in this type,
      then there's nothing to do.  */
   if (!nval)
