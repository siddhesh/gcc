--- conflicted
+++ resolved
@@ -2662,10 +2662,6 @@
   unsigned friend_or_tls : 1;		   /* var, fn, type or template */
   unsigned unknown_bound_p : 1;		   /* var */
   unsigned odr_used : 1;		   /* var or fn */
-<<<<<<< HEAD
-=======
-  unsigned spare : 1;
->>>>>>> 41f927f4
   unsigned concept_p : 1;                  /* applies to vars and functions */
   unsigned var_declared_inline_p : 1;	   /* var */
 
