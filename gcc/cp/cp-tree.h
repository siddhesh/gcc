/* Definitions for C++ parsing and type checking.
   Copyright (C) 1987-2017 Free Software Foundation, Inc.
   Contributed by Michael Tiemann (tiemann@cygnus.com)

This file is part of GCC.

GCC is free software; you can redistribute it and/or modify
it under the terms of the GNU General Public License as published by
the Free Software Foundation; either version 3, or (at your option)
any later version.

GCC is distributed in the hope that it will be useful,
but WITHOUT ANY WARRANTY; without even the implied warranty of
MERCHANTABILITY or FITNESS FOR A PARTICULAR PURPOSE.  See the
GNU General Public License for more details.

You should have received a copy of the GNU General Public License
along with GCC; see the file COPYING3.  If not see
<http://www.gnu.org/licenses/>.  */

#ifndef GCC_CP_TREE_H
#define GCC_CP_TREE_H

#include "tm.h"
#include "hard-reg-set.h"
#include "function.h"

/* In order for the format checking to accept the C++ front end
   diagnostic framework extensions, you must include this file before
   diagnostic-core.h, not after.  We override the definition of GCC_DIAG_STYLE
   in c-common.h.  */
#undef GCC_DIAG_STYLE
#define GCC_DIAG_STYLE __gcc_cxxdiag__
#if defined(GCC_DIAGNOSTIC_CORE_H) || defined (GCC_C_COMMON_H)
#error \
In order for the format checking to accept the C++ front end diagnostic \
framework extensions, you must include this file before diagnostic-core.h and \
c-common.h, not after.
#endif
#include "c-family/c-common.h"
#include "diagnostic.h"

/* A tree node, together with a location, so that we can track locations
   (and ranges) during parsing.

   The location is redundant for node kinds that have locations,
   but not all node kinds do (e.g. constants, and references to
   params, locals, etc), so we stash a copy here.  */

class cp_expr
{
public:
  cp_expr () :
    m_value (NULL), m_loc (UNKNOWN_LOCATION) {}

  cp_expr (tree value) :
    m_value (value), m_loc (EXPR_LOCATION (m_value)) {}

  cp_expr (tree value, location_t loc):
    m_value (value), m_loc (loc) {}

  cp_expr (const cp_expr &other) :
    m_value (other.m_value), m_loc (other.m_loc) {}

  /* Implicit conversions to tree.  */
  operator tree () const { return m_value; }
  tree & operator* () { return m_value; }
  tree & operator-> () { return m_value; }

  tree get_value () const { return m_value; }
  location_t get_location () const { return m_loc; }
  location_t get_start () const
  {
    source_range src_range = get_range_from_loc (line_table, m_loc);
    return src_range.m_start;
  }
  location_t get_finish () const
  {
    source_range src_range = get_range_from_loc (line_table, m_loc);
    return src_range.m_finish;
  }

  void set_location (location_t loc)
  {
    protected_set_expr_location (m_value, loc);
    m_loc = loc;
  }

  void set_range (location_t start, location_t finish)
  {
    set_location (make_location (m_loc, start, finish));
  }

 private:
  tree m_value;
  location_t m_loc;
};

inline bool
operator == (const cp_expr &lhs, tree rhs)
{
  return lhs.get_value () == rhs;
}


enum cp_tree_index
{
    CPTI_WCHAR_DECL,
    CPTI_VTABLE_ENTRY_TYPE,
    CPTI_DELTA_TYPE,
    CPTI_VTABLE_INDEX_TYPE,
    CPTI_CLEANUP_TYPE,
    CPTI_VTT_PARM_TYPE,

    CPTI_CLASS_TYPE,
    CPTI_UNKNOWN_TYPE,
    CPTI_INIT_LIST_TYPE,
    CPTI_VTBL_TYPE,
    CPTI_VTBL_PTR_TYPE,
    CPTI_STD,
    CPTI_ABI,
    CPTI_GLOBAL,
    CPTI_GLOBAL_TYPE,
    CPTI_CONST_TYPE_INFO_TYPE,
    CPTI_TYPE_INFO_PTR_TYPE,
    CPTI_ABORT_FNDECL,
    CPTI_AGGR_TAG,

    CPTI_CTOR_IDENTIFIER,
    CPTI_COMPLETE_CTOR_IDENTIFIER,
    CPTI_BASE_CTOR_IDENTIFIER,
    CPTI_DTOR_IDENTIFIER,
    CPTI_COMPLETE_DTOR_IDENTIFIER,
    CPTI_BASE_DTOR_IDENTIFIER,
    CPTI_DELETING_DTOR_IDENTIFIER,
    CPTI_DELTA_IDENTIFIER,
    CPTI_IN_CHARGE_IDENTIFIER,
    CPTI_VTT_PARM_IDENTIFIER,
    CPTI_NELTS_IDENTIFIER,
    CPTI_THIS_IDENTIFIER,
    CPTI_PFN_IDENTIFIER,
    CPTI_VPTR_IDENTIFIER,
    CPTI_GLOBAL_IDENTIFIER,
    CPTI_STD_IDENTIFIER,
    CPTI_ANON_IDENTIFIER,
    CPTI_AUTO_IDENTIFIER,
    CPTI_DECLTYPE_AUTO_IDENTIFIER,
    CPTI_INIT_LIST_IDENTIFIER,

    CPTI_LANG_NAME_C,
    CPTI_LANG_NAME_CPLUSPLUS,

    CPTI_EMPTY_EXCEPT_SPEC,
    CPTI_NOEXCEPT_TRUE_SPEC,
    CPTI_NOEXCEPT_FALSE_SPEC,
    CPTI_TERMINATE,
    CPTI_CALL_UNEXPECTED,
    CPTI_ATEXIT_FN_PTR_TYPE,
    CPTI_ATEXIT,
    CPTI_DSO_HANDLE,
    CPTI_DCAST,

    CPTI_KEYED_CLASSES,

    CPTI_NULLPTR,
    CPTI_NULLPTR_TYPE,

    CPTI_ALIGN_TYPE,

    CPTI_ANY_TARG,

    CPTI_MAX
};

extern GTY(()) tree cp_global_trees[CPTI_MAX];

#define wchar_decl_node			cp_global_trees[CPTI_WCHAR_DECL]
#define vtable_entry_type		cp_global_trees[CPTI_VTABLE_ENTRY_TYPE]
/* The type used to represent an offset by which to adjust the `this'
   pointer in pointer-to-member types.  */
#define delta_type_node			cp_global_trees[CPTI_DELTA_TYPE]
/* The type used to represent an index into the vtable.  */
#define vtable_index_type		cp_global_trees[CPTI_VTABLE_INDEX_TYPE]

#define class_type_node			cp_global_trees[CPTI_CLASS_TYPE]
#define unknown_type_node		cp_global_trees[CPTI_UNKNOWN_TYPE]
#define init_list_type_node		cp_global_trees[CPTI_INIT_LIST_TYPE]
#define vtbl_type_node			cp_global_trees[CPTI_VTBL_TYPE]
#define vtbl_ptr_type_node		cp_global_trees[CPTI_VTBL_PTR_TYPE]
#define std_node			cp_global_trees[CPTI_STD]
#define abi_node			cp_global_trees[CPTI_ABI]
#define global_namespace		cp_global_trees[CPTI_GLOBAL]
#define global_type_node		cp_global_trees[CPTI_GLOBAL_TYPE]
#define const_type_info_type_node	cp_global_trees[CPTI_CONST_TYPE_INFO_TYPE]
#define type_info_ptr_type		cp_global_trees[CPTI_TYPE_INFO_PTR_TYPE]
#define abort_fndecl			cp_global_trees[CPTI_ABORT_FNDECL]
#define current_aggr			cp_global_trees[CPTI_AGGR_TAG]
#define nullptr_node			cp_global_trees[CPTI_NULLPTR]
#define nullptr_type_node		cp_global_trees[CPTI_NULLPTR_TYPE]
/* std::align_val_t */
#define align_type_node			cp_global_trees[CPTI_ALIGN_TYPE]

/* We cache these tree nodes so as to call get_identifier less
   frequently.  */

/* The name of a constructor that takes an in-charge parameter to
   decide whether or not to construct virtual base classes.  */
#define ctor_identifier			cp_global_trees[CPTI_CTOR_IDENTIFIER]
/* The name of a constructor that constructs virtual base classes.  */
#define complete_ctor_identifier	cp_global_trees[CPTI_COMPLETE_CTOR_IDENTIFIER]
/* The name of a constructor that does not construct virtual base classes.  */
#define base_ctor_identifier		cp_global_trees[CPTI_BASE_CTOR_IDENTIFIER]
/* The name of a destructor that takes an in-charge parameter to
   decide whether or not to destroy virtual base classes and whether
   or not to delete the object.  */
#define dtor_identifier			cp_global_trees[CPTI_DTOR_IDENTIFIER]
/* The name of a destructor that destroys virtual base classes.  */
#define complete_dtor_identifier	cp_global_trees[CPTI_COMPLETE_DTOR_IDENTIFIER]
/* The name of a destructor that does not destroy virtual base
   classes.  */
#define base_dtor_identifier		cp_global_trees[CPTI_BASE_DTOR_IDENTIFIER]
/* The name of a destructor that destroys virtual base classes, and
   then deletes the entire object.  */
#define deleting_dtor_identifier	cp_global_trees[CPTI_DELETING_DTOR_IDENTIFIER]
#define delta_identifier		cp_global_trees[CPTI_DELTA_IDENTIFIER]
#define in_charge_identifier		cp_global_trees[CPTI_IN_CHARGE_IDENTIFIER]
/* The name of the parameter that contains a pointer to the VTT to use
   for this subobject constructor or destructor.  */
#define vtt_parm_identifier		cp_global_trees[CPTI_VTT_PARM_IDENTIFIER]
#define nelts_identifier		cp_global_trees[CPTI_NELTS_IDENTIFIER]
#define this_identifier			cp_global_trees[CPTI_THIS_IDENTIFIER]
#define pfn_identifier			cp_global_trees[CPTI_PFN_IDENTIFIER]
#define vptr_identifier			cp_global_trees[CPTI_VPTR_IDENTIFIER]
/* The name of the ::, std & anon namespaces.  */
#define global_identifier		cp_global_trees[CPTI_GLOBAL_IDENTIFIER]
#define std_identifier			cp_global_trees[CPTI_STD_IDENTIFIER]
#define anon_identifier			cp_global_trees[CPTI_ANON_IDENTIFIER]
/* auto and declspec(auto) identifiers.  */
#define auto_identifier			cp_global_trees[CPTI_AUTO_IDENTIFIER]
#define decltype_auto_identifier	cp_global_trees[CPTI_DECLTYPE_AUTO_IDENTIFIER]
#define init_list_identifier		cp_global_trees[CPTI_INIT_LIST_IDENTIFIER]
#define lang_name_c			cp_global_trees[CPTI_LANG_NAME_C]
#define lang_name_cplusplus		cp_global_trees[CPTI_LANG_NAME_CPLUSPLUS]

/* Exception specifiers used for throw(), noexcept(true) and
   noexcept(false).  We rely on these being uncloned.  */
#define empty_except_spec		cp_global_trees[CPTI_EMPTY_EXCEPT_SPEC]
#define noexcept_true_spec		cp_global_trees[CPTI_NOEXCEPT_TRUE_SPEC]
#define noexcept_false_spec		cp_global_trees[CPTI_NOEXCEPT_FALSE_SPEC]

/* The declaration for `std::terminate'.  */
#define terminate_node			cp_global_trees[CPTI_TERMINATE]

/* The declaration for "__cxa_call_unexpected".  */
#define call_unexpected_node		cp_global_trees[CPTI_CALL_UNEXPECTED]

/* The type of the function-pointer argument to "__cxa_atexit" (or
   "std::atexit", if "__cxa_atexit" is not being used).  */
#define atexit_fn_ptr_type_node         cp_global_trees[CPTI_ATEXIT_FN_PTR_TYPE]

/* A pointer to `std::atexit'.  */
#define atexit_node			cp_global_trees[CPTI_ATEXIT]

/* A pointer to `__dso_handle'.  */
#define dso_handle_node			cp_global_trees[CPTI_DSO_HANDLE]

/* The declaration of the dynamic_cast runtime.  */
#define dynamic_cast_node		cp_global_trees[CPTI_DCAST]

/* The type of a destructor.  */
#define cleanup_type			cp_global_trees[CPTI_CLEANUP_TYPE]

/* The type of the vtt parameter passed to subobject constructors and
   destructors.  */
#define vtt_parm_type			cp_global_trees[CPTI_VTT_PARM_TYPE]

/* A TREE_LIST of the dynamic classes whose vtables may have to be
   emitted in this translation unit.  */

#define keyed_classes			cp_global_trees[CPTI_KEYED_CLASSES]

/* A node which matches any template argument.  */
#define any_targ_node			cp_global_trees[CPTI_ANY_TARG]

/* Node to indicate default access. This must be distinct from the
   access nodes in tree.h.  */

#define access_default_node		null_node


#include "name-lookup.h"

/* Usage of TREE_LANG_FLAG_?:
   0: IDENTIFIER_MARKED (IDENTIFIER_NODEs)
      NEW_EXPR_USE_GLOBAL (in NEW_EXPR).
      COND_EXPR_IS_VEC_DELETE (in COND_EXPR).
      DELETE_EXPR_USE_GLOBAL (in DELETE_EXPR).
      COMPOUND_EXPR_OVERLOADED (in COMPOUND_EXPR).
      CLEANUP_P (in TRY_BLOCK)
      AGGR_INIT_VIA_CTOR_P (in AGGR_INIT_EXPR)
      PTRMEM_OK_P (in ADDR_EXPR, OFFSET_REF, SCOPE_REF)
      PAREN_STRING_LITERAL (in STRING_CST)
      CP_DECL_THREAD_LOCAL_P (in VAR_DECL)
      KOENIG_LOOKUP_P (in CALL_EXPR)
      STATEMENT_LIST_NO_SCOPE (in STATEMENT_LIST).
      EXPR_STMT_STMT_EXPR_RESULT (in EXPR_STMT)
      STMT_EXPR_NO_SCOPE (in STMT_EXPR)
      BIND_EXPR_TRY_BLOCK (in BIND_EXPR)
      TYPENAME_IS_ENUM_P (in TYPENAME_TYPE)
      OMP_FOR_GIMPLIFYING_P (in OMP_FOR, OMP_SIMD, OMP_DISTRIBUTE,
			     and OMP_TASKLOOP)
      BASELINK_QUALIFIED_P (in BASELINK)
      TARGET_EXPR_IMPLICIT_P (in TARGET_EXPR)
      TEMPLATE_PARM_PARAMETER_PACK (in TEMPLATE_PARM_INDEX)
      TREE_INDIRECT_USING (in a TREE_LIST of using-directives)
      ATTR_IS_DEPENDENT (in the TREE_LIST for an attribute)
      ABI_TAG_IMPLICIT (in the TREE_LIST for the argument of abi_tag)
      CONSTRUCTOR_IS_DIRECT_INIT (in CONSTRUCTOR)
      LAMBDA_EXPR_CAPTURES_THIS_P (in LAMBDA_EXPR)
      DECLTYPE_FOR_LAMBDA_CAPTURE (in DECLTYPE_TYPE)
      VEC_INIT_EXPR_IS_CONSTEXPR (in VEC_INIT_EXPR)
      DECL_OVERRIDE_P (in FUNCTION_DECL)
      IMPLICIT_CONV_EXPR_DIRECT_INIT (in IMPLICIT_CONV_EXPR)
      TRANSACTION_EXPR_IS_STMT (in TRANSACTION_EXPR)
      CONVERT_EXPR_VBASE_PATH (in CONVERT_EXPR)
      OVL_EXPORT_P (in OVERLOAD)
      PACK_EXPANSION_LOCAL_P (in *_PACK_EXPANSION)
      TINFO_HAS_ACCESS_ERRORS (in TEMPLATE_INFO)
      SIZEOF_EXPR_TYPE_P (in SIZEOF_EXPR)
      COMPOUND_REQ_NOEXCEPT_P (in COMPOUND_REQ)
      WILDCARD_PACK_P (in WILDCARD_DECL)
      BLOCK_OUTER_CURLY_BRACE_P (in BLOCK)
      FOLD_EXPR_MODOP_P (*_FOLD_EXPR)
      IF_STMT_CONSTEXPR_P (IF_STMT)
      TEMPLATE_TYPE_PARM_FOR_CLASS (TEMPLATE_TYPE_PARM)
      DECL_NAMESPACE_INLINE_P (in NAMESPACE_DECL)
   1: IDENTIFIER_VIRTUAL_P (in IDENTIFIER_NODE)
      TI_PENDING_TEMPLATE_FLAG.
      TEMPLATE_PARMS_FOR_INLINE.
      DELETE_EXPR_USE_VEC (in DELETE_EXPR).
      (TREE_CALLS_NEW) (in _EXPR or _REF) (commented-out).
      ICS_ELLIPSIS_FLAG (in _CONV)
      DECL_INITIALIZED_P (in VAR_DECL)
      TYPENAME_IS_CLASS_P (in TYPENAME_TYPE)
      STMT_IS_FULL_EXPR_P (in _STMT)
      TARGET_EXPR_LIST_INIT_P (in TARGET_EXPR)
      LAMBDA_EXPR_MUTABLE_P (in LAMBDA_EXPR)
      DECL_FINAL_P (in FUNCTION_DECL)
      QUALIFIED_NAME_IS_TEMPLATE (in SCOPE_REF)
      DECLTYPE_FOR_INIT_CAPTURE (in DECLTYPE_TYPE)
      CONSTRUCTOR_NO_IMPLICIT_ZERO (in CONSTRUCTOR)
      TINFO_USED_TEMPLATE_ID (in TEMPLATE_INFO)
      PACK_EXPANSION_SIZEOF_P (in *_PACK_EXPANSION)
      OVL_USING_P (in OVERLOAD)
   2: IDENTIFIER_OPNAME_P (in IDENTIFIER_NODE)
      ICS_THIS_FLAG (in _CONV)
      DECL_INITIALIZED_BY_CONSTANT_EXPRESSION_P (in VAR_DECL)
      STATEMENT_LIST_TRY_BLOCK (in STATEMENT_LIST)
      TYPENAME_IS_RESOLVING_P (in TYPE_NAME_TYPE)
      TARGET_EXPR_DIRECT_INIT_P (in TARGET_EXPR)
      FNDECL_USED_AUTO (in FUNCTION_DECL)
      DECLTYPE_FOR_LAMBDA_PROXY (in DECLTYPE_TYPE)
      REF_PARENTHESIZED_P (in COMPONENT_REF, INDIRECT_REF, SCOPE_REF)
      AGGR_INIT_ZERO_FIRST (in AGGR_INIT_EXPR)
      CONSTRUCTOR_MUTABLE_POISON (in CONSTRUCTOR)
      OVL_HIDDEN_P (in OVERLOAD)
   3: (TREE_REFERENCE_EXPR) (in NON_LVALUE_EXPR) (commented-out).
      ICS_BAD_FLAG (in _CONV)
      FN_TRY_BLOCK_P (in TRY_BLOCK)
      IDENTIFIER_CTOR_OR_DTOR_P (in IDENTIFIER_NODE)
      BIND_EXPR_BODY_BLOCK (in BIND_EXPR)
      CALL_EXPR_ORDERED_ARGS (in CALL_EXPR, AGGR_INIT_EXPR)
      DECLTYPE_FOR_REF_CAPTURE (in DECLTYPE_TYPE)
      OVL_NESTED_P (in OVERLOAD)
      CONSTUCTOR_C99_COMPOUND_LITERAL (in CONSTRUCTOR)
      DECL_MODULE_EXPORT_P (in _DECL)
   4: TREE_HAS_CONSTRUCTOR (in INDIRECT_REF, SAVE_EXPR, CONSTRUCTOR,
	  CALL_EXPR, or FIELD_DECL).
      IDENTIFIER_TYPENAME_P (in IDENTIFIER_NODE)
      DECL_TINFO_P (in VAR_DECL)
      FUNCTION_REF_QUALIFIED (in FUNCTION_TYPE, METHOD_TYPE)
      LOOKUP_FOUND_P (in RECORD_TYPE, UNION_TYPE, NAMESPACE_DECL)
      OVL_LOOKUP_P (in OVERLOAD)
   5: C_IS_RESERVED_WORD (in IDENTIFIER_NODE)
      DECL_VTABLE_OR_VTT_P (in VAR_DECL)
      FUNCTION_RVALUE_QUALIFIED (in FUNCTION_TYPE, METHOD_TYPE)
      CALL_EXPR_REVERSE_ARGS (in CALL_EXPR, AGGR_INIT_EXPR)
   6: IDENTIFIER_REPO_CHOSEN (in IDENTIFIER_NODE)
      TYPE_MARKED_P (in _TYPE)
      DECL_NON_TRIVIALLY_INITIALIZED_P (in VAR_DECL)
      RANGE_FOR_IVDEP (in RANGE_FOR_STMT)
      CALL_EXPR_OPERATOR_SYNTAX (in CALL_EXPR, AGGR_INIT_EXPR)

   Usage of TYPE_LANG_FLAG_?:
   0: TYPE_DEPENDENT_P
   1: TYPE_HAS_USER_CONSTRUCTOR.
   2: TYPE_HAS_LATE_RETURN_TYPE (in FUNCTION_TYPE, METHOD_TYPE)
      TYPE_PTRMEMFUNC_FLAG (in RECORD_TYPE)
   4: TYPE_HAS_NONTRIVIAL_DESTRUCTOR
   5: CLASS_TYPE_P (in RECORD_TYPE and UNION_TYPE)
      ENUM_FIXED_UNDERLYING_TYPE_P (in ENUMERAL_TYPE)
      AUTO_IS_DECLTYPE (in TEMPLATE_TYPE_PARM)
      REFERENCE_VLA_OK (in REFERENCE_TYPE)
   6: TYPE_DEPENDENT_P_VALID

   Usage of DECL_LANG_FLAG_?:
   0: DECL_ERROR_REPORTED (in VAR_DECL).
      DECL_TEMPLATE_PARM_P (in PARM_DECL, CONST_DECL, TYPE_DECL, or TEMPLATE_DECL)
      DECL_LOCAL_FUNCTION_P (in FUNCTION_DECL)
      DECL_MUTABLE_P (in FIELD_DECL)
      DECL_DEPENDENT_P (in USING_DECL)
      LABEL_DECL_BREAK (in LABEL_DECL)
   1: C_TYPEDEF_EXPLICITLY_SIGNED (in TYPE_DECL).
      DECL_TEMPLATE_INSTANTIATED (in a VAR_DECL or a FUNCTION_DECL)
      DECL_MEMBER_TEMPLATE_P (in TEMPLATE_DECL)
      USING_DECL_TYPENAME_P (in USING_DECL)
      DECL_VLA_CAPTURE_P (in FIELD_DECL)
      DECL_ARRAY_PARAMETER_P (in PARM_DECL)
      LABEL_DECL_CONTINUE (in LABEL_DECL)
   2: DECL_THIS_EXTERN (in VAR_DECL or FUNCTION_DECL).
      DECL_IMPLICIT_TYPEDEF_P (in a TYPE_DECL)
      DECL_CONSTRAINT_VAR_P (in a PARM_DECL)
      TEMPLATE_DECL_COMPLEX_ALIAS_P (in TEMPLATE_DECL)
      DECL_INSTANTIATING_NSDMI_P (in a FIELD_DECL)
   3: DECL_IN_AGGR_P.
   4: DECL_C_BIT_FIELD (in a FIELD_DECL)
      DECL_ANON_UNION_VAR_P (in a VAR_DECL)
      DECL_SELF_REFERENCE_P (in a TYPE_DECL)
      DECL_INVALID_OVERRIDER_P (in a FUNCTION_DECL)
   5: DECL_INTERFACE_KNOWN.
   6: DECL_THIS_STATIC (in VAR_DECL or FUNCTION_DECL).
      DECL_FIELD_IS_BASE (in FIELD_DECL)
      TYPE_DECL_ALIAS_P (in TYPE_DECL)
   7: DECL_DEAD_FOR_LOCAL (in VAR_DECL).
      DECL_THUNK_P (in a member FUNCTION_DECL)
      DECL_NORMAL_CAPTURE_P (in FIELD_DECL)
   8: DECL_DECLARED_CONSTEXPR_P (in VAR_DECL, FUNCTION_DECL)

   Usage of language-independent fields in a language-dependent manner:

   TYPE_ALIAS_SET
     This field is used by TYPENAME_TYPEs, TEMPLATE_TYPE_PARMs, and so
     forth as a substitute for the mark bits provided in `lang_type'.
     At present, only the six low-order bits are used.

   TYPE_LANG_SLOT_1
     For an ENUMERAL_TYPE, this is ENUM_TEMPLATE_INFO.
     For a FUNCTION_TYPE or METHOD_TYPE, this is TYPE_RAISES_EXCEPTIONS

  BINFO_VIRTUALS
     For a binfo, this is a TREE_LIST.  There is an entry for each
     virtual function declared either in BINFO or its direct and
     indirect primary bases.

     The BV_DELTA of each node gives the amount by which to adjust the
     `this' pointer when calling the function.  If the method is an
     overridden version of a base class method, then it is assumed
     that, prior to adjustment, the this pointer points to an object
     of the base class.

     The BV_VCALL_INDEX of each node, if non-NULL, gives the vtable
     index of the vcall offset for this entry.

     The BV_FN is the declaration for the virtual function itself.

     If BV_LOST_PRIMARY is set, it means that this entry is for a lost
     primary virtual base and can be left null in the vtable.

   BINFO_VTABLE
     This is an expression with POINTER_TYPE that gives the value
     to which the vptr should be initialized.  Use get_vtbl_decl_for_binfo
     to extract the VAR_DECL for the complete vtable.

   DECL_VINDEX
     This field is NULL for a non-virtual function.  For a virtual
     function, it is eventually set to an INTEGER_CST indicating the
     index in the vtable at which this function can be found.  When
     a virtual function is declared, but before it is known what
     function is overridden, this field is the error_mark_node.

     Temporarily, it may be set to a TREE_LIST whose TREE_VALUE is
     the virtual function this one overrides, and whose TREE_CHAIN is
     the old DECL_VINDEX.  */

/* Language-specific tree checkers.  */

#define DECL_CHECK(NODE) \
  TREE_CLASS_CHECK (NODE,tcc_declaration)

#define VAR_OR_FUNCTION_DECL_CHECK(NODE) \
  TREE_CHECK2(NODE,VAR_DECL,FUNCTION_DECL)

#define TYPE_FUNCTION_OR_TEMPLATE_DECL_CHECK(NODE) \
  TREE_CHECK3(NODE,TYPE_DECL,TEMPLATE_DECL,FUNCTION_DECL)

#define TYPE_FUNCTION_OR_TEMPLATE_DECL_P(NODE) \
  (TREE_CODE (NODE) == TYPE_DECL || TREE_CODE (NODE) == TEMPLATE_DECL \
   || TREE_CODE (NODE) == FUNCTION_DECL)

#define VAR_FUNCTION_OR_PARM_DECL_CHECK(NODE) \
  TREE_CHECK3(NODE,VAR_DECL,FUNCTION_DECL,PARM_DECL)

#define VAR_TEMPL_TYPE_OR_FUNCTION_DECL_CHECK(NODE) \
  TREE_CHECK4(NODE,VAR_DECL,FUNCTION_DECL,TYPE_DECL,TEMPLATE_DECL)

#define VAR_TEMPL_TYPE_FIELD_OR_FUNCTION_DECL_CHECK(NODE) \
  TREE_CHECK5(NODE,VAR_DECL,FIELD_DECL,FUNCTION_DECL,TYPE_DECL,TEMPLATE_DECL)

#define BOUND_TEMPLATE_TEMPLATE_PARM_TYPE_CHECK(NODE) \
  TREE_CHECK(NODE,BOUND_TEMPLATE_TEMPLATE_PARM)

#if defined ENABLE_TREE_CHECKING && (GCC_VERSION >= 2007)
#define THUNK_FUNCTION_CHECK(NODE) __extension__			\
({  __typeof (NODE) const __t = (NODE);					\
    if (TREE_CODE (__t) != FUNCTION_DECL || !__t->decl_common.lang_specific \
	|| !__t->decl_common.lang_specific->u.fn.thunk_p)		\
      tree_check_failed (__t, __FILE__, __LINE__, __FUNCTION__, 0);	\
     __t; })
#else
#define THUNK_FUNCTION_CHECK(NODE) (NODE)
#endif

/* Language-dependent contents of an identifier.  */

struct GTY(()) lang_identifier {
  struct c_common_identifier c_common;
  cxx_binding *bindings;
  tree class_template_info;
  tree label_value;
  bool oracle_looked_up;
};

/* Return a typed pointer version of T if it designates a
   C++ front-end identifier.  */
inline lang_identifier*
identifier_p (tree t)
{
  if (TREE_CODE (t) == IDENTIFIER_NODE)
    return (lang_identifier*) t;
  return NULL;
}

/* Hash trait specialization for lang_identifiers.  This allows
   PCH-safe maps keyed by DECL_NAME.  If it wasn't for PCH, we could
   just use a regular tree key.  */

template <>
struct default_hash_traits <lang_identifier *>
  : pointer_hash <tree_node>, ggc_remove <tree>
{
  /* Use a regular tree as the type, to make using the hash table
     simpler.  We'll get dynamic type checking with the hash function
     itself.  */
  GTY((skip)) typedef tree value_type;
  GTY((skip)) typedef tree compare_type;

  static hashval_t hash (const value_type &id)
  {
    return IDENTIFIER_HASH_VALUE (id);
  }
};

/* In an IDENTIFIER_NODE, nonzero if this identifier is actually a
   keyword.  C_RID_CODE (node) is then the RID_* value of the keyword.  */

#define C_IS_RESERVED_WORD(ID) TREE_LANG_FLAG_5 (ID)

#define LANG_IDENTIFIER_CAST(NODE) \
	((struct lang_identifier*)IDENTIFIER_NODE_CHECK (NODE))

struct GTY(()) template_parm_index {
  struct tree_common common;
  int index;
  int level;
  int orig_level;
  tree decl;
};

struct GTY(()) ptrmem_cst {
  struct tree_common common;
  tree member;
};
typedef struct ptrmem_cst * ptrmem_cst_t;

#define IDENTIFIER_GLOBAL_VALUE(NODE) \
  get_namespace_binding (NULL_TREE, (NODE))
#define SET_IDENTIFIER_GLOBAL_VALUE(NODE, VAL) \
  set_global_binding ((NODE), (VAL))

#define CLEANUP_P(NODE)		TREE_LANG_FLAG_0 (TRY_BLOCK_CHECK (NODE))

#define BIND_EXPR_TRY_BLOCK(NODE) \
  TREE_LANG_FLAG_0 (BIND_EXPR_CHECK (NODE))

/* Used to mark the block around the member initializers and cleanups.  */
#define BIND_EXPR_BODY_BLOCK(NODE) \
  TREE_LANG_FLAG_3 (BIND_EXPR_CHECK (NODE))
#define FUNCTION_NEEDS_BODY_BLOCK(NODE) \
  (DECL_CONSTRUCTOR_P (NODE) || DECL_DESTRUCTOR_P (NODE) \
   || LAMBDA_FUNCTION_P (NODE))

#define STATEMENT_LIST_NO_SCOPE(NODE) \
  TREE_LANG_FLAG_0 (STATEMENT_LIST_CHECK (NODE))
#define STATEMENT_LIST_TRY_BLOCK(NODE) \
  TREE_LANG_FLAG_2 (STATEMENT_LIST_CHECK (NODE))

/* Mark the outer curly brace BLOCK.  */
#define BLOCK_OUTER_CURLY_BRACE_P(NODE)	TREE_LANG_FLAG_0 (BLOCK_CHECK (NODE))

/* Nonzero if this statement should be considered a full-expression,
   i.e., if temporaries created during this statement should have
   their destructors run at the end of this statement.  */
#define STMT_IS_FULL_EXPR_P(NODE) TREE_LANG_FLAG_1 ((NODE))

/* Marks the result of a statement expression.  */
#define EXPR_STMT_STMT_EXPR_RESULT(NODE) \
  TREE_LANG_FLAG_0 (EXPR_STMT_CHECK (NODE))

/* Nonzero if this statement-expression does not have an associated scope.  */
#define STMT_EXPR_NO_SCOPE(NODE) \
   TREE_LANG_FLAG_0 (STMT_EXPR_CHECK (NODE))

#define COND_EXPR_IS_VEC_DELETE(NODE) \
  TREE_LANG_FLAG_0 (COND_EXPR_CHECK (NODE))

/* Returns nonzero iff TYPE1 and TYPE2 are the same type, in the usual
   sense of `same'.  */
#define same_type_p(TYPE1, TYPE2) \
  comptypes ((TYPE1), (TYPE2), COMPARE_STRICT)

/* Returns nonzero iff NODE is a declaration for the global function
   `main'.  */
#define DECL_MAIN_P(NODE)				\
   (DECL_EXTERN_C_FUNCTION_P (NODE)			\
    && DECL_NAME (NODE) != NULL_TREE			\
    && MAIN_NAME_P (DECL_NAME (NODE))			\
    && flag_hosted)

/* Lookup walker marking.  */
#define LOOKUP_SEEN_P(NODE) TREE_VISITED(NODE)
#define LOOKUP_FOUND_P(NODE) \
  TREE_LANG_FLAG_4 (TREE_CHECK3(NODE,RECORD_TYPE,UNION_TYPE,NAMESPACE_DECL))

/* These two accessors should only be used by OVL manipulators.
   Other users should use iterators and convenience functions.  */
#define OVL_FUNCTION(NODE) \
  (((struct tree_overload*)OVERLOAD_CHECK (NODE))->function)
#define OVL_CHAIN(NODE) \
  (((struct tree_overload*)OVERLOAD_CHECK (NODE))->common.chain)

/* It is not an accident that EXPORT, VIA_USING and HIDDEN use
   contiguous bit fields.  */
/* If set, this is an exported declaration.   */
#define OVL_EXPORT_P(NODE)	TREE_LANG_FLAG_0 (OVERLOAD_CHECK (NODE))
/* If set, this was imported in a using declaration.   */
#define OVL_USING_P(NODE)	TREE_LANG_FLAG_1 (OVERLOAD_CHECK (NODE))
/* If set, this overload is a hidden decl.  */
#define OVL_HIDDEN_P(NODE)	TREE_LANG_FLAG_2 (OVERLOAD_CHECK (NODE))
/* If set, this overload contains a nested overload.  */
#define OVL_NESTED_P(NODE)	TREE_LANG_FLAG_3 (OVERLOAD_CHECK (NODE))
/* If set, this overload was constructed during lookup.  */
#define OVL_LOOKUP_P(NODE)	TREE_LANG_FLAG_4 (OVERLOAD_CHECK (NODE))
/* If set, this is a persistant lookup. */
#define OVL_USED_P(NODE)	TREE_USED (OVERLOAD_CHECK (NODE))

/* The first decl of an overload.  */
#define OVL_FIRST(NODE)	ovl_first (NODE)
/* The name of the overload set.  */
#define OVL_NAME(NODE) DECL_NAME (OVL_FIRST (NODE))
/* Whether this is a single member overload.  */
#define OVL_SINGLE_P(NODE) \
  (TREE_CODE (NODE) != OVERLOAD || !OVL_CHAIN (NODE))

/* Whether this is a set of overloaded functions.  TEMPLATE_DECLS are
   always wrapped in an OVERLOAD, so we don't need to check them
   here.  */
#define OVL_P(NODE) \
  (TREE_CODE (NODE) == FUNCTION_DECL || TREE_CODE (NODE) == OVERLOAD)
/* Whether this is a plurality of overloaded functions (which could
   include a single TEMPLATE_DECL.  */
#define OVL_PLURAL_P(NODE) \
  (TREE_CODE (NODE) == OVERLOAD && TREE_TYPE (NODE) == unknown_type_node)

/* We keep HIDDEN_P nodes at the front of the list.  */

/* The first decl of an overload.  */
#define OVL_FIRST(NODE)	ovl_first (NODE)
/* The name of the overload set.  */
#define OVL_NAME(NODE) DECL_NAME (OVL_FIRST (NODE))

struct GTY(()) tree_overload {
  struct tree_common common;
  tree function;
};

/* Iterator for a 1 dimensional overload.  Permits iterating over the
   outer level of a 2-d overload when explicitly enabled.  */

class ovl_iterator 
{
  tree ovl;
  const bool allow_inner;

 public:
  ovl_iterator (tree o, bool allow = false)
  :ovl (o),
    allow_inner (allow) {}

  ovl_iterator &operator= (const ovl_iterator &from)
  {
    ovl = from.ovl;
    gcc_checking_assert (allow_inner == from.allow_inner);

    return *this;
  }

 public:
  operator bool () const
  {
    return ovl;
  }
  ovl_iterator &operator++ ()
  {
    ovl = TREE_CODE (ovl) != OVERLOAD ? NULL_TREE : OVL_CHAIN (ovl);
    return *this;
  }
  tree operator* () const
  {
    tree fn = TREE_CODE (ovl) != OVERLOAD ? ovl : OVL_FUNCTION (ovl);

    /* Check this is not an unexpected 2-dimensional overload.  */
    gcc_checking_assert (allow_inner || TREE_CODE (fn) != OVERLOAD);

    return fn;
  }

 public:
  bool using_p () const
  {
    return TREE_CODE (ovl) == OVERLOAD && OVL_USING_P (ovl);
  }
  bool hidden_p () const
  {
    return TREE_CODE (ovl) == OVERLOAD && OVL_HIDDEN_P (ovl);
  }

 public:
  tree unhide (tree overload)
  {
    return unhide_node (overload, ovl);
  }
  tree unusing (tree overload)
  {
    gcc_assert (using_p ());
    return remove_node (overload, ovl);
  }

 public:
  tree &ref () const
  {
    return OVL_FUNCTION (ovl);
  }

protected:
  tree maybe_push ()
  {
    tree r = NULL_TREE;

    if (ovl && TREE_CODE (ovl) == OVERLOAD && OVL_NESTED_P (ovl))
      {
	r = OVL_CHAIN (ovl);
	ovl = OVL_FUNCTION (ovl);
      }
    return r;
  }

 private:
  static tree remove_node (tree ovl, tree node);
  static tree unhide_node (tree ovl, tree node);
};

/* Iterator over a (potentially) 2 dimensional overload.  */

class lkp_iterator : public ovl_iterator
{
  typedef ovl_iterator parent;

  tree outer;

 public:
  lkp_iterator (tree o)
    : parent (o), outer (maybe_push ())
  {
  }

  lkp_iterator &operator++ ()
  {
    bool repush = !outer;

    if (!parent::operator++ () && !repush)
      {
	parent::operator= (outer);
	repush = true;
      }

    if (repush)
      outer = maybe_push ();

    return *this;
  }
};

/* Bindings for modules are held in a sparse array.  Slots 0 & 1 are
   aways present (global and this modules).  Remaining slots are
   allocated as needed.  By construction of the importing mechanism we
   only ever need to append to the array.  Rather than have straight
   index/slot tuples, we bunch them up for greater packing.  */

struct GTY(()) module_cluster {
  unsigned short bases[2];
  unsigned short spans[2]; /* Used for namespace binding compression. */
  tree slots[2];
};

#define MODULE_VECTOR_NUM_CLUSTERS(NODE) \
  (MODULE_VECTOR_CHECK (NODE)->base.u.length)
#define MODULE_VECTOR_CLUSTER_BASE(NODE) \
  (((tree_module_vec *)MODULE_VECTOR_CHECK (NODE))->vec)
#define MODULE_VECTOR_CLUSTER_LAST(NODE) \
  (&MODULE_VECTOR_CLUSTER (NODE, MODULE_VECTOR_NUM_CLUSTERS (NODE) - 1))
#define MODULE_VECTOR_CLUSTER(NODE,IX) \
  (((tree_module_vec *)MODULE_VECTOR_CHECK (NODE))->vec[IX])

struct GTY(()) tree_module_vec {
  struct tree_base base;
  module_cluster GTY((length ("%h.base.u.length"))) vec[1];
};

struct GTY(()) tree_template_decl {
  struct tree_decl_common common;
  tree arguments;
  tree result;
};

/* Returns true iff NODE is a BASELINK.  */
#define BASELINK_P(NODE) \
  (TREE_CODE (NODE) == BASELINK)
/* The BINFO indicating the base in which lookup found the
   BASELINK_FUNCTIONS.  */
#define BASELINK_BINFO(NODE) \
  (((struct tree_baselink*) BASELINK_CHECK (NODE))->binfo)
/* The functions referred to by the BASELINK; either a FUNCTION_DECL,
   a TEMPLATE_DECL, an OVERLOAD, or a TEMPLATE_ID_EXPR.  */
#define BASELINK_FUNCTIONS(NODE) \
  (((struct tree_baselink*) BASELINK_CHECK (NODE))->functions)
/* If T is a BASELINK, grab the functions, otherwise just T, which is
   expected to already be a (list of) functions.  */
#define MAYBE_BASELINK_FUNCTIONS(T) \
  (BASELINK_P (T) ? BASELINK_FUNCTIONS (T) : T)
/* The BINFO in which the search for the functions indicated by this baselink
   began.  This base is used to determine the accessibility of functions
   selected by overload resolution.  */
#define BASELINK_ACCESS_BINFO(NODE) \
  (((struct tree_baselink*) BASELINK_CHECK (NODE))->access_binfo)
/* For a type-conversion operator, the BASELINK_OPTYPE indicates the type
   to which the conversion should occur.  This value is important if
   the BASELINK_FUNCTIONS include a template conversion operator --
   the BASELINK_OPTYPE can be used to determine what type the user
   requested.  */
#define BASELINK_OPTYPE(NODE) \
  (TREE_CHAIN (BASELINK_CHECK (NODE)))
/* Nonzero if this baselink was from a qualified lookup.  */
#define BASELINK_QUALIFIED_P(NODE) \
  TREE_LANG_FLAG_0 (BASELINK_CHECK (NODE))

struct GTY(()) tree_baselink {
  struct tree_common common;
  tree binfo;
  tree functions;
  tree access_binfo;
};

/* The different kinds of ids that we encounter.  */

enum cp_id_kind
{
  /* Not an id at all.  */
  CP_ID_KIND_NONE,
  /* An unqualified-id that is not a template-id.  */
  CP_ID_KIND_UNQUALIFIED,
  /* An unqualified-id that is a dependent name.  */
  CP_ID_KIND_UNQUALIFIED_DEPENDENT,
  /* An unqualified template-id.  */
  CP_ID_KIND_TEMPLATE_ID,
  /* A qualified-id.  */
  CP_ID_KIND_QUALIFIED
};


/* The various kinds of C++0x warnings we encounter. */

enum cpp0x_warn_str
{
  /* extended initializer lists */
  CPP0X_INITIALIZER_LISTS,
  /* explicit conversion operators */
  CPP0X_EXPLICIT_CONVERSION,
  /* variadic templates */
  CPP0X_VARIADIC_TEMPLATES,
  /* lambda expressions */
  CPP0X_LAMBDA_EXPR,
  /* C++0x auto */
  CPP0X_AUTO,
  /* scoped enums */
  CPP0X_SCOPED_ENUMS,
  /* defaulted and deleted functions */
  CPP0X_DEFAULTED_DELETED,
  /* inline namespaces */
  CPP0X_INLINE_NAMESPACES,
  /* override controls, override/final */
  CPP0X_OVERRIDE_CONTROLS,
  /* non-static data member initializers */
  CPP0X_NSDMI,
  /* user defined literals */
  CPP0X_USER_DEFINED_LITERALS,
  /* delegating constructors */
  CPP0X_DELEGATING_CTORS,
  /* inheriting constructors */
  CPP0X_INHERITING_CTORS,
  /* C++11 attributes */
  CPP0X_ATTRIBUTES,
  /* ref-qualified member functions */
  CPP0X_REF_QUALIFIER
};

/* The various kinds of operation used by composite_pointer_type. */

enum composite_pointer_operation
{
  /* comparison */
  CPO_COMPARISON,
  /* conversion */
  CPO_CONVERSION,
  /* conditional expression */
  CPO_CONDITIONAL_EXPR
};

/* Possible cases of expression list used by build_x_compound_expr_from_list. */
enum expr_list_kind {
  ELK_INIT,		/* initializer */
  ELK_MEM_INIT,		/* member initializer */
  ELK_FUNC_CAST		/* functional cast */
};

/* Possible cases of implicit bad rhs conversions. */
enum impl_conv_rhs {
  ICR_DEFAULT_ARGUMENT, /* default argument */
  ICR_CONVERTING,       /* converting */
  ICR_INIT,             /* initialization */
  ICR_ARGPASS,          /* argument passing */
  ICR_RETURN,           /* return */
  ICR_ASSIGN            /* assignment */
};

/* Possible cases of implicit or explicit bad conversions to void. */
enum impl_conv_void {
  ICV_CAST,            /* (explicit) conversion to void */
  ICV_SECOND_OF_COND,  /* second operand of conditional expression */
  ICV_THIRD_OF_COND,   /* third operand of conditional expression */
  ICV_RIGHT_OF_COMMA,  /* right operand of comma operator */
  ICV_LEFT_OF_COMMA,   /* left operand of comma operator */
  ICV_STATEMENT,       /* statement */
  ICV_THIRD_IN_FOR     /* for increment expression */
};

/* Possible invalid uses of an abstract class that might not have a
   specific associated declaration.  */
enum GTY(()) abstract_class_use {
  ACU_UNKNOWN,			/* unknown or decl provided */
  ACU_CAST,			/* cast to abstract class */
  ACU_NEW,			/* new-expression of abstract class */
  ACU_THROW,			/* throw-expression of abstract class */
  ACU_CATCH,			/* catch-parameter of abstract class */
  ACU_ARRAY,			/* array of abstract class */
  ACU_RETURN,			/* return type of abstract class */
  ACU_PARM			/* parameter type of abstract class */
};

/* Macros for access to language-specific slots in an identifier.  */

#define IDENTIFIER_TEMPLATE(NODE)	\
  (LANG_IDENTIFIER_CAST (NODE)->class_template_info)

/* The IDENTIFIER_BINDING is the innermost cxx_binding for the
    identifier.  Its PREVIOUS is the next outermost binding.  Each
    VALUE field is a DECL for the associated declaration.  Thus,
    name lookup consists simply of pulling off the node at the front
    of the list (modulo oddities for looking up the names of types,
    and such.)  You can use SCOPE field to determine the scope
    that bound the name.  */
#define IDENTIFIER_BINDING(NODE) \
  (LANG_IDENTIFIER_CAST (NODE)->bindings)

/* TREE_TYPE only indicates on local and class scope the current
   type. For namespace scope, the presence of a type in any namespace
   is indicated with global_type_node, and the real type behind must
   be found through lookup.  */
#define IDENTIFIER_TYPE_VALUE(NODE) identifier_type_value (NODE)
#define REAL_IDENTIFIER_TYPE_VALUE(NODE) TREE_TYPE (NODE)
#define SET_IDENTIFIER_TYPE_VALUE(NODE,TYPE) (TREE_TYPE (NODE) = (TYPE))
#define IDENTIFIER_HAS_TYPE_VALUE(NODE) (IDENTIFIER_TYPE_VALUE (NODE) ? 1 : 0)

#define IDENTIFIER_LABEL_VALUE(NODE) \
  (LANG_IDENTIFIER_CAST (NODE)->label_value)
#define SET_IDENTIFIER_LABEL_VALUE(NODE, VALUE)   \
  IDENTIFIER_LABEL_VALUE (NODE) = (VALUE)

/* Nonzero if this identifier is used as a virtual function name somewhere
   (optimizes searches).  */
#define IDENTIFIER_VIRTUAL_P(NODE) TREE_LANG_FLAG_1 (NODE)

/* Nonzero if this identifier is the prefix for a mangled C++ operator
   name.  */
#define IDENTIFIER_OPNAME_P(NODE) TREE_LANG_FLAG_2 (NODE)

/* Nonzero if this identifier is the name of a type-conversion
   operator.  */
#define IDENTIFIER_TYPENAME_P(NODE) \
  TREE_LANG_FLAG_4 (NODE)

/* Nonzero if this identifier is the name of a constructor or
   destructor.  */
#define IDENTIFIER_CTOR_OR_DTOR_P(NODE) \
  TREE_LANG_FLAG_3 (NODE)

/* True iff NAME is the DECL_ASSEMBLER_NAME for an entity with vague
   linkage which the prelinker has assigned to this translation
   unit.  */
#define IDENTIFIER_REPO_CHOSEN(NAME) \
  (TREE_LANG_FLAG_6 (NAME))

/* In a RECORD_TYPE or UNION_TYPE, nonzero if any component is read-only.  */
#define C_TYPE_FIELDS_READONLY(TYPE) \
  (LANG_TYPE_CLASS_CHECK (TYPE)->fields_readonly)

/* The tokens stored in the default argument.  */

#define DEFARG_TOKENS(NODE) \
  (((struct tree_default_arg *)DEFAULT_ARG_CHECK (NODE))->tokens)
#define DEFARG_INSTANTIATIONS(NODE) \
  (((struct tree_default_arg *)DEFAULT_ARG_CHECK (NODE))->instantiations)

struct GTY (()) tree_default_arg {
  struct tree_common common;
  struct cp_token_cache *tokens;
  vec<tree, va_gc> *instantiations;
};


#define DEFERRED_NOEXCEPT_PATTERN(NODE) \
  (((struct tree_deferred_noexcept *)DEFERRED_NOEXCEPT_CHECK (NODE))->pattern)
#define DEFERRED_NOEXCEPT_ARGS(NODE) \
  (((struct tree_deferred_noexcept *)DEFERRED_NOEXCEPT_CHECK (NODE))->args)
#define DEFERRED_NOEXCEPT_SPEC_P(NODE)				\
  ((NODE) && (TREE_PURPOSE (NODE))				\
   && (TREE_CODE (TREE_PURPOSE (NODE)) == DEFERRED_NOEXCEPT))
#define UNEVALUATED_NOEXCEPT_SPEC_P(NODE)				\
  (DEFERRED_NOEXCEPT_SPEC_P (NODE)					\
   && DEFERRED_NOEXCEPT_PATTERN (TREE_PURPOSE (NODE)) == NULL_TREE)

struct GTY (()) tree_deferred_noexcept {
  struct tree_base base;
  tree pattern;
  tree args;
};


/* The condition associated with the static assertion.  This must be
   an integral constant expression.  */
#define STATIC_ASSERT_CONDITION(NODE) \
  (((struct tree_static_assert *)STATIC_ASSERT_CHECK (NODE))->condition)

/* The message associated with the static assertion.  This must be a
   string constant, which will be emitted as an error message when the
   static assert condition is false.  */
#define STATIC_ASSERT_MESSAGE(NODE) \
  (((struct tree_static_assert *)STATIC_ASSERT_CHECK (NODE))->message)

/* Source location information for a static assertion.  */
#define STATIC_ASSERT_SOURCE_LOCATION(NODE) \
  (((struct tree_static_assert *)STATIC_ASSERT_CHECK (NODE))->location)

struct GTY (()) tree_static_assert {
  struct tree_common common;
  tree condition;
  tree message;
  location_t location;
};

struct GTY (()) tree_argument_pack_select {
  struct tree_common common;
  tree argument_pack;
  int index;
};

/* The different kinds of traits that we encounter.  */

enum cp_trait_kind
{
  CPTK_BASES,
  CPTK_DIRECT_BASES,
  CPTK_HAS_NOTHROW_ASSIGN,
  CPTK_HAS_NOTHROW_CONSTRUCTOR,
  CPTK_HAS_NOTHROW_COPY,
  CPTK_HAS_TRIVIAL_ASSIGN,
  CPTK_HAS_TRIVIAL_CONSTRUCTOR,
  CPTK_HAS_TRIVIAL_COPY,
  CPTK_HAS_TRIVIAL_DESTRUCTOR,
  CPTK_HAS_UNIQUE_OBJ_REPRESENTATIONS,
  CPTK_HAS_VIRTUAL_DESTRUCTOR,
  CPTK_IS_ABSTRACT,
  CPTK_IS_AGGREGATE,
  CPTK_IS_BASE_OF,
  CPTK_IS_CLASS,
  CPTK_IS_EMPTY,
  CPTK_IS_ENUM,
  CPTK_IS_FINAL,
  CPTK_IS_LITERAL_TYPE,
  CPTK_IS_POD,
  CPTK_IS_POLYMORPHIC,
  CPTK_IS_SAME_AS,
  CPTK_IS_STD_LAYOUT,
  CPTK_IS_TRIVIAL,
  CPTK_IS_TRIVIALLY_ASSIGNABLE,
  CPTK_IS_TRIVIALLY_CONSTRUCTIBLE,
  CPTK_IS_TRIVIALLY_COPYABLE,
  CPTK_IS_UNION,
  CPTK_UNDERLYING_TYPE
};

/* The types that we are processing.  */
#define TRAIT_EXPR_TYPE1(NODE) \
  (((struct tree_trait_expr *)TRAIT_EXPR_CHECK (NODE))->type1)

#define TRAIT_EXPR_TYPE2(NODE) \
  (((struct tree_trait_expr *)TRAIT_EXPR_CHECK (NODE))->type2)

/* The specific trait that we are processing.  */
#define TRAIT_EXPR_KIND(NODE) \
  (((struct tree_trait_expr *)TRAIT_EXPR_CHECK (NODE))->kind)

struct GTY (()) tree_trait_expr {
  struct tree_common common;
  tree type1;
  tree type2;  
  enum cp_trait_kind kind;
};

/* Based off of TYPE_UNNAMED_P.  */
#define LAMBDA_TYPE_P(NODE) \
  (CLASS_TYPE_P (NODE) && CLASSTYPE_LAMBDA_EXPR (NODE))

/* Test if FUNCTION_DECL is a lambda function.  */
#define LAMBDA_FUNCTION_P(FNDECL) \
  (DECL_OVERLOADED_OPERATOR_P (FNDECL) == CALL_EXPR \
   && LAMBDA_TYPE_P (CP_DECL_CONTEXT (FNDECL)))

enum cp_lambda_default_capture_mode_type {
  CPLD_NONE,
  CPLD_COPY,
  CPLD_REFERENCE
};

/* The method of default capture, if any.  */
#define LAMBDA_EXPR_DEFAULT_CAPTURE_MODE(NODE) \
  (((struct tree_lambda_expr *)LAMBDA_EXPR_CHECK (NODE))->default_capture_mode)

/* The capture-list, including `this'.  Each capture is stored as a FIELD_DECL
 * so that the name, type, and field are all together, whether or not it has
 * been added to the lambda's class type.
   TREE_LIST:
     TREE_PURPOSE: The FIELD_DECL for this capture.
     TREE_VALUE: The initializer. This is part of a GNU extension.  */
#define LAMBDA_EXPR_CAPTURE_LIST(NODE) \
  (((struct tree_lambda_expr *)LAMBDA_EXPR_CHECK (NODE))->capture_list)

/* During parsing of the lambda-introducer, the node in the capture-list
   that holds the 'this' capture.  During parsing of the body, the
   capture proxy for that node.  */
#define LAMBDA_EXPR_THIS_CAPTURE(NODE) \
  (((struct tree_lambda_expr *)LAMBDA_EXPR_CHECK (NODE))->this_capture)

/* Predicate tracking whether `this' is in the effective capture set.  */
#define LAMBDA_EXPR_CAPTURES_THIS_P(NODE) \
  LAMBDA_EXPR_THIS_CAPTURE(NODE)

/* Predicate tracking whether the lambda was declared 'mutable'.  */
#define LAMBDA_EXPR_MUTABLE_P(NODE) \
  TREE_LANG_FLAG_1 (LAMBDA_EXPR_CHECK (NODE))

/* The return type in the expression.
 * NULL_TREE indicates that none was specified.  */
#define LAMBDA_EXPR_RETURN_TYPE(NODE) \
  (((struct tree_lambda_expr *)LAMBDA_EXPR_CHECK (NODE))->return_type)

/* The source location of the lambda.  */
#define LAMBDA_EXPR_LOCATION(NODE) \
  (((struct tree_lambda_expr *)LAMBDA_EXPR_CHECK (NODE))->locus)

/* The mangling scope for the lambda: FUNCTION_DECL, PARM_DECL, VAR_DECL,
   FIELD_DECL or NULL_TREE.  If this is NULL_TREE, we have no linkage.  */
#define LAMBDA_EXPR_EXTRA_SCOPE(NODE) \
  (((struct tree_lambda_expr *)LAMBDA_EXPR_CHECK (NODE))->extra_scope)

/* If EXTRA_SCOPE, this is the number of the lambda within that scope.  */
#define LAMBDA_EXPR_DISCRIMINATOR(NODE) \
  (((struct tree_lambda_expr *)LAMBDA_EXPR_CHECK (NODE))->discriminator)

/* During parsing of the lambda, a vector of capture proxies which need
   to be pushed once we're done processing a nested lambda.  */
#define LAMBDA_EXPR_PENDING_PROXIES(NODE) \
  (((struct tree_lambda_expr *)LAMBDA_EXPR_CHECK (NODE))->pending_proxies)

/* The closure type of the lambda.  Note that the TREE_TYPE of a
   LAMBDA_EXPR is always NULL_TREE, because we need to instantiate the
   LAMBDA_EXPR in order to instantiate the type.  */
#define LAMBDA_EXPR_CLOSURE(NODE) \
  (((struct tree_lambda_expr *)LAMBDA_EXPR_CHECK (NODE))->closure)

struct GTY (()) tree_lambda_expr
{
  struct tree_typed typed;
  tree capture_list;
  tree this_capture;
  tree return_type;
  tree extra_scope;
  tree closure;
  vec<tree, va_gc> *pending_proxies;
  location_t locus;
  enum cp_lambda_default_capture_mode_type default_capture_mode;
  int discriminator;
};

/* A (typedef,context,usage location) triplet.
   It represents a typedef used through a
   context at a given source location.
   e.g.
   struct foo {
     typedef int myint;
   };

   struct bar {
    foo::myint v; // #1<-- this location.
   };

   In bar, the triplet will be (myint, foo, #1).
   */
struct GTY(()) qualified_typedef_usage_s {
  tree typedef_decl;
  tree context;
  location_t locus;
};
typedef struct qualified_typedef_usage_s qualified_typedef_usage_t;

/* Non-zero if this template specialization has access violations that
   should be rechecked when the function is instantiated outside argument
   deduction.  */
#define TINFO_HAS_ACCESS_ERRORS(NODE) \
  (TREE_LANG_FLAG_0 (TEMPLATE_INFO_CHECK (NODE)))
#define FNDECL_HAS_ACCESS_ERRORS(NODE) \
  (TINFO_HAS_ACCESS_ERRORS (DECL_TEMPLATE_INFO (NODE)))

/* Non-zero if this variable template specialization was specified using a
   template-id, so it's a partial or full specialization and not a definition
   of the member template of a particular class specialization.  */
#define TINFO_USED_TEMPLATE_ID(NODE) \
  (TREE_LANG_FLAG_1 (TEMPLATE_INFO_CHECK (NODE)))

struct GTY(()) tree_template_info {
  struct tree_common common;
  vec<qualified_typedef_usage_t, va_gc> *typedefs_needing_access_checking;
};

// Constraint information for a C++ declaration. Constraint information is
// comprised of:
//
// - a constraint expression introduced by the template header
// - a constraint expression introduced by a function declarator
// - the associated constraints, which are the conjunction of those,
//   and used for declaration matching
//
// The template and declarator requirements are kept to support pretty
// printing constrained declarations.
struct GTY(()) tree_constraint_info {
  struct tree_base base;
  tree template_reqs;
  tree declarator_reqs;
  tree associated_constr;
};

// Require that pointer P is non-null before returning.
template<typename T>
inline T*
check_nonnull (T* p)
{
  gcc_assert (p);
  return p;
}

// Returns true iff T is non-null and represents constraint info.
inline tree_constraint_info *
check_constraint_info (tree t)
{
  if (t && TREE_CODE (t) == CONSTRAINT_INFO)
    return (tree_constraint_info *)t;
  return NULL;
}

// Access the expression describing the template constraints. This may be
// null if no constraints were introduced in the template parameter list,
// a requirements clause after the template parameter list, or constraints
// through a constrained-type-specifier.
#define CI_TEMPLATE_REQS(NODE) \
  check_constraint_info (check_nonnull(NODE))->template_reqs

// Access the expression describing the trailing constraints. This is non-null
// for any implicit instantiation of a constrained declaration. For a
// templated declaration it is non-null only when a trailing requires-clause
// was specified.
#define CI_DECLARATOR_REQS(NODE) \
  check_constraint_info (check_nonnull(NODE))->declarator_reqs

// The computed associated constraint expression for a declaration.
#define CI_ASSOCIATED_CONSTRAINTS(NODE) \
  check_constraint_info (check_nonnull(NODE))->associated_constr

// Access the logical constraints on the template parameters introduced
// at a given template parameter list level indicated by NODE.
#define TEMPLATE_PARMS_CONSTRAINTS(NODE) \
  TREE_TYPE (TREE_LIST_CHECK (NODE))

// Access the logical constraints on the template parameter declaration
// indicated by NODE.
#define TEMPLATE_PARM_CONSTRAINTS(NODE) \
  TREE_TYPE (TREE_LIST_CHECK (NODE))

/* Non-zero if the noexcept is present in a compound requirement. */
#define COMPOUND_REQ_NOEXCEPT_P(NODE) \
  TREE_LANG_FLAG_0 (TREE_CHECK (NODE, COMPOUND_REQ))

/* The constraints on an 'auto' placeholder type, used in an argument deduction
   constraint.  */
#define PLACEHOLDER_TYPE_CONSTRAINTS(NODE) \
  DECL_SIZE_UNIT (TYPE_NAME (NODE))

/* The expression evaluated by the predicate constraint. */
#define PRED_CONSTR_EXPR(NODE) \
  TREE_OPERAND (TREE_CHECK (NODE, PRED_CONSTR), 0)

/* The concept of a concept check. */
#define CHECK_CONSTR_CONCEPT(NODE) \
  TREE_OPERAND (TREE_CHECK (NODE, CHECK_CONSTR), 0)

/* The template arguments of a concept check. */
#define CHECK_CONSTR_ARGS(NODE) \
  TREE_OPERAND (TREE_CHECK (NODE, CHECK_CONSTR), 1)

/* The expression validated by the predicate constraint. */
#define EXPR_CONSTR_EXPR(NODE) \
  TREE_OPERAND (TREE_CHECK (NODE, EXPR_CONSTR), 0)

/* The type validated by the predicate constraint. */
#define TYPE_CONSTR_TYPE(NODE) \
  TREE_OPERAND (TREE_CHECK (NODE, TYPE_CONSTR), 0)

/* In an implicit conversion constraint, the source expression. */
#define ICONV_CONSTR_EXPR(NODE) \
  TREE_OPERAND (TREE_CHECK (NODE, ICONV_CONSTR), 0)

/* In an implicit conversion constraint, the target type. */
#define ICONV_CONSTR_TYPE(NODE) \
  TREE_OPERAND (TREE_CHECK (NODE, ICONV_CONSTR), 1)

/* In an argument deduction constraint, the source expression. */
#define DEDUCT_CONSTR_EXPR(NODE) \
  TREE_OPERAND (TREE_CHECK (NODE, DEDUCT_CONSTR), 0)

/* In an argument deduction constraint, the target type pattern. */
#define DEDUCT_CONSTR_PATTERN(NODE) \
  TREE_OPERAND (TREE_CHECK (NODE, DEDUCT_CONSTR), 1)

/* In an argument deduction constraint, the list of placeholder nodes. */
#define DEDUCT_CONSTR_PLACEHOLDER(NODE) \
  TREE_OPERAND (TREE_CHECK (NODE, DEDUCT_CONSTR), 2)

/* The expression of an exception constraint. */
#define EXCEPT_CONSTR_EXPR(NODE) \
  TREE_OPERAND (TREE_CHECK (NODE, EXCEPT_CONSTR), 0)

/* In a parameterized constraint, the local parameters. */
#define PARM_CONSTR_PARMS(NODE) \
  TREE_OPERAND (TREE_CHECK (NODE, PARM_CONSTR), 0)

/* In a parameterized constraint, the operand. */
#define PARM_CONSTR_OPERAND(NODE) \
  TREE_OPERAND (TREE_CHECK (NODE, PARM_CONSTR), 1)

/* Whether a PARM_DECL represents a local parameter in a
   requires-expression.  */
#define CONSTRAINT_VAR_P(NODE) \
  DECL_LANG_FLAG_2 (TREE_CHECK (NODE, PARM_DECL))

/* The concept constraining this constrained template-parameter.  */
#define CONSTRAINED_PARM_CONCEPT(NODE) \
  DECL_SIZE_UNIT (TYPE_DECL_CHECK (NODE))
/* Any extra template arguments specified for a constrained
   template-parameter.  */
#define CONSTRAINED_PARM_EXTRA_ARGS(NODE) \
  DECL_SIZE (TYPE_DECL_CHECK (NODE))
/* The first template parameter of CONSTRAINED_PARM_CONCEPT to be used as a
   prototype for the constrained parameter in finish_shorthand_constraint,
   attached for convenience.  */
#define CONSTRAINED_PARM_PROTOTYPE(NODE) \
  DECL_INITIAL (TYPE_DECL_CHECK (NODE))

/* Module defines.  */

/* Indices for modules.  */
#define GLOBAL_MODULE_INDEX 0
#define THIS_MODULE_INDEX 1
#define IMPORTED_MODULE_BASE 2
#define MODULE_INDEX_LIMIT 16384

/* The owning module of a DECL.  */

#define DECL_MODULE_INDEX(N) \
  (DECL_LANG_SPECIFIC (N)->u.base.module_index)

/* Get DECL's module index.  Anything lacking lang-specific is in the
   global module.  */
#define MAYBE_DECL_MODULE_INDEX(N) \
  (DECL_LANG_SPECIFIC (N) ? DECL_MODULE_INDEX (N) : GLOBAL_MODULE_INDEX)

/* Whether this is an exported DECL.  */
#define DECL_MODULE_EXPORT_P(NODE) \
  TREE_LANG_FLAG_3 (DECL_CHECK (NODE))


enum cp_tree_node_structure_enum {
  TS_CP_GENERIC,
  TS_CP_IDENTIFIER,
  TS_CP_TPI,
  TS_CP_PTRMEM,
  TS_CP_BINDING,
  TS_CP_OVERLOAD,
  TS_CP_MODULE_VECTOR,
  TS_CP_BASELINK,
  TS_CP_TEMPLATE_DECL,
  TS_CP_WRAPPER,
  TS_CP_DEFAULT_ARG,
  TS_CP_DEFERRED_NOEXCEPT,
  TS_CP_STATIC_ASSERT,
  TS_CP_ARGUMENT_PACK_SELECT,
  TS_CP_TRAIT_EXPR,
  TS_CP_LAMBDA_EXPR,
  TS_CP_TEMPLATE_INFO,
  TS_CP_CONSTRAINT_INFO,
  TS_CP_USERDEF_LITERAL,
  LAST_TS_CP_ENUM
};

/* The resulting tree type.  */
union GTY((desc ("cp_tree_node_structure (&%h)"),
       chain_next ("(union lang_tree_node *) c_tree_chain_next (&%h.generic)"))) lang_tree_node {
  union tree_node GTY ((tag ("TS_CP_GENERIC"),
			desc ("tree_node_structure (&%h)"))) generic;
  struct template_parm_index GTY ((tag ("TS_CP_TPI"))) tpi;
  struct ptrmem_cst GTY ((tag ("TS_CP_PTRMEM"))) ptrmem;
  struct tree_overload GTY ((tag ("TS_CP_OVERLOAD"))) overload;
  struct tree_module_vec GTY ((tag ("TS_CP_MODULE_VECTOR"))) module_vec;
  struct tree_baselink GTY ((tag ("TS_CP_BASELINK"))) baselink;
  struct tree_template_decl GTY ((tag ("TS_CP_TEMPLATE_DECL"))) template_decl;
  struct tree_default_arg GTY ((tag ("TS_CP_DEFAULT_ARG"))) default_arg;
  struct tree_deferred_noexcept GTY ((tag ("TS_CP_DEFERRED_NOEXCEPT"))) deferred_noexcept;
  struct lang_identifier GTY ((tag ("TS_CP_IDENTIFIER"))) identifier;
  struct tree_static_assert GTY ((tag ("TS_CP_STATIC_ASSERT"))) 
    static_assertion;
  struct tree_argument_pack_select GTY ((tag ("TS_CP_ARGUMENT_PACK_SELECT")))
    argument_pack_select;
  struct tree_trait_expr GTY ((tag ("TS_CP_TRAIT_EXPR")))
    trait_expression;
  struct tree_lambda_expr GTY ((tag ("TS_CP_LAMBDA_EXPR")))
    lambda_expression;
  struct tree_template_info GTY ((tag ("TS_CP_TEMPLATE_INFO")))
    template_info;
  struct tree_constraint_info GTY ((tag ("TS_CP_CONSTRAINT_INFO")))
    constraint_info;
  struct tree_userdef_literal GTY ((tag ("TS_CP_USERDEF_LITERAL")))
    userdef_literal;
};


/* Global state.  */

struct GTY(()) saved_scope {
  vec<cxx_saved_binding, va_gc> *old_bindings;
  tree old_namespace;
  vec<tree, va_gc> *decl_ns_list;
  tree class_name;
  tree class_type;
  tree access_specifier;
  tree function_decl;
  vec<tree, va_gc> *lang_base;
  tree lang_name;
  tree template_parms;
  cp_binding_level *x_previous_class_level;
  tree x_saved_tree;

  /* Only used for uses of this in trailing return type.  */
  tree x_current_class_ptr;
  tree x_current_class_ref;

  /* Current module index. */
  unsigned this_module;

  int x_processing_template_decl;
  int x_processing_specialization;
  BOOL_BITFIELD x_processing_explicit_instantiation : 1;
  BOOL_BITFIELD need_pop_function_context : 1;

/* Nonzero if we are parsing the discarded statement of a constexpr
   if-statement.  */
  BOOL_BITFIELD discarded_stmt : 1;

  int unevaluated_operand;
  int inhibit_evaluation_warnings;
  int noexcept_operand;
  /* If non-zero, implicit "omp declare target" attribute is added into the
     attribute lists.  */
  int omp_declare_target_attribute;

  struct stmt_tree_s x_stmt_tree;

  cp_binding_level *class_bindings;
  cp_binding_level *bindings;

  hash_map<tree, tree> *GTY((skip)) x_local_specializations;

  struct saved_scope *prev;
};

extern GTY(()) struct saved_scope *scope_chain;

/* The current module index.  */

#define current_module scope_chain->this_module
  
/* The current open namespace.  */

#define current_namespace scope_chain->old_namespace

/* The stack for namespaces of current declarations.  */

#define decl_namespace_list scope_chain->decl_ns_list

/* IDENTIFIER_NODE: name of current class */

#define current_class_name scope_chain->class_name

/* _TYPE: the type of the current class */

#define current_class_type scope_chain->class_type

/* When parsing a class definition, the access specifier most recently
   given by the user, or, if no access specifier was given, the
   default value appropriate for the kind of class (i.e., struct,
   class, or union).  */

#define current_access_specifier scope_chain->access_specifier

/* Pointer to the top of the language name stack.  */

#define current_lang_base scope_chain->lang_base
#define current_lang_name scope_chain->lang_name

/* When parsing a template declaration, a TREE_LIST represents the
   active template parameters.  Each node in the list represents one
   level of template parameters.  The innermost level is first in the
   list.  The depth of each level is stored as an INTEGER_CST in the
   TREE_PURPOSE of each node.  The parameters for that level are
   stored in the TREE_VALUE.  */

#define current_template_parms scope_chain->template_parms

#define processing_template_decl scope_chain->x_processing_template_decl
#define processing_specialization scope_chain->x_processing_specialization
#define processing_explicit_instantiation scope_chain->x_processing_explicit_instantiation

#define in_discarded_stmt scope_chain->discarded_stmt

/* RAII sentinel to handle clearing processing_template_decl and restoring
   it when done.  */

struct processing_template_decl_sentinel
{
  int saved;
  processing_template_decl_sentinel (bool reset = true)
    : saved (processing_template_decl)
  {
    if (reset)
      processing_template_decl = 0;
  }
  ~processing_template_decl_sentinel()
  {
    processing_template_decl = saved;
  }
};

/* RAII sentinel to disable certain warnings during template substitution
   and elsewhere.  */

struct warning_sentinel
{
  int &flag;
  int val;
  warning_sentinel(int& flag, bool suppress=true)
    : flag(flag), val(flag) { if (suppress) flag = 0; }
  ~warning_sentinel() { flag = val; }
};

/* The cached class binding level, from the most recently exited
   class, or NULL if none.  */

#define previous_class_level scope_chain->x_previous_class_level

/* A map from local variable declarations in the body of the template
   presently being instantiated to the corresponding instantiated
   local variables.  */

#define local_specializations scope_chain->x_local_specializations

/* Nonzero if we are parsing the operand of a noexcept operator.  */

#define cp_noexcept_operand scope_chain->noexcept_operand

/* A list of private types mentioned, for deferred access checking.  */

struct GTY((for_user)) cxx_int_tree_map {
  unsigned int uid;
  tree to;
};

struct cxx_int_tree_map_hasher : ggc_ptr_hash<cxx_int_tree_map>
{
  static hashval_t hash (cxx_int_tree_map *);
  static bool equal (cxx_int_tree_map *, cxx_int_tree_map *);
};

struct named_label_entry;

struct named_label_hasher : ggc_ptr_hash<named_label_entry>
{
  static hashval_t hash (named_label_entry *);
  static bool equal (named_label_entry *, named_label_entry *);
};

/* Global state pertinent to the current function.  */

struct GTY(()) language_function {
  struct c_language_function base;

  tree x_cdtor_label;
  tree x_current_class_ptr;
  tree x_current_class_ref;
  tree x_eh_spec_block;
  tree x_in_charge_parm;
  tree x_vtt_parm;
  tree x_return_value;
  tree x_auto_return_pattern;

  BOOL_BITFIELD returns_value : 1;
  BOOL_BITFIELD returns_null : 1;
  BOOL_BITFIELD returns_abnormally : 1;
  BOOL_BITFIELD infinite_loop: 1;
  BOOL_BITFIELD x_in_function_try_handler : 1;
  BOOL_BITFIELD x_in_base_initializer : 1;

  /* True if this function can throw an exception.  */
  BOOL_BITFIELD can_throw : 1;

  BOOL_BITFIELD invalid_constexpr : 1;

  hash_table<named_label_hasher> *x_named_labels;
  cp_binding_level *bindings;
  vec<tree, va_gc> *x_local_names;
  /* Tracking possibly infinite loops.  This is a vec<tree> only because
     vec<bool> doesn't work with gtype.  */
  vec<tree, va_gc> *infinite_loops;
  hash_table<cxx_int_tree_map_hasher> *extern_decl_map;
};

/* The current C++-specific per-function global variables.  */

#define cp_function_chain (cfun->language)

/* In a constructor destructor, the point at which all derived class
   destroying/construction has been done.  I.e., just before a
   constructor returns, or before any base class destroying will be done
   in a destructor.  */

#define cdtor_label cp_function_chain->x_cdtor_label

/* When we're processing a member function, current_class_ptr is the
   PARM_DECL for the `this' pointer.  The current_class_ref is an
   expression for `*this'.  */

#define current_class_ptr			\
  (*(cfun && cp_function_chain			\
     ? &cp_function_chain->x_current_class_ptr	\
     : &scope_chain->x_current_class_ptr))
#define current_class_ref			\
  (*(cfun && cp_function_chain			\
     ? &cp_function_chain->x_current_class_ref	\
     : &scope_chain->x_current_class_ref))

/* The EH_SPEC_BLOCK for the exception-specifiers for the current
   function, if any.  */

#define current_eh_spec_block cp_function_chain->x_eh_spec_block

/* The `__in_chrg' parameter for the current function.  Only used for
   constructors and destructors.  */

#define current_in_charge_parm cp_function_chain->x_in_charge_parm

/* The `__vtt_parm' parameter for the current function.  Only used for
   constructors and destructors.  */

#define current_vtt_parm cp_function_chain->x_vtt_parm

/* Set to 0 at beginning of a function definition, set to 1 if
   a return statement that specifies a return value is seen.  */

#define current_function_returns_value cp_function_chain->returns_value

/* Set to 0 at beginning of a function definition, set to 1 if
   a return statement with no argument is seen.  */

#define current_function_returns_null cp_function_chain->returns_null

/* Set to 0 at beginning of a function definition, set to 1 if
   a call to a noreturn function is seen.  */

#define current_function_returns_abnormally \
  cp_function_chain->returns_abnormally

/* Set to 0 at beginning of a function definition, set to 1 if we see an
   obvious infinite loop.  This can have false positives and false
   negatives, so it should only be used as a heuristic.  */

#define current_function_infinite_loop cp_function_chain->infinite_loop

/* Nonzero if we are processing a base initializer.  Zero elsewhere.  */
#define in_base_initializer cp_function_chain->x_in_base_initializer

#define in_function_try_handler cp_function_chain->x_in_function_try_handler

/* Expression always returned from function, or error_mark_node
   otherwise, for use by the automatic named return value optimization.  */

#define current_function_return_value \
  (cp_function_chain->x_return_value)

/* A type involving 'auto' to be used for return type deduction.  */

#define current_function_auto_return_pattern \
  (cp_function_chain->x_auto_return_pattern)

/* True if NAME is the IDENTIFIER_NODE for an overloaded "operator
   new" or "operator delete".  */
#define NEW_DELETE_OPNAME_P(NAME)		\
  ((NAME) == cp_operator_id (NEW_EXPR)		\
   || (NAME) == cp_operator_id (VEC_NEW_EXPR)	\
   || (NAME) == cp_operator_id (DELETE_EXPR)	\
   || (NAME) == cp_operator_id (VEC_DELETE_EXPR))

#define cp_operator_id(CODE) \
  (operator_name_info[(int) (CODE)].identifier)
#define cp_assignment_operator_id(CODE) \
  (assignment_operator_name_info[(int) (CODE)].identifier)
/* In parser.c.  */
extern tree cp_literal_operator_id (const char *);

/* TRUE if a tree code represents a statement.  */
extern bool statement_code_p[MAX_TREE_CODES];

#define STATEMENT_CODE_P(CODE) statement_code_p[(int) (CODE)]

enum languages { lang_c, lang_cplusplus };

/* Macros to make error reporting functions' lives easier.  */
#define TYPE_LINKAGE_IDENTIFIER(NODE) \
  (TYPE_IDENTIFIER (TYPE_MAIN_VARIANT (NODE)))
#define TYPE_NAME_STRING(NODE) (IDENTIFIER_POINTER (TYPE_IDENTIFIER (NODE)))
#define TYPE_NAME_LENGTH(NODE) (IDENTIFIER_LENGTH (TYPE_IDENTIFIER (NODE)))

/* Nonzero if NODE has no name for linkage purposes.  */
#define TYPE_UNNAMED_P(NODE) \
  (OVERLOAD_TYPE_P (NODE) && anon_aggrname_p (TYPE_LINKAGE_IDENTIFIER (NODE)))

/* The _DECL for this _TYPE.  */
#define TYPE_MAIN_DECL(NODE) (TYPE_STUB_DECL (TYPE_MAIN_VARIANT (NODE)))

/* Nonzero if T is a type that could resolve to any kind of concrete type
   at instantiation time.  */
#define WILDCARD_TYPE_P(T)				\
  (TREE_CODE (T) == TEMPLATE_TYPE_PARM			\
   || TREE_CODE (T) == TYPENAME_TYPE			\
   || TREE_CODE (T) == TYPEOF_TYPE			\
   || TREE_CODE (T) == BOUND_TEMPLATE_TEMPLATE_PARM	\
   || TREE_CODE (T) == DECLTYPE_TYPE)

/* Nonzero if T is a class (or struct or union) type.  Also nonzero
   for template type parameters, typename types, and instantiated
   template template parameters.  Keep these checks in ascending code
   order.  */
#define MAYBE_CLASS_TYPE_P(T) (WILDCARD_TYPE_P (T) || CLASS_TYPE_P (T))

/* Set CLASS_TYPE_P for T to VAL.  T must be a class, struct, or
   union type.  */
#define SET_CLASS_TYPE_P(T, VAL) \
  (TYPE_LANG_FLAG_5 (T) = (VAL))

/* Nonzero if T is a class type.  Zero for template type parameters,
   typename types, and so forth.  */
#define CLASS_TYPE_P(T) \
  (RECORD_OR_UNION_CODE_P (TREE_CODE (T)) && TYPE_LANG_FLAG_5 (T))

/* Nonzero if T is a class type but not an union.  */
#define NON_UNION_CLASS_TYPE_P(T) \
  (CLASS_TYPE_P (T) && TREE_CODE (T) != UNION_TYPE)

/* Keep these checks in ascending code order.  */
#define RECORD_OR_UNION_CODE_P(T)	\
  ((T) == RECORD_TYPE || (T) == UNION_TYPE)
#define OVERLOAD_TYPE_P(T) \
  (CLASS_TYPE_P (T) || TREE_CODE (T) == ENUMERAL_TYPE)

/* True if this type is dependent.  This predicate is only valid if
   TYPE_DEPENDENT_P_VALID is true.  */
#define TYPE_DEPENDENT_P(NODE) TYPE_LANG_FLAG_0 (NODE)

/* True if dependent_type_p has been called for this type, with the
   result that TYPE_DEPENDENT_P is valid.  */
#define TYPE_DEPENDENT_P_VALID(NODE) TYPE_LANG_FLAG_6(NODE)

/* Nonzero if this type is const-qualified.  */
#define CP_TYPE_CONST_P(NODE)				\
  ((cp_type_quals (NODE) & TYPE_QUAL_CONST) != 0)

/* Nonzero if this type is volatile-qualified.  */
#define CP_TYPE_VOLATILE_P(NODE)			\
  ((cp_type_quals (NODE) & TYPE_QUAL_VOLATILE) != 0)

/* Nonzero if this type is restrict-qualified.  */
#define CP_TYPE_RESTRICT_P(NODE)			\
  ((cp_type_quals (NODE) & TYPE_QUAL_RESTRICT) != 0)

/* Nonzero if this type is const-qualified, but not
   volatile-qualified.  Other qualifiers are ignored.  This macro is
   used to test whether or not it is OK to bind an rvalue to a
   reference.  */
#define CP_TYPE_CONST_NON_VOLATILE_P(NODE)				\
  ((cp_type_quals (NODE) & (TYPE_QUAL_CONST | TYPE_QUAL_VOLATILE))	\
   == TYPE_QUAL_CONST)

#define FUNCTION_ARG_CHAIN(NODE) \
  TREE_CHAIN (TYPE_ARG_TYPES (TREE_TYPE (NODE)))

/* Given a FUNCTION_DECL, returns the first TREE_LIST out of TYPE_ARG_TYPES
   which refers to a user-written parameter.  */
#define FUNCTION_FIRST_USER_PARMTYPE(NODE) \
  skip_artificial_parms_for ((NODE), TYPE_ARG_TYPES (TREE_TYPE (NODE)))

/* Similarly, but for DECL_ARGUMENTS.  */
#define FUNCTION_FIRST_USER_PARM(NODE) \
  skip_artificial_parms_for ((NODE), DECL_ARGUMENTS (NODE))

/* Nonzero iff TYPE is derived from PARENT. Ignores accessibility and
   ambiguity issues.  */
#define DERIVED_FROM_P(PARENT, TYPE) \
  (lookup_base ((TYPE), (PARENT), ba_any, NULL, tf_none) != NULL_TREE)

/* Gives the visibility specification for a class type.  */
#define CLASSTYPE_VISIBILITY(TYPE)		\
	DECL_VISIBILITY (TYPE_MAIN_DECL (TYPE))
#define CLASSTYPE_VISIBILITY_SPECIFIED(TYPE)	\
	DECL_VISIBILITY_SPECIFIED (TYPE_MAIN_DECL (TYPE))

struct GTY (()) tree_pair_s {
  tree purpose;
  tree value;
};
typedef tree_pair_s *tree_pair_p;

/* This is a few header flags for 'struct lang_type'.  Actually,
   all but the first are used only for lang_type_class; they
   are put in this structure to save space.  */
struct GTY(()) lang_type_header {
  BOOL_BITFIELD is_lang_type_class : 1;

  BOOL_BITFIELD has_type_conversion : 1;
  BOOL_BITFIELD has_copy_ctor : 1;
  BOOL_BITFIELD has_default_ctor : 1;
  BOOL_BITFIELD const_needs_init : 1;
  BOOL_BITFIELD ref_needs_init : 1;
  BOOL_BITFIELD has_const_copy_assign : 1;

  BOOL_BITFIELD spare : 1;
};

/* This structure provides additional information above and beyond
   what is provide in the ordinary tree_type.  In the past, we used it
   for the types of class types, template parameters types, typename
   types, and so forth.  However, there can be many (tens to hundreds
   of thousands) of template parameter types in a compilation, and
   there's no need for this additional information in that case.
   Therefore, we now use this data structure only for class types.

   In the past, it was thought that there would be relatively few
   class types.  However, in the presence of heavy use of templates,
   many (i.e., thousands) of classes can easily be generated.
   Therefore, we should endeavor to keep the size of this structure to
   a minimum.  */
struct GTY(()) lang_type_class {
  struct lang_type_header h;

  unsigned char align;

  unsigned has_mutable : 1;
  unsigned com_interface : 1;
  unsigned non_pod_class : 1;
  unsigned nearly_empty_p : 1;
  unsigned user_align : 1;
  unsigned has_copy_assign : 1;
  unsigned has_new : 1;
  unsigned has_array_new : 1;

  unsigned gets_delete : 2;
  unsigned interface_only : 1;
  unsigned interface_unknown : 1;
  unsigned contains_empty_class_p : 1;
  unsigned anon_aggr : 1;
  unsigned non_zero_init : 1;
  unsigned empty_p : 1;

  unsigned vec_new_uses_cookie : 1;
  unsigned declared_class : 1;
  unsigned diamond_shaped : 1;
  unsigned repeated_base : 1;
  unsigned being_defined : 1;
  unsigned debug_requested : 1;
  unsigned fields_readonly : 1;
  unsigned ptrmemfunc_flag : 1;

  unsigned use_template : 2;
  unsigned was_anonymous : 1;
  unsigned lazy_default_ctor : 1;
  unsigned lazy_copy_ctor : 1;
  unsigned lazy_copy_assign : 1;
  unsigned lazy_destructor : 1;
  unsigned has_const_copy_ctor : 1;

  unsigned has_complex_copy_ctor : 1;
  unsigned has_complex_copy_assign : 1;
  unsigned non_aggregate : 1;
  unsigned has_complex_dflt : 1;
  unsigned has_list_ctor : 1;
  unsigned non_std_layout : 1;
  unsigned is_literal : 1;
  unsigned lazy_move_ctor : 1;

  unsigned lazy_move_assign : 1;
  unsigned has_complex_move_ctor : 1;
  unsigned has_complex_move_assign : 1;
  unsigned has_constexpr_ctor : 1;
  unsigned unique_obj_representations : 1;
  unsigned unique_obj_representations_set : 1;

  /* When adding a flag here, consider whether or not it ought to
     apply to a template instance if it applies to the template.  If
     so, make sure to copy it in instantiate_class_template!  */

  /* There are some bits left to fill out a 32-bit word.  Keep track
     of this by updating the size of this bitfield whenever you add or
     remove a flag.  */
  unsigned dummy : 2;

  tree primary_base;
  vec<tree_pair_s, va_gc> *vcall_indices;
  tree vtables;
  tree typeinfo_var;
  vec<tree, va_gc> *vbases;
  binding_table nested_udts;
  tree as_base;
  vec<tree, va_gc> *pure_virtuals;
  tree friend_classes;
  vec<tree, va_gc> * GTY((reorder ("resort_type_method_vec"))) methods;
  tree key_method;
  tree decl_list;
  tree template_info;
  tree befriending_classes;
  /* In a RECORD_TYPE, information specific to Objective-C++, such
     as a list of adopted protocols or a pointer to a corresponding
     @interface.  See objc/objc-act.h for details.  */
  tree objc_info;
  /* sorted_fields is sorted based on a pointer, so we need to be able
     to resort it if pointers get rearranged.  */
  struct sorted_fields_type * GTY ((reorder ("resort_sorted_fields")))
    sorted_fields;
  /* FIXME reuse another field?  */
  tree lambda_expr;
};

struct GTY(()) lang_type_ptrmem {
  struct lang_type_header h;
  tree record;
};

struct GTY(()) lang_type {
  union lang_type_u
  {
    struct lang_type_header GTY((skip (""))) h;
    struct lang_type_class  GTY((tag ("1"))) c;
    struct lang_type_ptrmem GTY((tag ("0"))) ptrmem;
  } GTY((desc ("%h.h.is_lang_type_class"))) u;
};

#if defined ENABLE_TREE_CHECKING && (GCC_VERSION >= 2007)

#define LANG_TYPE_CLASS_CHECK(NODE) __extension__		\
({  struct lang_type *lt = TYPE_LANG_SPECIFIC (NODE);		\
    if (! lt->u.h.is_lang_type_class)				\
      lang_check_failed (__FILE__, __LINE__, __FUNCTION__);	\
    &lt->u.c; })

#define LANG_TYPE_PTRMEM_CHECK(NODE) __extension__		\
({  struct lang_type *lt = TYPE_LANG_SPECIFIC (NODE);		\
    if (lt->u.h.is_lang_type_class)				\
      lang_check_failed (__FILE__, __LINE__, __FUNCTION__);	\
    &lt->u.ptrmem; })

#else

#define LANG_TYPE_CLASS_CHECK(NODE) (&TYPE_LANG_SPECIFIC (NODE)->u.c)
#define LANG_TYPE_PTRMEM_CHECK(NODE) (&TYPE_LANG_SPECIFIC (NODE)->u.ptrmem)

#endif /* ENABLE_TREE_CHECKING */

/* Nonzero for _CLASSTYPE means that operator delete is defined.  */
#define TYPE_GETS_DELETE(NODE) (LANG_TYPE_CLASS_CHECK (NODE)->gets_delete)
#define TYPE_GETS_REG_DELETE(NODE) (TYPE_GETS_DELETE (NODE) & 1)

/* Nonzero if `new NODE[x]' should cause the allocation of extra
   storage to indicate how many array elements are in use.  */
#define TYPE_VEC_NEW_USES_COOKIE(NODE)			\
  (CLASS_TYPE_P (NODE)					\
   && LANG_TYPE_CLASS_CHECK (NODE)->vec_new_uses_cookie)

/* Nonzero means that this _CLASSTYPE node defines ways of converting
   itself to other types.  */
#define TYPE_HAS_CONVERSION(NODE) \
  (LANG_TYPE_CLASS_CHECK (NODE)->h.has_type_conversion)

/* Nonzero means that NODE (a class type) has a default constructor --
   but that it has not yet been declared.  */
#define CLASSTYPE_LAZY_DEFAULT_CTOR(NODE) \
  (LANG_TYPE_CLASS_CHECK (NODE)->lazy_default_ctor)

/* Nonzero means that NODE (a class type) has a copy constructor --
   but that it has not yet been declared.  */
#define CLASSTYPE_LAZY_COPY_CTOR(NODE) \
  (LANG_TYPE_CLASS_CHECK (NODE)->lazy_copy_ctor)

/* Nonzero means that NODE (a class type) has a move constructor --
   but that it has not yet been declared.  */
#define CLASSTYPE_LAZY_MOVE_CTOR(NODE) \
  (LANG_TYPE_CLASS_CHECK (NODE)->lazy_move_ctor)

/* Nonzero means that NODE (a class type) has an assignment operator
   -- but that it has not yet been declared.  */
#define CLASSTYPE_LAZY_COPY_ASSIGN(NODE) \
  (LANG_TYPE_CLASS_CHECK (NODE)->lazy_copy_assign)

/* Nonzero means that NODE (a class type) has an assignment operator
   -- but that it has not yet been declared.  */
#define CLASSTYPE_LAZY_MOVE_ASSIGN(NODE) \
  (LANG_TYPE_CLASS_CHECK (NODE)->lazy_move_assign)

/* Nonzero means that NODE (a class type) has a destructor -- but that
   it has not yet been declared.  */
#define CLASSTYPE_LAZY_DESTRUCTOR(NODE) \
  (LANG_TYPE_CLASS_CHECK (NODE)->lazy_destructor)

/* Nonzero means that NODE (a class type) is final */
#define CLASSTYPE_FINAL(NODE) \
  TYPE_FINAL_P (NODE)


/* Nonzero means that this _CLASSTYPE node overloads operator=(X&).  */
#define TYPE_HAS_COPY_ASSIGN(NODE) (LANG_TYPE_CLASS_CHECK (NODE)->has_copy_assign)

/* True iff the class type NODE has an "operator =" whose parameter
   has a parameter of type "const X&".  */
#define TYPE_HAS_CONST_COPY_ASSIGN(NODE) \
  (LANG_TYPE_CLASS_CHECK (NODE)->h.has_const_copy_assign)

/* Nonzero means that this _CLASSTYPE node has an X(X&) constructor.  */
#define TYPE_HAS_COPY_CTOR(NODE) (LANG_TYPE_CLASS_CHECK (NODE)->h.has_copy_ctor)
#define TYPE_HAS_CONST_COPY_CTOR(NODE) \
  (LANG_TYPE_CLASS_CHECK (NODE)->has_const_copy_ctor)

/* Nonzero if this class has an X(initializer_list<T>) constructor.  */
#define TYPE_HAS_LIST_CTOR(NODE) \
  (LANG_TYPE_CLASS_CHECK (NODE)->has_list_ctor)

/* Nonzero if this class has a constexpr constructor other than a copy/move
   constructor.  Note that a class can have constexpr constructors for
   static initialization even if it isn't a literal class.  */
#define TYPE_HAS_CONSTEXPR_CTOR(NODE) \
  (LANG_TYPE_CLASS_CHECK (NODE)->has_constexpr_ctor)

/* Nonzero if this class defines an overloaded operator new.  (An
   operator new [] doesn't count.)  */
#define TYPE_HAS_NEW_OPERATOR(NODE) \
  (LANG_TYPE_CLASS_CHECK (NODE)->has_new)

/* Nonzero if this class defines an overloaded operator new[].  */
#define TYPE_HAS_ARRAY_NEW_OPERATOR(NODE) \
  (LANG_TYPE_CLASS_CHECK (NODE)->has_array_new)

/* Nonzero means that this type is being defined.  I.e., the left brace
   starting the definition of this type has been seen.  */
#define TYPE_BEING_DEFINED(NODE) (LANG_TYPE_CLASS_CHECK (NODE)->being_defined)

/* Nonzero means that this type is either complete or being defined, so we
   can do lookup in it.  */
#define COMPLETE_OR_OPEN_TYPE_P(NODE) \
  (COMPLETE_TYPE_P (NODE) || (CLASS_TYPE_P (NODE) && TYPE_BEING_DEFINED (NODE)))

/* Mark bits for repeated base checks.  */
#define TYPE_MARKED_P(NODE) TREE_LANG_FLAG_6 (TYPE_CHECK (NODE))

/* Nonzero if the class NODE has multiple paths to the same (virtual)
   base object.  */
#define CLASSTYPE_DIAMOND_SHAPED_P(NODE) \
  (LANG_TYPE_CLASS_CHECK(NODE)->diamond_shaped)

/* Nonzero if the class NODE has multiple instances of the same base
   type.  */
#define CLASSTYPE_REPEATED_BASE_P(NODE) \
  (LANG_TYPE_CLASS_CHECK(NODE)->repeated_base)

/* The member function with which the vtable will be emitted:
   the first noninline non-pure-virtual member function.  NULL_TREE
   if there is no key function or if this is a class template */
#define CLASSTYPE_KEY_METHOD(NODE) (LANG_TYPE_CLASS_CHECK (NODE)->key_method)

/* Vector member functions defined in this class.  Each element is
   either a FUNCTION_DECL, a TEMPLATE_DECL, or an OVERLOAD.  All
   functions with the same name end up in the same slot.  The first
   two elements are for constructors, and destructors, respectively.
   All template conversion operators to innermost template dependent
   types are overloaded on the next slot, if they exist.  Note, the
   names for these functions will not all be the same.  The
   non-template conversion operators & templated conversions to
   non-innermost template types are next, followed by ordinary member
   functions.  There may be empty entries at the end of the vector.
   The conversion operators are unsorted. The ordinary member
   functions are sorted, once the class is complete.  */
#define CLASSTYPE_METHOD_VEC(NODE) (LANG_TYPE_CLASS_CHECK (NODE)->methods)

/* For class templates, this is a TREE_LIST of all member data,
   functions, types, and friends in the order of declaration.
   The TREE_PURPOSE of each TREE_LIST is NULL_TREE for a friend,
   and the RECORD_TYPE for the class template otherwise.  */
#define CLASSTYPE_DECL_LIST(NODE) (LANG_TYPE_CLASS_CHECK (NODE)->decl_list)

/* The slot in the CLASSTYPE_METHOD_VEC where constructors go.  */
#define CLASSTYPE_CONSTRUCTOR_SLOT 0

/* The slot in the CLASSTYPE_METHOD_VEC where destructors go.  */
#define CLASSTYPE_DESTRUCTOR_SLOT 1

/* The first slot in the CLASSTYPE_METHOD_VEC where conversion
   operators can appear.  */
#define CLASSTYPE_FIRST_CONVERSION_SLOT 2

/* A FUNCTION_DECL or OVERLOAD for the constructors for NODE.  These
   are the constructors that take an in-charge parameter.  */
#define CLASSTYPE_CONSTRUCTORS(NODE) \
  ((*CLASSTYPE_METHOD_VEC (NODE))[CLASSTYPE_CONSTRUCTOR_SLOT])

/* A FUNCTION_DECL for the destructor for NODE.  These are the
   destructors that take an in-charge parameter.  If
   CLASSTYPE_LAZY_DESTRUCTOR is true, then this entry will be NULL
   until the destructor is created with lazily_declare_fn.  */
#define CLASSTYPE_DESTRUCTORS(NODE) \
  (CLASSTYPE_METHOD_VEC (NODE)						      \
   ? (*CLASSTYPE_METHOD_VEC (NODE))[CLASSTYPE_DESTRUCTOR_SLOT]		      \
   : NULL_TREE)

/* A dictionary of the nested user-defined-types (class-types, or enums)
   found within this class.  This table includes nested member class
   templates.  */
#define CLASSTYPE_NESTED_UTDS(NODE) \
   (LANG_TYPE_CLASS_CHECK (NODE)->nested_udts)

/* Nonzero if NODE has a primary base class, i.e., a base class with
   which it shares the virtual function table pointer.  */
#define CLASSTYPE_HAS_PRIMARY_BASE_P(NODE) \
  (CLASSTYPE_PRIMARY_BINFO (NODE) != NULL_TREE)

/* If non-NULL, this is the binfo for the primary base class, i.e.,
   the base class which contains the virtual function table pointer
   for this class.  */
#define CLASSTYPE_PRIMARY_BINFO(NODE) \
  (LANG_TYPE_CLASS_CHECK (NODE)->primary_base)

/* A vector of BINFOs for the direct and indirect virtual base classes
   that this type uses in a post-order depth-first left-to-right
   order.  (In other words, these bases appear in the order that they
   should be initialized.)  */
#define CLASSTYPE_VBASECLASSES(NODE) (LANG_TYPE_CLASS_CHECK (NODE)->vbases)

/* The type corresponding to NODE when NODE is used as a base class,
   i.e., NODE without virtual base classes or tail padding.  */

#define CLASSTYPE_AS_BASE(NODE) (LANG_TYPE_CLASS_CHECK (NODE)->as_base)

/* True iff NODE is the CLASSTYPE_AS_BASE version of some type.  */

#define IS_FAKE_BASE_TYPE(NODE)					\
  (TREE_CODE (NODE) == RECORD_TYPE				\
   && TYPE_CONTEXT (NODE) && CLASS_TYPE_P (TYPE_CONTEXT (NODE))	\
   && CLASSTYPE_AS_BASE (TYPE_CONTEXT (NODE)) == (NODE))

/* These are the size and alignment of the type without its virtual
   base classes, for when we use this type as a base itself.  */
#define CLASSTYPE_SIZE(NODE) TYPE_SIZE (CLASSTYPE_AS_BASE (NODE))
#define CLASSTYPE_SIZE_UNIT(NODE) TYPE_SIZE_UNIT (CLASSTYPE_AS_BASE (NODE))
#define CLASSTYPE_ALIGN(NODE) TYPE_ALIGN (CLASSTYPE_AS_BASE (NODE))
#define CLASSTYPE_USER_ALIGN(NODE) TYPE_USER_ALIGN (CLASSTYPE_AS_BASE (NODE))

/* The alignment of NODE, without its virtual bases, in bytes.  */
#define CLASSTYPE_ALIGN_UNIT(NODE) \
  (CLASSTYPE_ALIGN (NODE) / BITS_PER_UNIT)

/* A vec<tree> of virtual functions which cannot be inherited by
   derived classes.  When deriving from this type, the derived
   class must provide its own definition for each of these functions.  */
#define CLASSTYPE_PURE_VIRTUALS(NODE) \
  (LANG_TYPE_CLASS_CHECK (NODE)->pure_virtuals)

/* Nonzero means that this type is an abstract class type.  */
#define ABSTRACT_CLASS_TYPE_P(NODE) \
  (CLASS_TYPE_P (NODE) && CLASSTYPE_PURE_VIRTUALS(NODE))

/* Nonzero means that this type has an X() constructor.  */
#define TYPE_HAS_DEFAULT_CONSTRUCTOR(NODE) \
  (LANG_TYPE_CLASS_CHECK (NODE)->h.has_default_ctor)

/* Nonzero means that this type contains a mutable member.  */
#define CLASSTYPE_HAS_MUTABLE(NODE) (LANG_TYPE_CLASS_CHECK (NODE)->has_mutable)
#define TYPE_HAS_MUTABLE_P(NODE) (cp_has_mutable_p (NODE))

/* Nonzero means that this class type is not POD for the purpose of layout
   (as defined in the ABI).  This is different from the language's POD.  */
#define CLASSTYPE_NON_LAYOUT_POD_P(NODE) \
  (LANG_TYPE_CLASS_CHECK (NODE)->non_pod_class)

/* Nonzero means that this class type is a non-standard-layout class.  */
#define CLASSTYPE_NON_STD_LAYOUT(NODE) \
  (LANG_TYPE_CLASS_CHECK (NODE)->non_std_layout)

/* Nonzero means that this class type does have unique object
   representations.  */
#define CLASSTYPE_UNIQUE_OBJ_REPRESENTATIONS(NODE) \
  (LANG_TYPE_CLASS_CHECK (NODE)->unique_obj_representations)

/* Nonzero means that this class type has
   CLASSTYPE_UNIQUE_OBJ_REPRESENTATIONS computed.  */
#define CLASSTYPE_UNIQUE_OBJ_REPRESENTATIONS_SET(NODE) \
  (LANG_TYPE_CLASS_CHECK (NODE)->unique_obj_representations_set)

/* Nonzero means that this class contains pod types whose default
   initialization is not a zero initialization (namely, pointers to
   data members).  */
#define CLASSTYPE_NON_ZERO_INIT_P(NODE) \
  (LANG_TYPE_CLASS_CHECK (NODE)->non_zero_init)

/* Nonzero if this class is "empty" in the sense of the C++ ABI.  */
#define CLASSTYPE_EMPTY_P(NODE) \
  (LANG_TYPE_CLASS_CHECK (NODE)->empty_p)

/* Nonzero if this class is "nearly empty", i.e., contains only a
   virtual function table pointer.  */
#define CLASSTYPE_NEARLY_EMPTY_P(NODE) \
  (LANG_TYPE_CLASS_CHECK (NODE)->nearly_empty_p)

/* Nonzero if this class contains an empty subobject.  */
#define CLASSTYPE_CONTAINS_EMPTY_CLASS_P(NODE) \
  (LANG_TYPE_CLASS_CHECK (NODE)->contains_empty_class_p)

/* A list of class types of which this type is a friend.  The
   TREE_VALUE is normally a TYPE, but will be a TEMPLATE_DECL in the
   case of a template friend.  */
#define CLASSTYPE_FRIEND_CLASSES(NODE) \
  (LANG_TYPE_CLASS_CHECK (NODE)->friend_classes)

/* A list of the classes which grant friendship to this class.  */
#define CLASSTYPE_BEFRIENDING_CLASSES(NODE) \
  (LANG_TYPE_CLASS_CHECK (NODE)->befriending_classes)

/* The associated LAMBDA_EXPR that made this class.  */
#define CLASSTYPE_LAMBDA_EXPR(NODE) \
  (LANG_TYPE_CLASS_CHECK (NODE)->lambda_expr)
/* The extra mangling scope for this closure type.  */
#define LAMBDA_TYPE_EXTRA_SCOPE(NODE) \
  (LAMBDA_EXPR_EXTRA_SCOPE (CLASSTYPE_LAMBDA_EXPR (NODE)))

/* Say whether this node was declared as a "class" or a "struct".  */
#define CLASSTYPE_DECLARED_CLASS(NODE) \
  (LANG_TYPE_CLASS_CHECK (NODE)->declared_class)

/* Nonzero if this class has const members
   which have no specified initialization.  */
#define CLASSTYPE_READONLY_FIELDS_NEED_INIT(NODE)	\
  (TYPE_LANG_SPECIFIC (NODE)				\
   ? LANG_TYPE_CLASS_CHECK (NODE)->h.const_needs_init : 0)
#define SET_CLASSTYPE_READONLY_FIELDS_NEED_INIT(NODE, VALUE) \
  (LANG_TYPE_CLASS_CHECK (NODE)->h.const_needs_init = (VALUE))

/* Nonzero if this class has ref members
   which have no specified initialization.  */
#define CLASSTYPE_REF_FIELDS_NEED_INIT(NODE)		\
  (TYPE_LANG_SPECIFIC (NODE)				\
   ? LANG_TYPE_CLASS_CHECK (NODE)->h.ref_needs_init : 0)
#define SET_CLASSTYPE_REF_FIELDS_NEED_INIT(NODE, VALUE) \
  (LANG_TYPE_CLASS_CHECK (NODE)->h.ref_needs_init = (VALUE))

/* Nonzero if this class is included from a header file which employs
   `#pragma interface', and it is not included in its implementation file.  */
#define CLASSTYPE_INTERFACE_ONLY(NODE) \
  (LANG_TYPE_CLASS_CHECK (NODE)->interface_only)

/* True if we have already determined whether or not vtables, VTTs,
   typeinfo, and other similar per-class data should be emitted in
   this translation unit.  This flag does not indicate whether or not
   these items should be emitted; it only indicates that we know one
   way or the other.  */
#define CLASSTYPE_INTERFACE_KNOWN(NODE) \
  (LANG_TYPE_CLASS_CHECK (NODE)->interface_unknown == 0)
/* The opposite of CLASSTYPE_INTERFACE_KNOWN.  */
#define CLASSTYPE_INTERFACE_UNKNOWN(NODE) \
  (LANG_TYPE_CLASS_CHECK (NODE)->interface_unknown)

#define SET_CLASSTYPE_INTERFACE_UNKNOWN_X(NODE,X) \
  (LANG_TYPE_CLASS_CHECK (NODE)->interface_unknown = !!(X))
#define SET_CLASSTYPE_INTERFACE_UNKNOWN(NODE) \
  (LANG_TYPE_CLASS_CHECK (NODE)->interface_unknown = 1)
#define SET_CLASSTYPE_INTERFACE_KNOWN(NODE) \
  (LANG_TYPE_CLASS_CHECK (NODE)->interface_unknown = 0)

/* Nonzero if a _DECL node requires us to output debug info for this class.  */
#define CLASSTYPE_DEBUG_REQUESTED(NODE) \
  (LANG_TYPE_CLASS_CHECK (NODE)->debug_requested)

/* Additional macros for inheritance information.  */

/* Nonzero means that this class is on a path leading to a new vtable.  */
#define BINFO_VTABLE_PATH_MARKED(NODE) BINFO_FLAG_1 (NODE)

/* Nonzero means B (a BINFO) has its own vtable.  Any copies will not
   have this flag set.  */
#define BINFO_NEW_VTABLE_MARKED(B) (BINFO_FLAG_2 (B))

/* Compare a BINFO_TYPE with another type for equality.  For a binfo,
   this is functionally equivalent to using same_type_p, but
   measurably faster.  At least one of the arguments must be a
   BINFO_TYPE.  The other can be a BINFO_TYPE or a regular type.  If
   BINFO_TYPE(T) ever stops being the main variant of the class the
   binfo is for, this macro must change.  */
#define SAME_BINFO_TYPE_P(A, B) ((A) == (B))

/* Any subobject that needs a new vtable must have a vptr and must not
   be a non-virtual primary base (since it would then use the vtable from a
   derived class and never become non-primary.)  */
#define SET_BINFO_NEW_VTABLE_MARKED(B)					 \
  (BINFO_NEW_VTABLE_MARKED (B) = 1,					 \
   gcc_assert (!BINFO_PRIMARY_P (B) || BINFO_VIRTUAL_P (B)),		 \
   gcc_assert (TYPE_VFIELD (BINFO_TYPE (B))))

/* Nonzero if this binfo is for a dependent base - one that should not
   be searched.  */
#define BINFO_DEPENDENT_BASE_P(NODE) BINFO_FLAG_3 (NODE)

/* Nonzero if this binfo has lost its primary base binfo (because that
   is a nearly-empty virtual base that has been taken by some other
   base in the complete hierarchy.  */
#define BINFO_LOST_PRIMARY_P(NODE) BINFO_FLAG_4 (NODE)

/* Nonzero if this BINFO is a primary base class.  */
#define BINFO_PRIMARY_P(NODE) BINFO_FLAG_5(NODE)

/* Used by various search routines.  */
#define IDENTIFIER_MARKED(NODE) TREE_LANG_FLAG_0 (NODE)

/* A vec<tree_pair_s> of the vcall indices associated with the class
   NODE.  The PURPOSE of each element is a FUNCTION_DECL for a virtual
   function.  The VALUE is the index into the virtual table where the
   vcall offset for that function is stored, when NODE is a virtual
   base.  */
#define CLASSTYPE_VCALL_INDICES(NODE) \
  (LANG_TYPE_CLASS_CHECK (NODE)->vcall_indices)

/* The various vtables for the class NODE.  The primary vtable will be
   first, followed by the construction vtables and VTT, if any.  */
#define CLASSTYPE_VTABLES(NODE) \
  (LANG_TYPE_CLASS_CHECK (NODE)->vtables)

/* The std::type_info variable representing this class, or NULL if no
   such variable has been created.  This field is only set for the
   TYPE_MAIN_VARIANT of the class.  */
#define CLASSTYPE_TYPEINFO_VAR(NODE) \
  (LANG_TYPE_CLASS_CHECK (NODE)->typeinfo_var)

/* Accessor macros for the BINFO_VIRTUALS list.  */

/* The number of bytes by which to adjust the `this' pointer when
   calling this virtual function.  Subtract this value from the this
   pointer. Always non-NULL, might be constant zero though.  */
#define BV_DELTA(NODE) (TREE_PURPOSE (NODE))

/* If non-NULL, the vtable index at which to find the vcall offset
   when calling this virtual function.  Add the value at that vtable
   index to the this pointer.  */
#define BV_VCALL_INDEX(NODE) (TREE_TYPE (NODE))

/* The function to call.  */
#define BV_FN(NODE) (TREE_VALUE (NODE))

/* Whether or not this entry is for a lost primary virtual base.  */
#define BV_LOST_PRIMARY(NODE) (TREE_LANG_FLAG_0 (NODE))

/* For FUNCTION_TYPE or METHOD_TYPE, a list of the exceptions that
   this type can raise.  Each TREE_VALUE is a _TYPE.  The TREE_VALUE
   will be NULL_TREE to indicate a throw specification of `()', or
   no exceptions allowed.  For a noexcept specification, TREE_VALUE
   is NULL_TREE and TREE_PURPOSE is the constant-expression.  For
   a deferred noexcept-specification, TREE_PURPOSE is a DEFERRED_NOEXCEPT
   (for templates) or an OVERLOAD list of functions (for implicitly
   declared functions).  */
#define TYPE_RAISES_EXCEPTIONS(NODE) \
  TYPE_LANG_SLOT_1 (FUNC_OR_METHOD_CHECK (NODE))

/* For FUNCTION_TYPE or METHOD_TYPE, return 1 iff it is declared `throw()'
   or noexcept(true).  */
#define TYPE_NOTHROW_P(NODE) nothrow_spec_p (TYPE_RAISES_EXCEPTIONS (NODE))

/* For FUNCTION_TYPE or METHOD_TYPE, true if NODE is noexcept.  This is the
   case for things declared noexcept(true) and, with -fnothrow-opt, for
   throw() functions.  */
#define TYPE_NOEXCEPT_P(NODE) type_noexcept_p (NODE)

/* The binding level associated with the namespace.  */
#define NAMESPACE_LEVEL(NODE) \
  (LANG_DECL_NS_CHECK (NODE)->level)

/* Flags shared by all forms of DECL_LANG_SPECIFIC.

   Some of the flags live here only to make lang_decl_min/fn smaller.  Do
   not make this struct larger than 32 bits; instead, make sel smaller.  */

struct GTY(()) lang_decl_base {
  unsigned selector : 2;
  unsigned module_index : 14;		   /* Module index. */
  ENUM_BITFIELD(languages) language : 1;
  unsigned use_template : 2;
  unsigned not_really_extern : 1;	   /* var or fn */
  unsigned initialized_in_class : 1;	   /* var or fn */
  unsigned repo_available_p : 1;	   /* var or fn */
  unsigned threadprivate_or_deleted_p : 1; /* var or fn */
  unsigned anticipated_p : 1;		   /* fn, type or template */
  /* anticipated_p reused as DECL_OMP_PRIVATIZED_MEMBER in var */
  unsigned friend_or_tls : 1;		   /* var, fn, type or template */
  unsigned template_conv_p : 1;		   /* var or template */
  unsigned odr_used : 1;		   /* var or fn */
  unsigned u2sel : 1;
  unsigned concept_p : 1;                  /* applies to vars and functions */
  unsigned var_declared_inline_p : 1;	   /* var */
  unsigned decomposition_p : 1;		   /* var */
  /* 1 spare bit */
};

/* True for DECL codes which have template info and access.  */
#define LANG_DECL_HAS_MIN(NODE)			\
  (VAR_OR_FUNCTION_DECL_P (NODE)		\
   || TREE_CODE (NODE) == FIELD_DECL		\
   || TREE_CODE (NODE) == CONST_DECL		\
   || TREE_CODE (NODE) == TYPE_DECL		\
   || TREE_CODE (NODE) == TEMPLATE_DECL		\
   || TREE_CODE (NODE) == USING_DECL)

/* DECL_LANG_SPECIFIC for the above codes.  */

struct GTY(()) lang_decl_min {
  struct lang_decl_base base; /* 32-bits.  */

  /* 32 bits padding on 64-bit host.  */

  /* In a FUNCTION_DECL for which DECL_THUNK_P holds, this is
     THUNK_ALIAS.
     In a FUNCTION_DECL for which DECL_THUNK_P does not hold,
     VAR_DECL, TYPE_DECL, or TEMPLATE_DECL, this is
     DECL_TEMPLATE_INFO.  */
  tree template_info;

  union lang_decl_u2 {
    /* In a FUNCTION_DECL for which DECL_THUNK_P holds, this is
       THUNK_VIRTUAL_OFFSET.
       Otherwise this is DECL_ACCESS.  */
    tree GTY ((tag ("0"))) access;

    /* For VAR_DECL in function, this is DECL_DISCRIMINATOR.  */
    int GTY ((tag ("1"))) discriminator;
  } GTY ((desc ("%0.u.base.u2sel"))) u2;
};

/* Additional DECL_LANG_SPECIFIC information for functions.  */

struct GTY(()) lang_decl_fn {
  struct lang_decl_min min;

  /* In an overloaded operator, this is the value of
     DECL_OVERLOADED_OPERATOR_P.  */
  ENUM_BITFIELD (tree_code) operator_code : 16;

  unsigned global_ctor_p : 1;
  unsigned global_dtor_p : 1;
  unsigned assignment_operator_p : 1;
  unsigned static_function : 1;
  unsigned pure_virtual : 1;
  unsigned defaulted_p : 1;
  unsigned has_in_charge_parm_p : 1;
  unsigned has_vtt_parm_p : 1;
  
  unsigned pending_inline_p : 1;
  unsigned nonconverting : 1;
  unsigned thunk_p : 1;
  unsigned this_thunk_p : 1;
  unsigned hidden_friend_p : 1;
  unsigned omp_declare_reduction_p : 1;
  /* 2 spare bits.  */
  /* 32-bits padding on 64-bit host.  */

  /* For a non-thunk function decl, this is a tree list of
     friendly classes. For a thunk function decl, it is the
     thunked to function decl.  */
  tree befriending_classes;

  /* For a non-virtual FUNCTION_DECL, this is
     DECL_FRIEND_CONTEXT.  For a virtual FUNCTION_DECL for which
     DECL_THIS_THUNK_P does not hold, this is DECL_THUNKS. Both
     this pointer and result pointer adjusting thunks are
     chained here.  This pointer thunks to return pointer thunks
     will be chained on the return pointer thunk.  */
  tree context;

  union lang_decl_u5
  {
    /* In a non-thunk FUNCTION_DECL or TEMPLATE_DECL, this is
       DECL_CLONED_FUNCTION.  */
    tree GTY ((tag ("0"))) cloned_function;

    /* In a FUNCTION_DECL for which THUNK_P holds this is the
       THUNK_FIXED_OFFSET.  */
    HOST_WIDE_INT GTY ((tag ("1"))) fixed_offset;
  } GTY ((desc ("%1.thunk_p"))) u5;

  union lang_decl_u3
  {
    struct cp_token_cache * GTY ((tag ("1"))) pending_inline_info;
    struct language_function * GTY ((tag ("0")))
      saved_language_function;
  } GTY ((desc ("%1.pending_inline_p"))) u;

};

/* DECL_LANG_SPECIFIC for namespaces.  */

struct GTY(()) lang_decl_ns {
  struct lang_decl_base base; /* 32 bits.  */
  cp_binding_level *level;

  /* using directives and inline children.  These need to be va_gc,
     because of PCH.  */
  vec<tree, va_gc> *usings;
  vec<tree, va_gc> *inlinees;

  /* Map from IDENTIFIER nodes to DECLS.  */
  hash_map<lang_identifier *, tree> *bindings;
};

/* DECL_LANG_SPECIFIC for parameters.  */

struct GTY(()) lang_decl_parm {
  struct lang_decl_base base; /* 32 bits.  */
  int level;
  int index;
};

/* DECL_LANG_SPECIFIC for all types.  It would be nice to just make this a
   union rather than a struct containing a union as its only field, but
   tree.h declares it as a struct.  */

struct GTY(()) lang_decl {
  union GTY((desc ("%h.base.selector"))) lang_decl_u {
    struct lang_decl_base GTY ((default)) base;
    struct lang_decl_min GTY((tag ("0"))) min;
    struct lang_decl_fn GTY ((tag ("1"))) fn;
    struct lang_decl_ns GTY((tag ("2"))) ns;
    struct lang_decl_parm GTY((tag ("3"))) parm;
  } u;
};

/* Looks through a template (if present) to find what it declares.  */
#define STRIP_TEMPLATE(NODE) \
  (TREE_CODE (NODE) == TEMPLATE_DECL ? DECL_TEMPLATE_RESULT (NODE) : NODE)

#if defined ENABLE_TREE_CHECKING && (GCC_VERSION >= 2007)

#define LANG_DECL_MIN_CHECK(NODE) __extension__			\
({ struct lang_decl *lt = DECL_LANG_SPECIFIC (NODE);		\
   if (!LANG_DECL_HAS_MIN (NODE))				\
     lang_check_failed (__FILE__, __LINE__, __FUNCTION__);	\
   &lt->u.min; })

/* We want to be able to check DECL_CONSTRUCTOR_P and such on a function
   template, not just on a FUNCTION_DECL.  So when looking for things in
   lang_decl_fn, look down through a TEMPLATE_DECL into its result.  */
#define LANG_DECL_FN_CHECK(NODE) __extension__				\
({ struct lang_decl *lt = DECL_LANG_SPECIFIC (STRIP_TEMPLATE (NODE));	\
   if (!DECL_DECLARES_FUNCTION_P (NODE) || lt->u.base.selector != 1)	\
     lang_check_failed (__FILE__, __LINE__, __FUNCTION__);		\
   &lt->u.fn; })

#define LANG_DECL_NS_CHECK(NODE) __extension__				\
({ struct lang_decl *lt = DECL_LANG_SPECIFIC (NODE);			\
   if (TREE_CODE (NODE) != NAMESPACE_DECL || lt->u.base.selector != 2)	\
     lang_check_failed (__FILE__, __LINE__, __FUNCTION__);		\
   &lt->u.ns; })

#define LANG_DECL_PARM_CHECK(NODE) __extension__		\
({ struct lang_decl *lt = DECL_LANG_SPECIFIC (NODE);		\
  if (TREE_CODE (NODE) != PARM_DECL)				\
    lang_check_failed (__FILE__, __LINE__, __FUNCTION__);	\
  &lt->u.parm; })

#define LANG_DECL_U2_CHECK(NODE, TF) __extension__		\
({  struct lang_decl *lt = DECL_LANG_SPECIFIC (NODE);		\
    if (!LANG_DECL_HAS_MIN (NODE) || lt->u.base.u2sel != TF)	\
      lang_check_failed (__FILE__, __LINE__, __FUNCTION__);	\
    &lt->u.min.u2; })

#else

#define LANG_DECL_MIN_CHECK(NODE) \
  (&DECL_LANG_SPECIFIC (NODE)->u.min)

#define LANG_DECL_FN_CHECK(NODE) \
  (&DECL_LANG_SPECIFIC (STRIP_TEMPLATE (NODE))->u.fn)

#define LANG_DECL_NS_CHECK(NODE) \
  (&DECL_LANG_SPECIFIC (NODE)->u.ns)

#define LANG_DECL_PARM_CHECK(NODE) \
  (&DECL_LANG_SPECIFIC (NODE)->u.parm)

#define LANG_DECL_U2_CHECK(NODE, TF) \
  (&DECL_LANG_SPECIFIC (NODE)->u.min.u2)

#endif /* ENABLE_TREE_CHECKING */

/* For a FUNCTION_DECL or a VAR_DECL, the language linkage for the
   declaration.  Some entities (like a member function in a local
   class, or a local variable) do not have linkage at all, and this
   macro should not be used in those cases.

   Implementation note: A FUNCTION_DECL without DECL_LANG_SPECIFIC was
   created by language-independent code, and has C linkage.  Most
   VAR_DECLs have C++ linkage, and do not have DECL_LANG_SPECIFIC, but
   we do create DECL_LANG_SPECIFIC for variables with non-C++ linkage.  */
#define DECL_LANGUAGE(NODE)				\
  (DECL_LANG_SPECIFIC (NODE)				\
   ? DECL_LANG_SPECIFIC (NODE)->u.base.language		\
   : (TREE_CODE (NODE) == FUNCTION_DECL			\
      ? lang_c : lang_cplusplus))

/* Set the language linkage for NODE to LANGUAGE.  */
#define SET_DECL_LANGUAGE(NODE, LANGUAGE) \
  (DECL_LANG_SPECIFIC (NODE)->u.base.language = (LANGUAGE))

/* For FUNCTION_DECLs and TEMPLATE_DECLs: nonzero means that this function
   is a constructor.  */
#define DECL_CONSTRUCTOR_P(NODE) \
  DECL_CXX_CONSTRUCTOR_P (STRIP_TEMPLATE (NODE))

/* Nonzero if NODE (a FUNCTION_DECL) is a constructor for a complete
   object.  */
#define DECL_COMPLETE_CONSTRUCTOR_P(NODE)		\
  (DECL_CONSTRUCTOR_P (NODE)				\
   && DECL_NAME (NODE) == complete_ctor_identifier)

/* Nonzero if NODE (a FUNCTION_DECL) is a constructor for a base
   object.  */
#define DECL_BASE_CONSTRUCTOR_P(NODE)		\
  (DECL_CONSTRUCTOR_P (NODE)			\
   && DECL_NAME (NODE) == base_ctor_identifier)

/* Nonzero if NODE (a FUNCTION_DECL) is a constructor, but not either the
   specialized in-charge constructor or the specialized not-in-charge
   constructor.  */
#define DECL_MAYBE_IN_CHARGE_CONSTRUCTOR_P(NODE)		\
  (DECL_DECLARES_FUNCTION_P (NODE) && DECL_CONSTRUCTOR_P (NODE) \
   && !DECL_CLONED_FUNCTION_P (NODE))

/* Nonzero if NODE (a FUNCTION_DECL) is a copy constructor.  */
#define DECL_COPY_CONSTRUCTOR_P(NODE) \
  (DECL_CONSTRUCTOR_P (NODE) && copy_fn_p (NODE) > 0)

/* Nonzero if NODE (a FUNCTION_DECL) is a move constructor.  */
#define DECL_MOVE_CONSTRUCTOR_P(NODE) \
  (DECL_CONSTRUCTOR_P (NODE) && move_fn_p (NODE))

/* Nonzero if NODE (a FUNCTION_DECL or TEMPLATE_DECL)
   is a destructor.  */
#define DECL_DESTRUCTOR_P(NODE)				\
  DECL_CXX_DESTRUCTOR_P (STRIP_TEMPLATE (NODE))

/* Nonzero if NODE (a FUNCTION_DECL) is a destructor, but not the
   specialized in-charge constructor, in-charge deleting constructor,
   or the base destructor.  */
#define DECL_MAYBE_IN_CHARGE_DESTRUCTOR_P(NODE)			\
  (DECL_DECLARES_FUNCTION_P (NODE) && DECL_DESTRUCTOR_P (NODE)	\
   && !DECL_CLONED_FUNCTION_P (NODE))

/* Nonzero if NODE (a FUNCTION_DECL) is a destructor for a complete
   object.  */
#define DECL_COMPLETE_DESTRUCTOR_P(NODE)		\
  (DECL_DESTRUCTOR_P (NODE)				\
   && DECL_NAME (NODE) == complete_dtor_identifier)

/* Nonzero if NODE (a FUNCTION_DECL) is a destructor for a base
   object.  */
#define DECL_BASE_DESTRUCTOR_P(NODE)		\
  (DECL_DESTRUCTOR_P (NODE)			\
   && DECL_NAME (NODE) == base_dtor_identifier)

/* Nonzero if NODE (a FUNCTION_DECL) is a destructor for a complete
   object that deletes the object after it has been destroyed.  */
#define DECL_DELETING_DESTRUCTOR_P(NODE)		\
  (DECL_DESTRUCTOR_P (NODE)				\
   && DECL_NAME (NODE) == deleting_dtor_identifier)

/* Nonzero if NODE (a FUNCTION_DECL) is a cloned constructor or
   destructor.  */
#define DECL_CLONED_FUNCTION_P(NODE) (!!decl_cloned_function_p (NODE, true))

/* If DECL_CLONED_FUNCTION_P holds, this is the function that was
   cloned.  */
#define DECL_CLONED_FUNCTION(NODE) (*decl_cloned_function_p (NODE, false))

/* Perform an action for each clone of FN, if FN is a function with
   clones.  This macro should be used like:

      FOR_EACH_CLONE (clone, fn)
	{ ... }

  */
#define FOR_EACH_CLONE(CLONE, FN)			\
  if (!(TREE_CODE (FN) == FUNCTION_DECL			\
	&& (DECL_MAYBE_IN_CHARGE_CONSTRUCTOR_P (FN)	\
	    || DECL_MAYBE_IN_CHARGE_DESTRUCTOR_P (FN))))\
    ;							\
  else							\
    for (CLONE = DECL_CHAIN (FN);			\
	 CLONE && DECL_CLONED_FUNCTION_P (CLONE);	\
	 CLONE = DECL_CHAIN (CLONE))

/* Nonzero if NODE has DECL_DISCRIMINATOR and not DECL_ACCESS.  */
#define DECL_DISCRIMINATOR_P(NODE)	\
  (VAR_P (NODE) && DECL_FUNCTION_SCOPE_P (NODE))

/* Discriminator for name mangling.  */
#define DECL_DISCRIMINATOR(NODE) (LANG_DECL_U2_CHECK (NODE, 1)->discriminator)

/* True iff DECL_DISCRIMINATOR is set for a DECL_DISCRIMINATOR_P decl.  */
#define DECL_DISCRIMINATOR_SET_P(NODE) \
  (DECL_LANG_SPECIFIC (NODE) && DECL_LANG_SPECIFIC (NODE)->u.base.u2sel == 1)

/* The index of a user-declared parameter in its function, starting at 1.
   All artificial parameters will have index 0.  */
#define DECL_PARM_INDEX(NODE) \
  (LANG_DECL_PARM_CHECK (NODE)->index)

/* The level of a user-declared parameter in its function, starting at 1.
   A parameter of the function will have level 1; a parameter of the first
   nested function declarator (i.e. t in void f (void (*p)(T t))) will have
   level 2.  */
#define DECL_PARM_LEVEL(NODE) \
  (LANG_DECL_PARM_CHECK (NODE)->level)

/* Nonzero if the VTT parm has been added to NODE.  */
#define DECL_HAS_VTT_PARM_P(NODE) \
  (LANG_DECL_FN_CHECK (NODE)->has_vtt_parm_p)

/* Nonzero if NODE is a FUNCTION_DECL for which a VTT parameter is
   required.  */
#define DECL_NEEDS_VTT_PARM_P(NODE)			\
  (CLASSTYPE_VBASECLASSES (DECL_CONTEXT (NODE))		\
   && (DECL_BASE_CONSTRUCTOR_P (NODE)			\
       || DECL_BASE_DESTRUCTOR_P (NODE)))

/* Nonzero if NODE is a user-defined conversion operator.  */
#define DECL_CONV_FN_P(NODE) \
  (DECL_NAME (NODE) && IDENTIFIER_TYPENAME_P (DECL_NAME (NODE)))

/* If FN is a conversion operator, the type to which it converts.
   Otherwise, NULL_TREE.  */
#define DECL_CONV_FN_TYPE(FN) \
  (DECL_CONV_FN_P (FN) ? TREE_TYPE (DECL_NAME (FN)) : NULL_TREE)

/* Nonzero if NODE, which is a TEMPLATE_DECL, is a template
   conversion operator to a type dependent on the innermost template
   args.  */
#define DECL_TEMPLATE_CONV_FN_P(NODE) \
  (DECL_LANG_SPECIFIC (TEMPLATE_DECL_CHECK (NODE))->u.base.template_conv_p)

/* Nonzero if NODE, a static data member, was declared in its class as an
   array of unknown bound.  */
#define VAR_HAD_UNKNOWN_BOUND(NODE)			\
  (DECL_LANG_SPECIFIC (VAR_DECL_CHECK (NODE))		\
   ? DECL_LANG_SPECIFIC (NODE)->u.base.template_conv_p	\
   : false)
#define SET_VAR_HAD_UNKNOWN_BOUND(NODE) \
  (DECL_LANG_SPECIFIC (VAR_DECL_CHECK (NODE))->u.base.template_conv_p = true)

/* Set the overloaded operator code for NODE to CODE.  */
#define SET_OVERLOADED_OPERATOR_CODE(NODE, CODE) \
  (LANG_DECL_FN_CHECK (NODE)->operator_code = (CODE))

/* If NODE is an overloaded operator, then this returns the TREE_CODE
   associated with the overloaded operator.
   DECL_ASSIGNMENT_OPERATOR_P must also be checked to determine
   whether or not NODE is an assignment operator.  If NODE is not an
   overloaded operator, ERROR_MARK is returned.  Since the numerical
   value of ERROR_MARK is zero, this macro can be used as a predicate
   to test whether or not NODE is an overloaded operator.  */
#define DECL_OVERLOADED_OPERATOR_P(NODE)		\
  (IDENTIFIER_OPNAME_P (DECL_NAME (NODE))		\
   ? LANG_DECL_FN_CHECK (NODE)->operator_code : ERROR_MARK)

/* Nonzero if NODE is an assignment operator (including += and such).  */
#define DECL_ASSIGNMENT_OPERATOR_P(NODE) \
  (LANG_DECL_FN_CHECK (NODE)->assignment_operator_p)

/* For FUNCTION_DECLs: nonzero means that this function is a
   constructor or a destructor with an extra in-charge parameter to
   control whether or not virtual bases are constructed.  */
#define DECL_HAS_IN_CHARGE_PARM_P(NODE) \
  (LANG_DECL_FN_CHECK (NODE)->has_in_charge_parm_p)

/* Nonzero if DECL is a declaration of __builtin_constant_p.  */
#define DECL_IS_BUILTIN_CONSTANT_P(NODE)		\
 (TREE_CODE (NODE) == FUNCTION_DECL			\
  && DECL_BUILT_IN_CLASS (NODE) == BUILT_IN_NORMAL	\
  && DECL_FUNCTION_CODE (NODE) == BUILT_IN_CONSTANT_P)

/* Nonzero for _DECL means that this decl appears in (or will appear
   in) as a member in a RECORD_TYPE or UNION_TYPE node.  It is also for
   detecting circularity in case members are multiply defined.  In the
   case of a VAR_DECL, it is also used to determine how program storage
   should be allocated.  */
#define DECL_IN_AGGR_P(NODE) (DECL_LANG_FLAG_3 (NODE))

/* Nonzero for a VAR_DECL means that the variable's initialization (if
   any) has been processed.  (In general, DECL_INITIALIZED_P is
   !DECL_EXTERNAL, but static data members may be initialized even if
   not defined.)  */
#define DECL_INITIALIZED_P(NODE) \
   (TREE_LANG_FLAG_1 (VAR_DECL_CHECK (NODE)))

/* Nonzero for a VAR_DECL iff an explicit initializer was provided
   or a non-trivial constructor is called.  */
#define DECL_NONTRIVIALLY_INITIALIZED_P(NODE)	\
   (TREE_LANG_FLAG_6 (VAR_DECL_CHECK (NODE)))

/* Nonzero for a VAR_DECL that was initialized with a
   constant-expression.  */
#define DECL_INITIALIZED_BY_CONSTANT_EXPRESSION_P(NODE) \
  (TREE_LANG_FLAG_2 (VAR_DECL_CHECK (NODE)))

/* Nonzero if the DECL was initialized in the class definition itself,
   rather than outside the class.  This is used for both static member
   VAR_DECLS, and FUNCTION_DECLS that are defined in the class.  */
#define DECL_INITIALIZED_IN_CLASS_P(DECL) \
  (DECL_LANG_SPECIFIC (VAR_OR_FUNCTION_DECL_CHECK (DECL)) \
   ->u.base.initialized_in_class)

/* Nonzero if the DECL is used in the sense of 3.2 [basic.def.odr].
   Only available for decls with DECL_LANG_SPECIFIC.  */
#define DECL_ODR_USED(DECL) \
  (DECL_LANG_SPECIFIC (VAR_OR_FUNCTION_DECL_CHECK (DECL)) \
   ->u.base.odr_used)

/* Nonzero for DECL means that this decl is just a friend declaration,
   and should not be added to the list of members for this class.  */
#define DECL_FRIEND_P(NODE) \
  (DECL_LANG_SPECIFIC (TYPE_FUNCTION_OR_TEMPLATE_DECL_CHECK (NODE)) \
   ->u.base.friend_or_tls)

/* Nonzero if the thread-local variable was declared with __thread as
   opposed to thread_local.  */
#define DECL_GNU_TLS_P(NODE)				\
  (DECL_LANG_SPECIFIC (VAR_DECL_CHECK (NODE))		\
   && DECL_LANG_SPECIFIC (NODE)->u.base.friend_or_tls)
#define SET_DECL_GNU_TLS_P(NODE)				\
  (retrofit_lang_decl (VAR_DECL_CHECK (NODE)),			\
   DECL_LANG_SPECIFIC (NODE)->u.base.friend_or_tls = true)

/* A TREE_LIST of the types which have befriended this FUNCTION_DECL.  */
#define DECL_BEFRIENDING_CLASSES(NODE) \
  (LANG_DECL_FN_CHECK (NODE)->befriending_classes)

/* Nonzero for FUNCTION_DECL means that this decl is a static
   member function.  */
#define DECL_STATIC_FUNCTION_P(NODE) \
  (LANG_DECL_FN_CHECK (NODE)->static_function)

/* Nonzero for FUNCTION_DECL means that this decl is a non-static
   member function.  */
#define DECL_NONSTATIC_MEMBER_FUNCTION_P(NODE) \
  (TREE_CODE (TREE_TYPE (NODE)) == METHOD_TYPE)

/* Nonzero for FUNCTION_DECL means that this decl is a member function
   (static or non-static).  */
#define DECL_FUNCTION_MEMBER_P(NODE) \
  (DECL_NONSTATIC_MEMBER_FUNCTION_P (NODE) || DECL_STATIC_FUNCTION_P (NODE))

/* Nonzero for FUNCTION_DECL means that this member function
   has `this' as const X *const.  */
#define DECL_CONST_MEMFUNC_P(NODE)					 \
  (DECL_NONSTATIC_MEMBER_FUNCTION_P (NODE)				 \
   && CP_TYPE_CONST_P (TREE_TYPE (TREE_VALUE				 \
				  (TYPE_ARG_TYPES (TREE_TYPE (NODE))))))

/* Nonzero for FUNCTION_DECL means that this member function
   has `this' as volatile X *const.  */
#define DECL_VOLATILE_MEMFUNC_P(NODE)					 \
  (DECL_NONSTATIC_MEMBER_FUNCTION_P (NODE)				 \
   && CP_TYPE_VOLATILE_P (TREE_TYPE (TREE_VALUE				 \
				  (TYPE_ARG_TYPES (TREE_TYPE (NODE))))))

/* Nonzero for a DECL means that this member is a non-static member.  */
#define DECL_NONSTATIC_MEMBER_P(NODE)		\
  (DECL_NONSTATIC_MEMBER_FUNCTION_P (NODE)	\
   || TREE_CODE (NODE) == FIELD_DECL)

/* Nonzero for _DECL means that this member object type
   is mutable.  */
#define DECL_MUTABLE_P(NODE) (DECL_LANG_FLAG_0 (NODE))

/* Nonzero for _DECL means that this constructor or conversion function is
   non-converting.  */
#define DECL_NONCONVERTING_P(NODE) \
  (LANG_DECL_FN_CHECK (NODE)->nonconverting)

/* Nonzero for FUNCTION_DECL means that this member function is a pure
   virtual function.  */
#define DECL_PURE_VIRTUAL_P(NODE) \
  (LANG_DECL_FN_CHECK (NODE)->pure_virtual)

/* True (in a FUNCTION_DECL) if NODE is a virtual function that is an
   invalid overrider for a function from a base class.  Once we have
   complained about an invalid overrider we avoid complaining about it
   again.  */
#define DECL_INVALID_OVERRIDER_P(NODE) \
  (DECL_LANG_FLAG_4 (NODE))

/* True (in a FUNCTION_DECL) if NODE is a function declared with
   an override virt-specifier */
#define DECL_OVERRIDE_P(NODE) (TREE_LANG_FLAG_0 (NODE))

/* The thunks associated with NODE, a FUNCTION_DECL.  */
#define DECL_THUNKS(NODE) \
  (DECL_VIRTUAL_P (NODE) ? LANG_DECL_FN_CHECK (NODE)->context : NULL_TREE)

/* Set DECL_THUNKS.  */
#define SET_DECL_THUNKS(NODE,THUNKS) \
  (LANG_DECL_FN_CHECK (NODE)->context = (THUNKS))

/* If NODE, a FUNCTION_DECL, is a C++11 inheriting constructor, then this
   is the constructor it inherits from.  */
#define DECL_INHERITED_CTOR(NODE) \
  (DECL_DECLARES_FUNCTION_P (NODE) && DECL_CONSTRUCTOR_P (NODE) \
   ? LANG_DECL_FN_CHECK (NODE)->context : NULL_TREE)

/* And this is the base that constructor comes from.  */
#define DECL_INHERITED_CTOR_BASE(NODE)			\
  (DECL_INHERITED_CTOR (NODE)				\
   ? DECL_CONTEXT (flag_new_inheriting_ctors		\
		   ? strip_inheriting_ctors (NODE)	\
		   : DECL_INHERITED_CTOR (NODE))	\
   : NULL_TREE)

/* Set the inherited base.  */
#define SET_DECL_INHERITED_CTOR(NODE,INH) \
  (LANG_DECL_FN_CHECK (NODE)->context = (INH))

/* Nonzero if NODE is a thunk, rather than an ordinary function.  */
#define DECL_THUNK_P(NODE)			\
  (TREE_CODE (NODE) == FUNCTION_DECL		\
   && DECL_LANG_SPECIFIC (NODE)			\
   && LANG_DECL_FN_CHECK (NODE)->thunk_p)

/* Set DECL_THUNK_P for node.  */
#define SET_DECL_THUNK_P(NODE, THIS_ADJUSTING)			\
  (LANG_DECL_FN_CHECK (NODE)->thunk_p = 1,			\
   LANG_DECL_FN_CHECK (NODE)->this_thunk_p = (THIS_ADJUSTING))

/* Nonzero if NODE is a this pointer adjusting thunk.  */
#define DECL_THIS_THUNK_P(NODE)			\
  (DECL_THUNK_P (NODE) && LANG_DECL_FN_CHECK (NODE)->this_thunk_p)

/* Nonzero if NODE is a result pointer adjusting thunk.  */
#define DECL_RESULT_THUNK_P(NODE)			\
  (DECL_THUNK_P (NODE) && !LANG_DECL_FN_CHECK (NODE)->this_thunk_p)

/* Nonzero if NODE is a FUNCTION_DECL, but not a thunk.  */
#define DECL_NON_THUNK_FUNCTION_P(NODE)				\
  (TREE_CODE (NODE) == FUNCTION_DECL && !DECL_THUNK_P (NODE))

/* Nonzero if NODE is `extern "C"'.  */
#define DECL_EXTERN_C_P(NODE) \
  (DECL_LANGUAGE (NODE) == lang_c)

/* Nonzero if NODE is an `extern "C"' function.  */
#define DECL_EXTERN_C_FUNCTION_P(NODE) \
  (DECL_NON_THUNK_FUNCTION_P (NODE) && DECL_EXTERN_C_P (NODE))

/* True iff DECL is an entity with vague linkage whose definition is
   available in this translation unit.  */
#define DECL_REPO_AVAILABLE_P(NODE) \
  (DECL_LANG_SPECIFIC (NODE)->u.base.repo_available_p)

/* True if DECL is declared 'constexpr'.  */
#define DECL_DECLARED_CONSTEXPR_P(DECL) \
  DECL_LANG_FLAG_8 (VAR_OR_FUNCTION_DECL_CHECK (STRIP_TEMPLATE (DECL)))

// True if NODE was declared as 'concept'.  The flag implies that the
// declaration is constexpr, that the declaration cannot be specialized or
// refined, and that the result type must be convertible to bool.
#define DECL_DECLARED_CONCEPT_P(NODE) \
  (DECL_LANG_SPECIFIC (NODE)->u.base.concept_p)

/* Nonzero if this DECL is the __PRETTY_FUNCTION__ variable in a
   template function.  */
#define DECL_PRETTY_FUNCTION_P(NODE) \
  (DECL_NAME (NODE) \
   && !strcmp (IDENTIFIER_POINTER (DECL_NAME (NODE)), "__PRETTY_FUNCTION__"))

/* Nonzero if the variable was declared to be thread-local.
   We need a special C++ version of this test because the middle-end
   DECL_THREAD_LOCAL_P uses the symtab, so we can't use it for
   templates.  */
#define CP_DECL_THREAD_LOCAL_P(NODE) \
  (TREE_LANG_FLAG_0 (VAR_DECL_CHECK (NODE)))

/* The _TYPE context in which this _DECL appears.  This field holds the
   class where a virtual function instance is actually defined.  */
#define DECL_CLASS_CONTEXT(NODE) \
  (DECL_CLASS_SCOPE_P (NODE) ? DECL_CONTEXT (NODE) : NULL_TREE)

/* For a non-member friend function, the class (if any) in which this
   friend was defined.  For example, given:

     struct S { friend void f (); };

   the DECL_FRIEND_CONTEXT for `f' will be `S'.  */
#define DECL_FRIEND_CONTEXT(NODE)				\
  ((DECL_DECLARES_FUNCTION_P (NODE)				\
    && DECL_FRIEND_P (NODE) && !DECL_FUNCTION_MEMBER_P (NODE))	\
   ? LANG_DECL_FN_CHECK (NODE)->context				\
   : NULL_TREE)

/* Set the DECL_FRIEND_CONTEXT for NODE to CONTEXT.  */
#define SET_DECL_FRIEND_CONTEXT(NODE, CONTEXT) \
  (LANG_DECL_FN_CHECK (NODE)->context = (CONTEXT))

#define CP_DECL_CONTEXT(NODE) \
  (!DECL_FILE_SCOPE_P (NODE) ? DECL_CONTEXT (NODE) : global_namespace)
#define CP_TYPE_CONTEXT(NODE) \
  (!TYPE_FILE_SCOPE_P (NODE) ? TYPE_CONTEXT (NODE) : global_namespace)
#define FROB_CONTEXT(NODE) \
  ((NODE) == global_namespace ? DECL_CONTEXT (NODE) : (NODE))

/* 1 iff NODE has namespace scope, including the global namespace.  */
#define DECL_NAMESPACE_SCOPE_P(NODE)				\
  (!DECL_TEMPLATE_PARM_P (NODE)					\
   && TREE_CODE (CP_DECL_CONTEXT (NODE)) == NAMESPACE_DECL)

#define TYPE_NAMESPACE_SCOPE_P(NODE) \
  (TREE_CODE (CP_TYPE_CONTEXT (NODE)) == NAMESPACE_DECL)

#define NAMESPACE_SCOPE_P(NODE) \
  ((DECL_P (NODE) && DECL_NAMESPACE_SCOPE_P (NODE)) \
   || (TYPE_P (NODE) && TYPE_NAMESPACE_SCOPE_P (NODE)))

/* 1 iff NODE is a class member.  */
#define DECL_CLASS_SCOPE_P(NODE) \
  (DECL_CONTEXT (NODE) && TYPE_P (DECL_CONTEXT (NODE)))

#define TYPE_CLASS_SCOPE_P(NODE) \
  (TYPE_CONTEXT (NODE) && TYPE_P (TYPE_CONTEXT (NODE)))

/* 1 iff NODE is function-local.  */
#define DECL_FUNCTION_SCOPE_P(NODE) \
  (DECL_CONTEXT (NODE) \
   && TREE_CODE (DECL_CONTEXT (NODE)) == FUNCTION_DECL)

#define TYPE_FUNCTION_SCOPE_P(NODE) \
  (TYPE_CONTEXT (NODE) && TREE_CODE (TYPE_CONTEXT (NODE)) == FUNCTION_DECL)

/* 1 iff VAR_DECL node NODE is a type-info decl.  This flag is set for
   both the primary typeinfo object and the associated NTBS name.  */
#define DECL_TINFO_P(NODE) TREE_LANG_FLAG_4 (VAR_DECL_CHECK (NODE))

/* 1 iff VAR_DECL node NODE is virtual table or VTT.  */
#define DECL_VTABLE_OR_VTT_P(NODE) TREE_LANG_FLAG_5 (VAR_DECL_CHECK (NODE))

/* 1 iff FUNCTION_TYPE or METHOD_TYPE has a ref-qualifier (either & or &&). */
#define FUNCTION_REF_QUALIFIED(NODE) \
  TREE_LANG_FLAG_4 (FUNC_OR_METHOD_CHECK (NODE))

/* 1 iff FUNCTION_TYPE or METHOD_TYPE has &&-ref-qualifier.  */
#define FUNCTION_RVALUE_QUALIFIED(NODE) \
  TREE_LANG_FLAG_5 (FUNC_OR_METHOD_CHECK (NODE))

/* 1 iff NODE is function-local, but for types.  */
#define LOCAL_CLASS_P(NODE)				\
  (decl_function_context (TYPE_MAIN_DECL (NODE)) != NULL_TREE)

/* The nesting depth of namespace, class or function.  Makes is_ancestor much
   simpler.  Only 8 bits available.  */
#define SCOPE_DEPTH(NODE) \
  (NAMESPACE_DECL_CHECK (NODE)->base.u.bits.address_space)

/* Whether the namepace is an inline namespace.  */
#define DECL_NAMESPACE_INLINE_P(NODE) \
  TREE_LANG_FLAG_0 (NAMESPACE_DECL_CHECK (NODE))
<<<<<<< HEAD
=======

/* For a NAMESPACE_DECL: the list of using namespace directives
   The PURPOSE is the used namespace, the value is the namespace
   that is the common ancestor.  */
#define DECL_NAMESPACE_USING(NODE) (LANG_DECL_NS_CHECK (NODE)->ns_using)
>>>>>>> 42362497

/* For a NAMESPACE_DECL: an OVERLOAD list of using namespace directives.  */
#define DECL_NAMESPACE_USING(NODE) \
   (LANG_DECL_NS_CHECK (NODE)->usings)

/* In a NAMESPACE_DECL, an OVERLOAD list of direct inline namespaces.  */
#define DECL_NAMESPACE_INLINEES(NODE) \
   (LANG_DECL_NS_CHECK (NODE)->inlinees)

/* Pointer to hash_map from IDENTIFIERS to DECLS  */
#define DECL_NAMESPACE_BINDINGS(NODE) \
   (LANG_DECL_NS_CHECK (NODE)->bindings)

/* In a NAMESPACE_DECL, points to the original namespace if this is
   a namespace alias.  */
#define DECL_NAMESPACE_ALIAS(NODE) \
	DECL_ABSTRACT_ORIGIN (NAMESPACE_DECL_CHECK (NODE))
#define ORIGINAL_NAMESPACE(NODE)  \
  (DECL_NAMESPACE_ALIAS (NODE) ? DECL_NAMESPACE_ALIAS (NODE) : (NODE))

/* Nonzero if NODE is the std namespace.  */
#define DECL_NAMESPACE_STD_P(NODE)			\
  (TREE_CODE (NODE) == NAMESPACE_DECL			\
   && CP_DECL_CONTEXT (NODE) == global_namespace	\
   && DECL_NAME (NODE) == std_identifier)

/* In a TREE_LIST in an attribute list, indicates that the attribute
   must be applied at instantiation time.  */
#define ATTR_IS_DEPENDENT(NODE) TREE_LANG_FLAG_0 (TREE_LIST_CHECK (NODE))

/* In a TREE_LIST in the argument of attribute abi_tag, indicates that the tag
   was inherited from a template parameter, not explicitly indicated.  */
#define ABI_TAG_IMPLICIT(NODE) TREE_LANG_FLAG_0 (TREE_LIST_CHECK (NODE))

extern tree decl_shadowed_for_var_lookup (tree);
extern void decl_shadowed_for_var_insert (tree, tree);

/* Non zero if this is a using decl for a dependent scope. */
#define DECL_DEPENDENT_P(NODE) DECL_LANG_FLAG_0 (USING_DECL_CHECK (NODE))

/* The scope named in a using decl.  */
#define USING_DECL_SCOPE(NODE) TREE_TYPE (USING_DECL_CHECK (NODE))

/* The decls named by a using decl.  */
#define USING_DECL_DECLS(NODE) DECL_INITIAL (USING_DECL_CHECK (NODE))

/* Non zero if the using decl refers to a dependent type.  */
#define USING_DECL_TYPENAME_P(NODE) DECL_LANG_FLAG_1 (USING_DECL_CHECK (NODE))

/* In a VAR_DECL, true if we have a shadowed local variable
   in the shadowed var table for this VAR_DECL.  */
#define DECL_HAS_SHADOWED_FOR_VAR_P(NODE) \
  (VAR_DECL_CHECK (NODE)->decl_with_vis.shadowed_for_var_p)

/* In a VAR_DECL for a variable declared in a for statement,
   this is the shadowed (local) variable.  */
#define DECL_SHADOWED_FOR_VAR(NODE) \
  (DECL_HAS_SHADOWED_FOR_VAR_P(NODE) ? decl_shadowed_for_var_lookup (NODE) : NULL)

#define SET_DECL_SHADOWED_FOR_VAR(NODE, VAL) \
  (decl_shadowed_for_var_insert (NODE, VAL))

/* In a FUNCTION_DECL, this is nonzero if this function was defined in
   the class definition.  We have saved away the text of the function,
   but have not yet processed it.  */
#define DECL_PENDING_INLINE_P(NODE) \
  (LANG_DECL_FN_CHECK (NODE)->pending_inline_p)

/* If DECL_PENDING_INLINE_P holds, this is the saved text of the
   function.  */
#define DECL_PENDING_INLINE_INFO(NODE) \
  (LANG_DECL_FN_CHECK (NODE)->u.pending_inline_info)

/* Nonzero for TYPE_DECL means that it was written 'using name = type'.  */
#define TYPE_DECL_ALIAS_P(NODE) \
  DECL_LANG_FLAG_6 (TYPE_DECL_CHECK (NODE))

/* Nonzero for TEMPLATE_DECL means that it is a 'complex' alias template.  */
#define TEMPLATE_DECL_COMPLEX_ALIAS_P(NODE) \
  DECL_LANG_FLAG_2 (TEMPLATE_DECL_CHECK (NODE))

/* Nonzero for a type which is an alias for another type; i.e, a type
   which declaration was written 'using name-of-type =
   another-type'.  */
#define TYPE_ALIAS_P(NODE)			\
  (TYPE_P (NODE)				\
   && TYPE_NAME (NODE)				\
   && TREE_CODE (TYPE_NAME (NODE)) == TYPE_DECL	\
   && TYPE_DECL_ALIAS_P (TYPE_NAME (NODE)))

/* For a class type: if this structure has many fields, we'll sort them
   and put them into a TREE_VEC.  */
#define CLASSTYPE_SORTED_FIELDS(NODE) \
  (LANG_TYPE_CLASS_CHECK (NODE)->sorted_fields)

/* If non-NULL for a VAR_DECL, FUNCTION_DECL, TYPE_DECL or
   TEMPLATE_DECL, the entity is either a template specialization (if
   DECL_USE_TEMPLATE is nonzero) or the abstract instance of the
   template itself.

   In either case, DECL_TEMPLATE_INFO is a TREE_LIST, whose
   TREE_PURPOSE is the TEMPLATE_DECL of which this entity is a
   specialization or abstract instance.  The TREE_VALUE is the
   template arguments used to specialize the template.
   
   Consider:

      template <typename T> struct S { friend void f(T) {} };

   In this case, S<int>::f is, from the point of view of the compiler,
   an instantiation of a template -- but, from the point of view of
   the language, each instantiation of S results in a wholly unrelated
   global function f.  In this case, DECL_TEMPLATE_INFO for S<int>::f
   will be non-NULL, but DECL_USE_TEMPLATE will be zero.  */
#define DECL_TEMPLATE_INFO(NODE) \
  (DECL_LANG_SPECIFIC (VAR_TEMPL_TYPE_FIELD_OR_FUNCTION_DECL_CHECK (NODE)) \
   ->u.min.template_info)

/* For a VAR_DECL, indicates that the variable is actually a
   non-static data member of anonymous union that has been promoted to
   variable status.  */
#define DECL_ANON_UNION_VAR_P(NODE) \
  (DECL_LANG_FLAG_4 (VAR_DECL_CHECK (NODE)))

/* Template information for a RECORD_TYPE or UNION_TYPE.  */
#define CLASSTYPE_TEMPLATE_INFO(NODE) \
  (LANG_TYPE_CLASS_CHECK (RECORD_OR_UNION_CHECK (NODE))->template_info)

/* Template information for an ENUMERAL_TYPE.  Although an enumeration may
   not be a primary template, it may be declared within the scope of a
   primary template and the enumeration constants may depend on
   non-type template parameters.  */
#define ENUM_TEMPLATE_INFO(NODE) \
  (TYPE_LANG_SLOT_1 (ENUMERAL_TYPE_CHECK (NODE)))

/* Template information for a template template parameter.  */
#define TEMPLATE_TEMPLATE_PARM_TEMPLATE_INFO(NODE) \
  (LANG_TYPE_CLASS_CHECK (BOUND_TEMPLATE_TEMPLATE_PARM_TYPE_CHECK (NODE)) \
   ->template_info)

/* Template information for an ENUMERAL_, RECORD_, UNION_TYPE, or
   BOUND_TEMPLATE_TEMPLATE_PARM type.  This ignores any alias
   templateness of NODE.  */
#define TYPE_TEMPLATE_INFO(NODE)					\
  (TREE_CODE (NODE) == ENUMERAL_TYPE					\
   ? ENUM_TEMPLATE_INFO (NODE)						\
   : (TREE_CODE (NODE) == BOUND_TEMPLATE_TEMPLATE_PARM			\
      ? TEMPLATE_TEMPLATE_PARM_TEMPLATE_INFO (NODE)			\
      : (CLASS_TYPE_P (NODE)						\
	 ? CLASSTYPE_TEMPLATE_INFO (NODE)				\
	 : NULL_TREE)))

/* Template information (if any) for an alias type.  */
#define TYPE_ALIAS_TEMPLATE_INFO(NODE)					\
  (DECL_LANG_SPECIFIC (TYPE_NAME (NODE))				\
   ? DECL_TEMPLATE_INFO (TYPE_NAME (NODE))				\
   : NULL_TREE)

/* If NODE is a type alias, this accessor returns the template info
   for the alias template (if any).  Otherwise behave as
   TYPE_TEMPLATE_INFO.  */
#define TYPE_TEMPLATE_INFO_MAYBE_ALIAS(NODE)				\
  (TYPE_ALIAS_P (NODE)							\
   ? TYPE_ALIAS_TEMPLATE_INFO (NODE)					\
   : TYPE_TEMPLATE_INFO (NODE))

/* Set the template information for an ENUMERAL_, RECORD_, or
   UNION_TYPE to VAL.  */
#define SET_TYPE_TEMPLATE_INFO(NODE, VAL)				\
  (TREE_CODE (NODE) == ENUMERAL_TYPE					\
   ? (ENUM_TEMPLATE_INFO (NODE) = (VAL))				\
   : ((CLASS_TYPE_P (NODE) && !TYPE_ALIAS_P (NODE))			\
      ? (CLASSTYPE_TEMPLATE_INFO (NODE) = (VAL))			\
      : (DECL_TEMPLATE_INFO (TYPE_NAME (NODE)) = (VAL))))

#define TI_TEMPLATE(NODE) TREE_TYPE (TEMPLATE_INFO_CHECK (NODE))
#define TI_ARGS(NODE) TREE_CHAIN (TEMPLATE_INFO_CHECK (NODE))
#define TI_PENDING_TEMPLATE_FLAG(NODE) TREE_LANG_FLAG_1 (NODE)
/* For a given TREE_VEC containing a template argument list,
   this property contains the number of arguments that are not
   defaulted.  */
#define NON_DEFAULT_TEMPLATE_ARGS_COUNT(NODE) TREE_CHAIN (TREE_VEC_CHECK (NODE))
/* Below are the setter and getter of the NON_DEFAULT_TEMPLATE_ARGS_COUNT
   property.  */
#define SET_NON_DEFAULT_TEMPLATE_ARGS_COUNT(NODE, INT_VALUE) \
  NON_DEFAULT_TEMPLATE_ARGS_COUNT(NODE) = build_int_cst (NULL_TREE, INT_VALUE)
#if CHECKING_P
#define GET_NON_DEFAULT_TEMPLATE_ARGS_COUNT(NODE) \
    int_cst_value (NON_DEFAULT_TEMPLATE_ARGS_COUNT (NODE))
#else
#define GET_NON_DEFAULT_TEMPLATE_ARGS_COUNT(NODE) \
  NON_DEFAULT_TEMPLATE_ARGS_COUNT (NODE) \
  ? int_cst_value (NON_DEFAULT_TEMPLATE_ARGS_COUNT (NODE)) \
  : TREE_VEC_LENGTH (INNERMOST_TEMPLATE_ARGS (NODE))
#endif
/* The list of typedefs - used in the template - that need
   access checking at template instantiation time.

   FIXME this should be associated with the TEMPLATE_DECL, not the
   TEMPLATE_INFO.  */
#define TI_TYPEDEFS_NEEDING_ACCESS_CHECKING(NODE) \
  ((struct tree_template_info*)TEMPLATE_INFO_CHECK \
     (NODE))->typedefs_needing_access_checking

/* We use TREE_VECs to hold template arguments.  If there is only one
   level of template arguments, then the TREE_VEC contains the
   arguments directly.  If there is more than one level of template
   arguments, then each entry in the TREE_VEC is itself a TREE_VEC,
   containing the template arguments for a single level.  The first
   entry in the outer TREE_VEC is the outermost level of template
   parameters; the last is the innermost.

   It is incorrect to ever form a template argument vector containing
   only one level of arguments, but which is a TREE_VEC containing as
   its only entry the TREE_VEC for that level.

   For each TREE_VEC containing the template arguments for a single
   level, it's possible to get or set the number of non defaulted
   template arguments by using the accessor macros
   GET_NON_DEFAULT_TEMPLATE_ARGS_COUNT or
   SET_NON_DEFAULT_TEMPLATE_ARGS_COUNT.  */

/* Nonzero if the template arguments is actually a vector of vectors,
   rather than just a vector.  */
#define TMPL_ARGS_HAVE_MULTIPLE_LEVELS(NODE)		     \
  (NODE && TREE_VEC_LENGTH (NODE) && TREE_VEC_ELT (NODE, 0)  \
   && TREE_CODE (TREE_VEC_ELT (NODE, 0)) == TREE_VEC)

/* The depth of a template argument vector.  When called directly by
   the parser, we use a TREE_LIST rather than a TREE_VEC to represent
   template arguments.  In fact, we may even see NULL_TREE if there
   are no template arguments.  In both of those cases, there is only
   one level of template arguments.  */
#define TMPL_ARGS_DEPTH(NODE)					\
  (TMPL_ARGS_HAVE_MULTIPLE_LEVELS (NODE) ? TREE_VEC_LENGTH (NODE) : 1)

/* The LEVELth level of the template ARGS.  The outermost level of
   args is level 1, not level 0.  */
#define TMPL_ARGS_LEVEL(ARGS, LEVEL)		\
  (TMPL_ARGS_HAVE_MULTIPLE_LEVELS (ARGS)	\
   ? TREE_VEC_ELT (ARGS, (LEVEL) - 1) : (ARGS))

/* Set the LEVELth level of the template ARGS to VAL.  This macro does
   not work with single-level argument vectors.  */
#define SET_TMPL_ARGS_LEVEL(ARGS, LEVEL, VAL)	\
  (TREE_VEC_ELT (ARGS, (LEVEL) - 1) = (VAL))

/* Accesses the IDXth parameter in the LEVELth level of the ARGS.  */
#define TMPL_ARG(ARGS, LEVEL, IDX)				\
  (TREE_VEC_ELT (TMPL_ARGS_LEVEL (ARGS, LEVEL), IDX))

/* Given a single level of template arguments in NODE, return the
   number of arguments.  */
#define NUM_TMPL_ARGS(NODE)				\
  (TREE_VEC_LENGTH (NODE))

/* Returns the innermost level of template arguments in ARGS.  */
#define INNERMOST_TEMPLATE_ARGS(NODE) \
  (get_innermost_template_args ((NODE), 1))

/* The number of levels of template parameters given by NODE.  */
#define TMPL_PARMS_DEPTH(NODE) \
  ((HOST_WIDE_INT) TREE_INT_CST_LOW (TREE_PURPOSE (NODE)))

/* The TEMPLATE_DECL instantiated or specialized by NODE.  This
   TEMPLATE_DECL will be the immediate parent, not the most general
   template.  For example, in:

      template <class T> struct S { template <class U> void f(U); }

   the FUNCTION_DECL for S<int>::f<double> will have, as its
   DECL_TI_TEMPLATE, `template <class U> S<int>::f<U>'.

   As a special case, for a member friend template of a template
   class, this value will not be a TEMPLATE_DECL, but rather an
   IDENTIFIER_NODE or OVERLOAD indicating the name of the template and
   any explicit template arguments provided.  For example, in:

     template <class T> struct S { friend void f<int>(int, double); }

   the DECL_TI_TEMPLATE will be an IDENTIFIER_NODE for `f' and the
   DECL_TI_ARGS will be {int}.

   For a FIELD_DECL with a non-static data member initializer, this value
   is the FIELD_DECL it was instantiated from.  */
#define DECL_TI_TEMPLATE(NODE)      TI_TEMPLATE (DECL_TEMPLATE_INFO (NODE))

/* The template arguments used to obtain this decl from the most
   general form of DECL_TI_TEMPLATE.  For the example given for
   DECL_TI_TEMPLATE, the DECL_TI_ARGS will be {int, double}.  These
   are always the full set of arguments required to instantiate this
   declaration from the most general template specialized here.  */
#define DECL_TI_ARGS(NODE)	    TI_ARGS (DECL_TEMPLATE_INFO (NODE))

/* The TEMPLATE_DECL associated with NODE, a class type.  Even if NODE
   will be generated from a partial specialization, the TEMPLATE_DECL
   referred to here will be the original template.  For example,
   given:

      template <typename T> struct S {};
      template <typename T> struct S<T*> {};
      
   the CLASSTPYE_TI_TEMPLATE for S<int*> will be S, not the S<T*>.  */
#define CLASSTYPE_TI_TEMPLATE(NODE) TI_TEMPLATE (CLASSTYPE_TEMPLATE_INFO (NODE))
#define CLASSTYPE_TI_ARGS(NODE)     TI_ARGS (CLASSTYPE_TEMPLATE_INFO (NODE))

/* For a template instantiation TYPE, returns the TYPE corresponding
   to the primary template.  Otherwise returns TYPE itself.  */
#define CLASSTYPE_PRIMARY_TEMPLATE_TYPE(TYPE)				\
  ((CLASSTYPE_USE_TEMPLATE ((TYPE))					\
    && !CLASSTYPE_TEMPLATE_SPECIALIZATION ((TYPE)))			\
   ? TREE_TYPE (DECL_TEMPLATE_RESULT (DECL_PRIMARY_TEMPLATE		\
				      (CLASSTYPE_TI_TEMPLATE ((TYPE))))) \
   : (TYPE))

/* Like CLASS_TI_TEMPLATE, but also works for ENUMERAL_TYPEs.  */
#define TYPE_TI_TEMPLATE(NODE)			\
  (TI_TEMPLATE (TYPE_TEMPLATE_INFO (NODE)))

/* Like DECL_TI_ARGS, but for an ENUMERAL_, RECORD_, or UNION_TYPE.  */
#define TYPE_TI_ARGS(NODE)			\
  (TI_ARGS (TYPE_TEMPLATE_INFO (NODE)))

#define INNERMOST_TEMPLATE_PARMS(NODE)  TREE_VALUE (NODE)

/* Nonzero if NODE (a TEMPLATE_DECL) is a member template, in the
   sense of [temp.mem].  */
#define DECL_MEMBER_TEMPLATE_P(NODE) \
  (DECL_LANG_FLAG_1 (TEMPLATE_DECL_CHECK (NODE)))

/* Nonzero if the NODE corresponds to the template parameters for a
   member template, whose inline definition is being processed after
   the class definition is complete.  */
#define TEMPLATE_PARMS_FOR_INLINE(NODE) TREE_LANG_FLAG_1 (NODE)

/* Determine if a declaration (PARM_DECL or FIELD_DECL) is a pack.  */
#define DECL_PACK_P(NODE) \
  (DECL_P (NODE) && PACK_EXPANSION_P (TREE_TYPE (NODE)))

/* Determines if NODE is an expansion of one or more parameter packs,
   e.g., a TYPE_PACK_EXPANSION or EXPR_PACK_EXPANSION.  */
#define PACK_EXPANSION_P(NODE)                 \
  (TREE_CODE (NODE) == TYPE_PACK_EXPANSION     \
   || TREE_CODE (NODE) == EXPR_PACK_EXPANSION)

/* Extracts the type or expression pattern from a TYPE_PACK_EXPANSION or
   EXPR_PACK_EXPANSION.  */
#define PACK_EXPANSION_PATTERN(NODE)                            \
  (TREE_CODE (NODE) == TYPE_PACK_EXPANSION? TREE_TYPE (NODE)    \
   : TREE_OPERAND (NODE, 0))

/* Sets the type or expression pattern for a TYPE_PACK_EXPANSION or
   EXPR_PACK_EXPANSION.  */
#define SET_PACK_EXPANSION_PATTERN(NODE,VALUE)  \
  if (TREE_CODE (NODE) == TYPE_PACK_EXPANSION)  \
    TREE_TYPE (NODE) = VALUE;                   \
  else                                          \
    TREE_OPERAND (NODE, 0) = VALUE

/* The list of parameter packs used in the PACK_EXPANSION_* node. The
   TREE_VALUE of each TREE_LIST contains the parameter packs.  */
#define PACK_EXPANSION_PARAMETER_PACKS(NODE)		\
  *(TREE_CODE (NODE) == EXPR_PACK_EXPANSION		\
    ? &TREE_OPERAND (NODE, 1)				\
    : &TYPE_MINVAL (TYPE_PACK_EXPANSION_CHECK (NODE)))

/* Any additional template args to be applied when substituting into
   the pattern, set by tsubst_pack_expansion for partial instantiations.  */
#define PACK_EXPANSION_EXTRA_ARGS(NODE)		\
  *(TREE_CODE (NODE) == TYPE_PACK_EXPANSION	\
    ? &TYPE_MAXVAL (NODE)			\
    : &TREE_OPERAND ((NODE), 2))

/* True iff this pack expansion is within a function context.  */
#define PACK_EXPANSION_LOCAL_P(NODE) TREE_LANG_FLAG_0 (NODE)

/* True iff this pack expansion is for sizeof....  */
#define PACK_EXPANSION_SIZEOF_P(NODE) TREE_LANG_FLAG_1 (NODE)

/* True iff the wildcard can match a template parameter pack.  */
#define WILDCARD_PACK_P(NODE) TREE_LANG_FLAG_0 (NODE)

/* Determine if this is an argument pack.  */
#define ARGUMENT_PACK_P(NODE)                          \
  (TREE_CODE (NODE) == TYPE_ARGUMENT_PACK              \
   || TREE_CODE (NODE) == NONTYPE_ARGUMENT_PACK)

/* The arguments stored in an argument pack. Arguments are stored in a
   TREE_VEC, which may have length zero.  */
#define ARGUMENT_PACK_ARGS(NODE)                               \
  (TREE_CODE (NODE) == TYPE_ARGUMENT_PACK? TREE_TYPE (NODE)    \
   : TREE_OPERAND (NODE, 0))

/* Set the arguments stored in an argument pack. VALUE must be a
   TREE_VEC.  */
#define SET_ARGUMENT_PACK_ARGS(NODE,VALUE)     \
  if (TREE_CODE (NODE) == TYPE_ARGUMENT_PACK)  \
    TREE_TYPE (NODE) = VALUE;                           \
  else                                                  \
    TREE_OPERAND (NODE, 0) = VALUE

/* Whether the argument pack is "incomplete", meaning that more
   arguments can still be deduced. Incomplete argument packs are only
   used when the user has provided an explicit template argument list
   for a variadic function template. Some of the explicit template
   arguments will be placed into the beginning of the argument pack,
   but additional arguments might still be deduced.  */
#define ARGUMENT_PACK_INCOMPLETE_P(NODE)        \
  TREE_ADDRESSABLE (ARGUMENT_PACK_ARGS (NODE))

/* When ARGUMENT_PACK_INCOMPLETE_P, stores the explicit template
   arguments used to fill this pack.  */
#define ARGUMENT_PACK_EXPLICIT_ARGS(NODE)       \
  TREE_TYPE (ARGUMENT_PACK_ARGS (NODE))

/* In an ARGUMENT_PACK_SELECT, the argument pack from which an
   argument will be selected.  */
#define ARGUMENT_PACK_SELECT_FROM_PACK(NODE)				\
  (((struct tree_argument_pack_select *)ARGUMENT_PACK_SELECT_CHECK (NODE))->argument_pack)

/* In an ARGUMENT_PACK_SELECT, the index of the argument we want to
   select.  */
#define ARGUMENT_PACK_SELECT_INDEX(NODE)				\
  (((struct tree_argument_pack_select *)ARGUMENT_PACK_SELECT_CHECK (NODE))->index)
  
/* In an ARGUMENT_PACK_SELECT, the actual underlying argument that the
   ARGUMENT_PACK_SELECT represents. */
#define ARGUMENT_PACK_SELECT_ARG(NODE)					\
  TREE_VEC_ELT (ARGUMENT_PACK_ARGS (ARGUMENT_PACK_SELECT_FROM_PACK (NODE)), \
	        ARGUMENT_PACK_SELECT_INDEX (NODE))

#define FOLD_EXPR_CHECK(NODE)						\
  TREE_CHECK4 (NODE, UNARY_LEFT_FOLD_EXPR, UNARY_RIGHT_FOLD_EXPR,	\
	       BINARY_LEFT_FOLD_EXPR, BINARY_RIGHT_FOLD_EXPR)

#define BINARY_FOLD_EXPR_CHECK(NODE) \
  TREE_CHECK2 (NODE, BINARY_LEFT_FOLD_EXPR, BINARY_RIGHT_FOLD_EXPR)

/* True if NODE is UNARY_FOLD_EXPR or a BINARY_FOLD_EXPR */
#define FOLD_EXPR_P(NODE)				\
  (TREE_CODE (NODE) == UNARY_LEFT_FOLD_EXPR		\
   || TREE_CODE (NODE) == UNARY_RIGHT_FOLD_EXPR		\
   || TREE_CODE (NODE) == BINARY_LEFT_FOLD_EXPR		\
   || TREE_CODE (NODE) == BINARY_RIGHT_FOLD_EXPR)

/* True when NODE is a fold over a compound assignment operator. */
#define FOLD_EXPR_MODIFY_P(NODE) \
  TREE_LANG_FLAG_0 (FOLD_EXPR_CHECK (NODE))

/* An INTEGER_CST containing the tree code of the folded operator. */
#define FOLD_EXPR_OP(NODE) \
  TREE_OPERAND (FOLD_EXPR_CHECK (NODE), 0)

/* The expression containing an unexpanded parameter pack. */
#define FOLD_EXPR_PACK(NODE) \
  TREE_OPERAND (FOLD_EXPR_CHECK (NODE), 1)

/* In a binary fold expression, the argument with no unexpanded
   parameter packs. */
#define FOLD_EXPR_INIT(NODE) \
  TREE_OPERAND (BINARY_FOLD_EXPR_CHECK (NODE), 2)

/* In a FUNCTION_DECL, the saved language-specific per-function data.  */
#define DECL_SAVED_FUNCTION_DATA(NODE)			\
  (LANG_DECL_FN_CHECK (FUNCTION_DECL_CHECK (NODE))	\
   ->u.saved_language_function)

/* True if NODE is an implicit INDIRECT_EXPR from convert_from_reference.  */
#define REFERENCE_REF_P(NODE)				\
  (INDIRECT_REF_P (NODE)				\
   && TREE_TYPE (TREE_OPERAND (NODE, 0))		\
   && (TREE_CODE (TREE_TYPE (TREE_OPERAND ((NODE), 0)))	\
       == REFERENCE_TYPE))

/* True if NODE is a REFERENCE_TYPE which is OK to instantiate to be a
   reference to VLA type, because it's used for VLA capture.  */
#define REFERENCE_VLA_OK(NODE) \
  (TYPE_LANG_FLAG_5 (REFERENCE_TYPE_CHECK (NODE)))

#define NEW_EXPR_USE_GLOBAL(NODE) \
  TREE_LANG_FLAG_0 (NEW_EXPR_CHECK (NODE))
#define DELETE_EXPR_USE_GLOBAL(NODE) \
  TREE_LANG_FLAG_0 (DELETE_EXPR_CHECK (NODE))
#define DELETE_EXPR_USE_VEC(NODE) \
  TREE_LANG_FLAG_1 (DELETE_EXPR_CHECK (NODE))

#define CALL_OR_AGGR_INIT_CHECK(NODE) \
  TREE_CHECK2 ((NODE), CALL_EXPR, AGGR_INIT_EXPR)

/* Indicates that this is a non-dependent COMPOUND_EXPR which will
   resolve to a function call.  */
#define COMPOUND_EXPR_OVERLOADED(NODE) \
  TREE_LANG_FLAG_0 (COMPOUND_EXPR_CHECK (NODE))

/* In a CALL_EXPR appearing in a template, true if Koenig lookup
   should be performed at instantiation time.  */
#define KOENIG_LOOKUP_P(NODE) TREE_LANG_FLAG_0 (CALL_EXPR_CHECK (NODE))

/* True if the arguments to NODE should be evaluated in left-to-right
   order regardless of PUSH_ARGS_REVERSED.  */
#define CALL_EXPR_ORDERED_ARGS(NODE) \
  TREE_LANG_FLAG_3 (CALL_OR_AGGR_INIT_CHECK (NODE))

/* True if the arguments to NODE should be evaluated in right-to-left
   order regardless of PUSH_ARGS_REVERSED.  */
#define CALL_EXPR_REVERSE_ARGS(NODE) \
  TREE_LANG_FLAG_5 (CALL_OR_AGGR_INIT_CHECK (NODE))

/* True if CALL_EXPR was written as an operator expression, not a function
   call.  */
#define CALL_EXPR_OPERATOR_SYNTAX(NODE) \
  TREE_LANG_FLAG_6 (CALL_OR_AGGR_INIT_CHECK (NODE))

/* Indicates whether a string literal has been parenthesized. Such
   usages are disallowed in certain circumstances.  */

#define PAREN_STRING_LITERAL_P(NODE) \
  TREE_LANG_FLAG_0 (STRING_CST_CHECK (NODE))

/* Indicates whether a COMPONENT_REF or a SCOPE_REF has been parenthesized, or
   an INDIRECT_REF comes from parenthesizing a _DECL.  Currently only set some
   of the time in C++14 mode.  */

#define REF_PARENTHESIZED_P(NODE) \
  TREE_LANG_FLAG_2 (TREE_CHECK3 ((NODE), COMPONENT_REF, INDIRECT_REF, SCOPE_REF))

/* Nonzero if this AGGR_INIT_EXPR provides for initialization via a
   constructor call, rather than an ordinary function call.  */
#define AGGR_INIT_VIA_CTOR_P(NODE) \
  TREE_LANG_FLAG_0 (AGGR_INIT_EXPR_CHECK (NODE))

/* Nonzero if expanding this AGGR_INIT_EXPR should first zero-initialize
   the object.  */
#define AGGR_INIT_ZERO_FIRST(NODE) \
  TREE_LANG_FLAG_2 (AGGR_INIT_EXPR_CHECK (NODE))

/* Nonzero means that the call is the jump from a thunk to the
   thunked-to function.  */
#define AGGR_INIT_FROM_THUNK_P(NODE) \
  (AGGR_INIT_EXPR_CHECK (NODE)->base.protected_flag)

/* AGGR_INIT_EXPR accessors.  These are equivalent to the CALL_EXPR
   accessors, except for AGGR_INIT_EXPR_SLOT (which takes the place of
   CALL_EXPR_STATIC_CHAIN).  */

#define AGGR_INIT_EXPR_FN(NODE) TREE_OPERAND (AGGR_INIT_EXPR_CHECK (NODE), 1)
#define AGGR_INIT_EXPR_SLOT(NODE) \
  TREE_OPERAND (AGGR_INIT_EXPR_CHECK (NODE), 2)
#define AGGR_INIT_EXPR_ARG(NODE, I) \
  TREE_OPERAND (AGGR_INIT_EXPR_CHECK (NODE), (I) + 3)
#define aggr_init_expr_nargs(NODE) (VL_EXP_OPERAND_LENGTH(NODE) - 3)

/* AGGR_INIT_EXPR_ARGP returns a pointer to the argument vector for NODE.
   We can't use &AGGR_INIT_EXPR_ARG (NODE, 0) because that will complain if
   the argument count is zero when checking is enabled.  Instead, do
   the pointer arithmetic to advance past the 3 fixed operands in a
   AGGR_INIT_EXPR.  That produces a valid pointer to just past the end of
   the operand array, even if it's not valid to dereference it.  */
#define AGGR_INIT_EXPR_ARGP(NODE) \
  (&(TREE_OPERAND (AGGR_INIT_EXPR_CHECK (NODE), 0)) + 3)

/* Abstract iterators for AGGR_INIT_EXPRs.  */

/* Structure containing iterator state.  */
struct aggr_init_expr_arg_iterator {
  tree t;	/* the aggr_init_expr */
  int n;	/* argument count */
  int i;	/* next argument index */
};

/* Initialize the abstract argument list iterator object ITER with the
   arguments from AGGR_INIT_EXPR node EXP.  */
inline void
init_aggr_init_expr_arg_iterator (tree exp,
				       aggr_init_expr_arg_iterator *iter)
{
  iter->t = exp;
  iter->n = aggr_init_expr_nargs (exp);
  iter->i = 0;
}

/* Return the next argument from abstract argument list iterator object ITER,
   and advance its state.  Return NULL_TREE if there are no more arguments.  */
inline tree
next_aggr_init_expr_arg (aggr_init_expr_arg_iterator *iter)
{
  tree result;
  if (iter->i >= iter->n)
    return NULL_TREE;
  result = AGGR_INIT_EXPR_ARG (iter->t, iter->i);
  iter->i++;
  return result;
}

/* Initialize the abstract argument list iterator object ITER, then advance
   past and return the first argument.  Useful in for expressions, e.g.
     for (arg = first_aggr_init_expr_arg (exp, &iter); arg;
          arg = next_aggr_init_expr_arg (&iter))   */
inline tree
first_aggr_init_expr_arg (tree exp, aggr_init_expr_arg_iterator *iter)
{
  init_aggr_init_expr_arg_iterator (exp, iter);
  return next_aggr_init_expr_arg (iter);
}

/* Test whether there are more arguments in abstract argument list iterator
   ITER, without changing its state.  */
inline bool
more_aggr_init_expr_args_p (const aggr_init_expr_arg_iterator *iter)
{
  return (iter->i < iter->n);
}

/* Iterate through each argument ARG of AGGR_INIT_EXPR CALL, using variable
   ITER (of type aggr_init_expr_arg_iterator) to hold the iteration state.  */
#define FOR_EACH_AGGR_INIT_EXPR_ARG(arg, iter, call)			\
  for ((arg) = first_aggr_init_expr_arg ((call), &(iter)); (arg);	\
       (arg) = next_aggr_init_expr_arg (&(iter)))

/* VEC_INIT_EXPR accessors.  */
#define VEC_INIT_EXPR_SLOT(NODE) TREE_OPERAND (VEC_INIT_EXPR_CHECK (NODE), 0)
#define VEC_INIT_EXPR_INIT(NODE) TREE_OPERAND (VEC_INIT_EXPR_CHECK (NODE), 1)

/* Indicates that a VEC_INIT_EXPR is a potential constant expression.
   Only set when the current function is constexpr.  */
#define VEC_INIT_EXPR_IS_CONSTEXPR(NODE) \
  TREE_LANG_FLAG_0 (VEC_INIT_EXPR_CHECK (NODE))

/* Indicates that a VEC_INIT_EXPR is expressing value-initialization.  */
#define VEC_INIT_EXPR_VALUE_INIT(NODE) \
  TREE_LANG_FLAG_1 (VEC_INIT_EXPR_CHECK (NODE))

/* The condition under which this MUST_NOT_THROW_EXPR actually blocks
   exceptions.  NULL_TREE means 'true'.  */
#define MUST_NOT_THROW_COND(NODE) \
  TREE_OPERAND (MUST_NOT_THROW_EXPR_CHECK (NODE), 1)

/* The TYPE_MAIN_DECL for a class template type is a TYPE_DECL, not a
   TEMPLATE_DECL.  This macro determines whether or not a given class
   type is really a template type, as opposed to an instantiation or
   specialization of one.  */
#define CLASSTYPE_IS_TEMPLATE(NODE)  \
  (CLASSTYPE_TEMPLATE_INFO (NODE)    \
   && !CLASSTYPE_USE_TEMPLATE (NODE) \
   && PRIMARY_TEMPLATE_P (CLASSTYPE_TI_TEMPLATE (NODE)))

/* The name used by the user to name the typename type.  Typically,
   this is an IDENTIFIER_NODE, and the same as the DECL_NAME on the
   corresponding TYPE_DECL.  However, this may also be a
   TEMPLATE_ID_EXPR if we had something like `typename X::Y<T>'.  */
#define TYPENAME_TYPE_FULLNAME(NODE) \
  (TYPE_VALUES_RAW (TYPENAME_TYPE_CHECK (NODE)))

/* True if a TYPENAME_TYPE was declared as an "enum".  */
#define TYPENAME_IS_ENUM_P(NODE) \
  (TREE_LANG_FLAG_0 (TYPENAME_TYPE_CHECK (NODE)))

/* True if a TYPENAME_TYPE was declared as a "class", "struct", or
   "union".  */
#define TYPENAME_IS_CLASS_P(NODE) \
  (TREE_LANG_FLAG_1 (TYPENAME_TYPE_CHECK (NODE)))

/* True if a TYPENAME_TYPE is in the process of being resolved.  */
#define TYPENAME_IS_RESOLVING_P(NODE) \
  (TREE_LANG_FLAG_2 (TYPENAME_TYPE_CHECK (NODE)))

/* [class.virtual]

   A class that declares or inherits a virtual function is called a
   polymorphic class.  */
#define TYPE_POLYMORPHIC_P(NODE) (TREE_LANG_FLAG_2 (NODE))

/* Nonzero if this class has a virtual function table pointer.  */
#define TYPE_CONTAINS_VPTR_P(NODE)		\
  (TYPE_POLYMORPHIC_P (NODE) || CLASSTYPE_VBASECLASSES (NODE))

/* This flag is true of a local VAR_DECL if it was declared in a for
   statement, but we are no longer in the scope of the for.  */
#define DECL_DEAD_FOR_LOCAL(NODE) DECL_LANG_FLAG_7 (VAR_DECL_CHECK (NODE))

/* This flag is set on a VAR_DECL that is a DECL_DEAD_FOR_LOCAL
   if we already emitted a warning about using it.  */
#define DECL_ERROR_REPORTED(NODE) DECL_LANG_FLAG_0 (VAR_DECL_CHECK (NODE))

/* Nonzero if NODE is a FUNCTION_DECL (for a function with global
   scope) declared in a local scope.  */
#define DECL_LOCAL_FUNCTION_P(NODE) \
  DECL_LANG_FLAG_0 (FUNCTION_DECL_CHECK (NODE))

/* Nonzero if NODE is the target for genericization of 'break' stmts.  */
#define LABEL_DECL_BREAK(NODE) \
  DECL_LANG_FLAG_0 (LABEL_DECL_CHECK (NODE))

/* Nonzero if NODE is the target for genericization of 'continue' stmts.  */
#define LABEL_DECL_CONTINUE(NODE) \
  DECL_LANG_FLAG_1 (LABEL_DECL_CHECK (NODE))

/* True if NODE was declared with auto in its return type, but it has
   started compilation and so the return type might have been changed by
   return type deduction; its declared return type should be found in
   DECL_STRUCT_FUNCTION(NODE)->language->x_auto_return_pattern.  */
#define FNDECL_USED_AUTO(NODE) \
  TREE_LANG_FLAG_2 (FUNCTION_DECL_CHECK (NODE))

/* Nonzero if NODE is a DECL which we know about but which has not
   been explicitly declared, such as a built-in function or a friend
   declared inside a class.  In the latter case DECL_HIDDEN_FRIEND_P
   will be set.  */
#define DECL_ANTICIPATED(NODE) \
  (DECL_LANG_SPECIFIC (TYPE_FUNCTION_OR_TEMPLATE_DECL_CHECK (NODE)) \
   ->u.base.anticipated_p)

/* Is DECL NODE a hidden name?  */
#define DECL_HIDDEN_P(NODE) \
  (DECL_LANG_SPECIFIC (NODE) && TYPE_FUNCTION_OR_TEMPLATE_DECL_P (NODE) \
   && DECL_ANTICIPATED (NODE))

/* True for artificial decls added for OpenMP privatized non-static
   data members.  */
#define DECL_OMP_PRIVATIZED_MEMBER(NODE) \
  (DECL_LANG_SPECIFIC (VAR_DECL_CHECK (NODE))->u.base.anticipated_p)

/* Nonzero if NODE is a FUNCTION_DECL which was declared as a friend
   within a class but has not been declared in the surrounding scope.
   The function is invisible except via argument dependent lookup.  */
#define DECL_HIDDEN_FRIEND_P(NODE) \
  (LANG_DECL_FN_CHECK (DECL_COMMON_CHECK (NODE))->hidden_friend_p)

/* Nonzero if NODE is an artificial FUNCTION_DECL for
   #pragma omp declare reduction.  */
#define DECL_OMP_DECLARE_REDUCTION_P(NODE) \
  (LANG_DECL_FN_CHECK (DECL_COMMON_CHECK (NODE))->omp_declare_reduction_p)

/* Nonzero if DECL has been declared threadprivate by
   #pragma omp threadprivate.  */
#define CP_DECL_THREADPRIVATE_P(DECL) \
  (DECL_LANG_SPECIFIC (VAR_DECL_CHECK (DECL))->u.base.threadprivate_or_deleted_p)

/* Nonzero if NODE is a VAR_DECL which has been declared inline.  */
#define DECL_VAR_DECLARED_INLINE_P(NODE) \
  (DECL_LANG_SPECIFIC (VAR_DECL_CHECK (NODE))			\
   ? DECL_LANG_SPECIFIC (NODE)->u.base.var_declared_inline_p	\
   : false)
#define SET_DECL_VAR_DECLARED_INLINE_P(NODE) \
  (DECL_LANG_SPECIFIC (VAR_DECL_CHECK (NODE))->u.base.var_declared_inline_p \
   = true)

/* Nonzero if NODE is an artificial VAR_DECL for a C++17 decomposition
   declaration.  */
#define DECL_DECOMPOSITION_P(NODE) \
  (VAR_P (NODE) && DECL_LANG_SPECIFIC (NODE)			\
   ? DECL_LANG_SPECIFIC (NODE)->u.base.decomposition_p		\
   : false)
#define SET_DECL_DECOMPOSITION_P(NODE) \
  (DECL_LANG_SPECIFIC (VAR_DECL_CHECK (NODE))->u.base.decomposition_p \
   = true)

/* Nonzero if NODE is an inline VAR_DECL.  In C++17, static data members
   declared with constexpr specifier are implicitly inline variables.  */
#define DECL_INLINE_VAR_P(NODE) \
  (DECL_VAR_DECLARED_INLINE_P (NODE)				\
   || (cxx_dialect >= cxx1z					\
       && DECL_DECLARED_CONSTEXPR_P (NODE)			\
       && DECL_CLASS_SCOPE_P (NODE)))

/* Nonzero if DECL was declared with '= delete'.  */
#define DECL_DELETED_FN(DECL) \
  (LANG_DECL_FN_CHECK (DECL)->min.base.threadprivate_or_deleted_p)

/* Nonzero if DECL was declared with '= default' (maybe implicitly).  */
#define DECL_DEFAULTED_FN(DECL) \
  (LANG_DECL_FN_CHECK (DECL)->defaulted_p)

/* Nonzero if DECL is explicitly defaulted in the class body.  */
#define DECL_DEFAULTED_IN_CLASS_P(DECL)					\
  (DECL_DEFAULTED_FN (DECL) && DECL_INITIALIZED_IN_CLASS_P (DECL))
/* Nonzero if DECL was defaulted outside the class body.  */
#define DECL_DEFAULTED_OUTSIDE_CLASS_P(DECL)				\
  (DECL_DEFAULTED_FN (DECL)						\
   && !(DECL_ARTIFICIAL (DECL) || DECL_INITIALIZED_IN_CLASS_P (DECL)))

/* Record whether a typedef for type `int' was actually `signed int'.  */
#define C_TYPEDEF_EXPLICITLY_SIGNED(EXP) DECL_LANG_FLAG_1 (EXP)

/* Returns nonzero if DECL has external linkage, as specified by the
   language standard.  (This predicate may hold even when the
   corresponding entity is not actually given external linkage in the
   object file; see decl_linkage for details.)  */
#define DECL_EXTERNAL_LINKAGE_P(DECL) \
  (decl_linkage (DECL) == lk_external)

/* Keep these codes in ascending code order.  */

#define INTEGRAL_CODE_P(CODE)	\
  ((CODE) == ENUMERAL_TYPE	\
   || (CODE) == BOOLEAN_TYPE	\
   || (CODE) == INTEGER_TYPE)

/* [basic.fundamental]

   Types  bool, char, wchar_t, and the signed and unsigned integer types
   are collectively called integral types.

   Note that INTEGRAL_TYPE_P, as defined in tree.h, allows enumeration
   types as well, which is incorrect in C++.  Keep these checks in
   ascending code order.  */
#define CP_INTEGRAL_TYPE_P(TYPE)		\
  (TREE_CODE (TYPE) == BOOLEAN_TYPE		\
   || TREE_CODE (TYPE) == INTEGER_TYPE)

/* Returns true if TYPE is an integral or enumeration name.  Keep
   these checks in ascending code order.  */
#define INTEGRAL_OR_ENUMERATION_TYPE_P(TYPE) \
   (TREE_CODE (TYPE) == ENUMERAL_TYPE || CP_INTEGRAL_TYPE_P (TYPE))

/* Returns true if TYPE is an integral or unscoped enumeration type.  */
#define INTEGRAL_OR_UNSCOPED_ENUMERATION_TYPE_P(TYPE) \
   (UNSCOPED_ENUM_P (TYPE) || CP_INTEGRAL_TYPE_P (TYPE))

/* True if the class type TYPE is a literal type.  */
#define CLASSTYPE_LITERAL_P(TYPE)              \
   (LANG_TYPE_CLASS_CHECK (TYPE)->is_literal)

/* [basic.fundamental]

   Integral and floating types are collectively called arithmetic
   types.  

   As a GNU extension, we also accept complex types.

   Keep these checks in ascending code order.  */
#define ARITHMETIC_TYPE_P(TYPE) \
  (CP_INTEGRAL_TYPE_P (TYPE) \
   || TREE_CODE (TYPE) == REAL_TYPE \
   || TREE_CODE (TYPE) == COMPLEX_TYPE)

/* True iff TYPE is cv decltype(nullptr).  */
#define NULLPTR_TYPE_P(TYPE) (TREE_CODE (TYPE) == NULLPTR_TYPE)

/* [basic.types]

   Arithmetic types, enumeration types, pointer types,
   pointer-to-member types, and std::nullptr_t are collectively called
   scalar types.
   
   Keep these checks in ascending code order.  */
#define SCALAR_TYPE_P(TYPE)			\
  (TYPE_PTRDATAMEM_P (TYPE)			\
   || TREE_CODE (TYPE) == ENUMERAL_TYPE		\
   || ARITHMETIC_TYPE_P (TYPE)			\
   || TYPE_PTR_P (TYPE)				\
   || TYPE_PTRMEMFUNC_P (TYPE)                  \
   || NULLPTR_TYPE_P (TYPE))

/* Determines whether this type is a C++0x scoped enumeration
   type. Scoped enumerations types are introduced via "enum class" or
   "enum struct", e.g.,

     enum class Color {
       Red, Green, Blue
     };

   Scoped enumeration types are different from normal (unscoped)
   enumeration types in several ways:
   
     - The enumerators of a scoped enumeration type are only available
       within the scope of the enumeration type and not in the
       enclosing scope. For example, the Red color can be referred to
       with "Color::Red" but not "Red".

     - Scoped enumerators and enumerations do not implicitly convert
       to integers or 'bool'.

     - The underlying type of the enum is well-defined.  */
#define SCOPED_ENUM_P(TYPE)                                             \
  (TREE_CODE (TYPE) == ENUMERAL_TYPE && ENUM_IS_SCOPED (TYPE))

/* Determine whether this is an unscoped enumeration type.  */
#define UNSCOPED_ENUM_P(TYPE)                                           \
  (TREE_CODE (TYPE) == ENUMERAL_TYPE && !ENUM_IS_SCOPED (TYPE))

/* Set the flag indicating whether an ENUMERAL_TYPE is a C++0x scoped
   enumeration type (1) or a normal (unscoped) enumeration type
   (0).  */
#define SET_SCOPED_ENUM_P(TYPE, VAL)                    \
  (ENUM_IS_SCOPED (TYPE) = (VAL))

#define SET_OPAQUE_ENUM_P(TYPE, VAL)                    \
  (ENUM_IS_OPAQUE (TYPE) = (VAL))

#define OPAQUE_ENUM_P(TYPE)				\
  (TREE_CODE (TYPE) == ENUMERAL_TYPE && ENUM_IS_OPAQUE (TYPE))

/* Determines whether an ENUMERAL_TYPE has an explicit
   underlying type.  */
#define ENUM_FIXED_UNDERLYING_TYPE_P(NODE) (TYPE_LANG_FLAG_5 (NODE))

/* Returns the underlying type of the given enumeration type. The
   underlying type is determined in different ways, depending on the
   properties of the enum:

     - In C++0x, the underlying type can be explicitly specified, e.g.,

         enum E1 : char { ... } // underlying type is char

     - In a C++0x scoped enumeration, the underlying type is int
       unless otherwises specified:

         enum class E2 { ... } // underlying type is int

     - Otherwise, the underlying type is determined based on the
       values of the enumerators. In this case, the
       ENUM_UNDERLYING_TYPE will not be set until after the definition
       of the enumeration is completed by finish_enum.  */
#define ENUM_UNDERLYING_TYPE(TYPE) \
  TREE_TYPE (ENUMERAL_TYPE_CHECK (TYPE))

/* [dcl.init.aggr]

   An aggregate is an array or a class with no user-provided
   constructors, no brace-or-equal-initializers for non-static data
   members, no private or protected non-static data members, no
   base classes, and no virtual functions.

   As an extension, we also treat vectors as aggregates.  Keep these
   checks in ascending code order.  */
#define CP_AGGREGATE_TYPE_P(TYPE)				\
  (TREE_CODE (TYPE) == VECTOR_TYPE				\
   ||TREE_CODE (TYPE) == ARRAY_TYPE				\
   || (CLASS_TYPE_P (TYPE) && !CLASSTYPE_NON_AGGREGATE (TYPE)))

/* Nonzero for a class type means that the class type has a
   user-declared constructor.  */
#define TYPE_HAS_USER_CONSTRUCTOR(NODE) (TYPE_LANG_FLAG_1 (NODE))

/* Nonzero means that the FUNCTION_TYPE or METHOD_TYPE has a
   late-specified return type.  */
#define TYPE_HAS_LATE_RETURN_TYPE(NODE) \
  (TYPE_LANG_FLAG_2 (FUNC_OR_METHOD_CHECK (NODE)))

/* When appearing in an INDIRECT_REF, it means that the tree structure
   underneath is actually a call to a constructor.  This is needed
   when the constructor must initialize local storage (which can
   be automatically destroyed), rather than allowing it to allocate
   space from the heap.

   When appearing in a SAVE_EXPR, it means that underneath
   is a call to a constructor.

   When appearing in a CONSTRUCTOR, the expression is a
   compound literal.

   When appearing in a FIELD_DECL, it means that this field
   has been duly initialized in its constructor.  */
#define TREE_HAS_CONSTRUCTOR(NODE) (TREE_LANG_FLAG_4 (NODE))

/* True if NODE is a brace-enclosed initializer.  */
#define BRACE_ENCLOSED_INITIALIZER_P(NODE) \
  (TREE_CODE (NODE) == CONSTRUCTOR && TREE_TYPE (NODE) == init_list_type_node)

/* True if NODE is a compound-literal, i.e., a brace-enclosed
   initializer cast to a particular type.  */
#define COMPOUND_LITERAL_P(NODE) \
  (TREE_CODE (NODE) == CONSTRUCTOR && TREE_HAS_CONSTRUCTOR (NODE))

#define EMPTY_CONSTRUCTOR_P(NODE) (TREE_CODE (NODE) == CONSTRUCTOR \
				   && vec_safe_is_empty(CONSTRUCTOR_ELTS(NODE))\
				   && !TREE_HAS_CONSTRUCTOR (NODE))

/* True if NODE is a init-list used as a direct-initializer, i.e.
   B b{1,2}, not B b({1,2}) or B b = {1,2}.  */
#define CONSTRUCTOR_IS_DIRECT_INIT(NODE) (TREE_LANG_FLAG_0 (CONSTRUCTOR_CHECK (NODE)))

/* True if an uninitialized element in NODE should not be treated as
   implicitly value-initialized.  Only used in constexpr evaluation.  */
#define CONSTRUCTOR_NO_IMPLICIT_ZERO(NODE) \
  (TREE_LANG_FLAG_1 (CONSTRUCTOR_CHECK (NODE)))

/* True if this CONSTRUCTOR should not be used as a variable initializer
   because it was loaded from a constexpr variable with mutable fields.  */
#define CONSTRUCTOR_MUTABLE_POISON(NODE) \
  (TREE_LANG_FLAG_2 (CONSTRUCTOR_CHECK (NODE)))

/* True if this typed CONSTRUCTOR represents C99 compound-literal syntax rather
   than C++11 functional cast syntax.  */
#define CONSTRUCTOR_C99_COMPOUND_LITERAL(NODE) \
  (TREE_LANG_FLAG_3 (CONSTRUCTOR_CHECK (NODE)))

#define DIRECT_LIST_INIT_P(NODE) \
   (BRACE_ENCLOSED_INITIALIZER_P (NODE) && CONSTRUCTOR_IS_DIRECT_INIT (NODE))

/* True if NODE represents a conversion for direct-initialization in a
   template.  Set by perform_implicit_conversion_flags.  */
#define IMPLICIT_CONV_EXPR_DIRECT_INIT(NODE) \
  (TREE_LANG_FLAG_0 (IMPLICIT_CONV_EXPR_CHECK (NODE)))

/* Nonzero means that an object of this type can not be initialized using
   an initializer list.  */
#define CLASSTYPE_NON_AGGREGATE(NODE) \
  (LANG_TYPE_CLASS_CHECK (NODE)->non_aggregate)
#define TYPE_NON_AGGREGATE_CLASS(NODE) \
  (CLASS_TYPE_P (NODE) && CLASSTYPE_NON_AGGREGATE (NODE))

/* Nonzero if there is a non-trivial X::op=(cv X&) for this class.  */
#define TYPE_HAS_COMPLEX_COPY_ASSIGN(NODE) (LANG_TYPE_CLASS_CHECK (NODE)->has_complex_copy_assign)

/* Nonzero if there is a non-trivial X::X(cv X&) for this class.  */
#define TYPE_HAS_COMPLEX_COPY_CTOR(NODE) (LANG_TYPE_CLASS_CHECK (NODE)->has_complex_copy_ctor)

/* Nonzero if there is a non-trivial X::op=(X&&) for this class.  */
#define TYPE_HAS_COMPLEX_MOVE_ASSIGN(NODE) (LANG_TYPE_CLASS_CHECK (NODE)->has_complex_move_assign)

/* Nonzero if there is a non-trivial X::X(X&&) for this class.  */
#define TYPE_HAS_COMPLEX_MOVE_CTOR(NODE) (LANG_TYPE_CLASS_CHECK (NODE)->has_complex_move_ctor)

/* Nonzero if there is no trivial default constructor for this class.  */
#define TYPE_HAS_COMPLEX_DFLT(NODE) (LANG_TYPE_CLASS_CHECK (NODE)->has_complex_dflt)

/* Nonzero if TYPE has a trivial destructor.  From [class.dtor]:

     A destructor is trivial if it is an implicitly declared
     destructor and if:

       - all of the direct base classes of its class have trivial
	 destructors,

       - for all of the non-static data members of its class that are
	 of class type (or array thereof), each such class has a
	 trivial destructor.  */
#define TYPE_HAS_TRIVIAL_DESTRUCTOR(NODE) \
  (!TYPE_HAS_NONTRIVIAL_DESTRUCTOR (NODE))

/* Nonzero for _TYPE node means that this type does not have a trivial
   destructor.  Therefore, destroying an object of this type will
   involve a call to a destructor.  This can apply to objects of
   ARRAY_TYPE is the type of the elements needs a destructor.  */
#define TYPE_HAS_NONTRIVIAL_DESTRUCTOR(NODE) \
  (TYPE_LANG_FLAG_4 (NODE))

/* Nonzero for class type means that the default constructor is trivial.  */
#define TYPE_HAS_TRIVIAL_DFLT(NODE) \
  (TYPE_HAS_DEFAULT_CONSTRUCTOR (NODE) && ! TYPE_HAS_COMPLEX_DFLT (NODE))

/* Nonzero for class type means that copy initialization of this type can use
   a bitwise copy.  */
#define TYPE_HAS_TRIVIAL_COPY_CTOR(NODE) \
  (TYPE_HAS_COPY_CTOR (NODE) && ! TYPE_HAS_COMPLEX_COPY_CTOR (NODE))

/* Nonzero for class type means that assignment of this type can use
   a bitwise copy.  */
#define TYPE_HAS_TRIVIAL_COPY_ASSIGN(NODE) \
  (TYPE_HAS_COPY_ASSIGN (NODE) && ! TYPE_HAS_COMPLEX_COPY_ASSIGN (NODE))

/* Returns true if NODE is a pointer-to-data-member.  */
#define TYPE_PTRDATAMEM_P(NODE)			\
  (TREE_CODE (NODE) == OFFSET_TYPE)
/* Returns true if NODE is a pointer.  */
#define TYPE_PTR_P(NODE)			\
  (TREE_CODE (NODE) == POINTER_TYPE)

/* Returns true if NODE is an object type:

     [basic.types]

     An object type is a (possibly cv-qualified) type that is not a
     function type, not a reference type, and not a void type.

   Keep these checks in ascending order, for speed.  */
#define TYPE_OBJ_P(NODE)			\
  (TREE_CODE (NODE) != REFERENCE_TYPE		\
   && !VOID_TYPE_P (NODE)  		        \
   && TREE_CODE (NODE) != FUNCTION_TYPE		\
   && TREE_CODE (NODE) != METHOD_TYPE)

/* Returns true if NODE is a pointer to an object.  Keep these checks
   in ascending tree code order.  */
#define TYPE_PTROB_P(NODE)					\
  (TYPE_PTR_P (NODE) && TYPE_OBJ_P (TREE_TYPE (NODE)))

/* Returns true if NODE is a reference to an object.  Keep these checks
   in ascending tree code order.  */
#define TYPE_REF_OBJ_P(NODE)					\
  (TREE_CODE (NODE) == REFERENCE_TYPE && TYPE_OBJ_P (TREE_TYPE (NODE)))

/* Returns true if NODE is a pointer to an object, or a pointer to
   void.  Keep these checks in ascending tree code order.  */
#define TYPE_PTROBV_P(NODE)					\
  (TYPE_PTR_P (NODE)						\
   && !(TREE_CODE (TREE_TYPE (NODE)) == FUNCTION_TYPE		\
	|| TREE_CODE (TREE_TYPE (NODE)) == METHOD_TYPE))

/* Returns true if NODE is a pointer to function type.  */
#define TYPE_PTRFN_P(NODE)				\
  (TYPE_PTR_P (NODE)			                \
   && TREE_CODE (TREE_TYPE (NODE)) == FUNCTION_TYPE)

/* Returns true if NODE is a reference to function type.  */
#define TYPE_REFFN_P(NODE)				\
  (TREE_CODE (NODE) == REFERENCE_TYPE			\
   && TREE_CODE (TREE_TYPE (NODE)) == FUNCTION_TYPE)

/* Returns true if NODE is a pointer to member function type.  */
#define TYPE_PTRMEMFUNC_P(NODE)		\
  (TREE_CODE (NODE) == RECORD_TYPE	\
   && TYPE_PTRMEMFUNC_FLAG (NODE))

#define TYPE_PTRMEMFUNC_FLAG(NODE) \
  (TYPE_LANG_FLAG_2 (RECORD_TYPE_CHECK (NODE)))

/* Returns true if NODE is a pointer-to-member.  */
#define TYPE_PTRMEM_P(NODE) \
  (TYPE_PTRDATAMEM_P (NODE) || TYPE_PTRMEMFUNC_P (NODE))

/* Returns true if NODE is a pointer or a pointer-to-member.  */
#define TYPE_PTR_OR_PTRMEM_P(NODE) \
  (TYPE_PTR_P (NODE) || TYPE_PTRMEM_P (NODE))

/* Indicates when overload resolution may resolve to a pointer to
   member function. [expr.unary.op]/3 */
#define PTRMEM_OK_P(NODE) \
  TREE_LANG_FLAG_0 (TREE_CHECK3 ((NODE), ADDR_EXPR, OFFSET_REF, SCOPE_REF))

/* Get the POINTER_TYPE to the METHOD_TYPE associated with this
   pointer to member function.  TYPE_PTRMEMFUNC_P _must_ be true,
   before using this macro.  */
#define TYPE_PTRMEMFUNC_FN_TYPE(NODE) \
  (cp_build_qualified_type (TREE_TYPE (TYPE_FIELDS (NODE)),\
			    cp_type_quals (NODE)))

/* As above, but can be used in places that want an lvalue at the expense
   of not necessarily having the correct cv-qualifiers.  */
#define TYPE_PTRMEMFUNC_FN_TYPE_RAW(NODE) \
  (TREE_TYPE (TYPE_FIELDS (NODE)))

/* Returns `A' for a type like `int (A::*)(double)' */
#define TYPE_PTRMEMFUNC_OBJECT_TYPE(NODE) \
  TYPE_METHOD_BASETYPE (TREE_TYPE (TYPE_PTRMEMFUNC_FN_TYPE (NODE)))

/* These are use to manipulate the canonical RECORD_TYPE from the
   hashed POINTER_TYPE, and can only be used on the POINTER_TYPE.  */
#define TYPE_GET_PTRMEMFUNC_TYPE(NODE) \
  (TYPE_LANG_SPECIFIC (NODE) ? LANG_TYPE_PTRMEM_CHECK (NODE)->record : NULL)
#define TYPE_SET_PTRMEMFUNC_TYPE(NODE, VALUE)				\
  do {									\
    if (TYPE_LANG_SPECIFIC (NODE) == NULL)				\
      {									\
	TYPE_LANG_SPECIFIC (NODE)                                       \
	= (struct lang_type *) ggc_internal_cleared_alloc		\
	 (sizeof (struct lang_type_ptrmem));				\
	TYPE_LANG_SPECIFIC (NODE)->u.ptrmem.h.is_lang_type_class = 0;	\
      }									\
    TYPE_LANG_SPECIFIC (NODE)->u.ptrmem.record = (VALUE);		\
  } while (0)

/* For a pointer-to-member type of the form `T X::*', this is `X'.
   For a type like `void (X::*)() const', this type is `X', not `const
   X'.  To get at the `const X' you have to look at the
   TYPE_PTRMEM_POINTED_TO_TYPE; there, the first parameter will have
   type `const X*'.  */
#define TYPE_PTRMEM_CLASS_TYPE(NODE)			\
  (TYPE_PTRDATAMEM_P (NODE)					\
   ? TYPE_OFFSET_BASETYPE (NODE)		\
   : TYPE_PTRMEMFUNC_OBJECT_TYPE (NODE))

/* For a pointer-to-member type of the form `T X::*', this is `T'.  */
#define TYPE_PTRMEM_POINTED_TO_TYPE(NODE)		\
   (TYPE_PTRDATAMEM_P (NODE)				\
    ? TREE_TYPE (NODE)					\
    : TREE_TYPE (TYPE_PTRMEMFUNC_FN_TYPE (NODE)))

/* For a pointer-to-member constant `X::Y' this is the RECORD_TYPE for
   `X'.  */
#define PTRMEM_CST_CLASS(NODE) \
  TYPE_PTRMEM_CLASS_TYPE (TREE_TYPE (PTRMEM_CST_CHECK (NODE)))

/* For a pointer-to-member constant `X::Y' this is the _DECL for
   `Y'.  */
#define PTRMEM_CST_MEMBER(NODE) (((ptrmem_cst_t)PTRMEM_CST_CHECK (NODE))->member)

/* The expression in question for a TYPEOF_TYPE.  */
#define TYPEOF_TYPE_EXPR(NODE) (TYPE_VALUES_RAW (TYPEOF_TYPE_CHECK (NODE)))

/* The type in question for an UNDERLYING_TYPE.  */
#define UNDERLYING_TYPE_TYPE(NODE) \
  (TYPE_VALUES_RAW (UNDERLYING_TYPE_CHECK (NODE)))

/* The type in question for BASES.  */
#define BASES_TYPE(NODE) \
  (TYPE_VALUES_RAW (BASES_CHECK (NODE)))

#define BASES_DIRECT(NODE) \
  TREE_LANG_FLAG_0 (BASES_CHECK (NODE))

/* The expression in question for a DECLTYPE_TYPE.  */
#define DECLTYPE_TYPE_EXPR(NODE) (TYPE_VALUES_RAW (DECLTYPE_TYPE_CHECK (NODE)))

/* Whether the DECLTYPE_TYPE_EXPR of NODE was originally parsed as an
   id-expression or a member-access expression. When false, it was
   parsed as a full expression.  */
#define DECLTYPE_TYPE_ID_EXPR_OR_MEMBER_ACCESS_P(NODE) \
  (DECLTYPE_TYPE_CHECK (NODE))->type_common.string_flag

/* These flags indicate that we want different semantics from normal
   decltype: lambda capture just drops references, init capture
   uses auto semantics, lambda proxies look through implicit dereference.  */
#define DECLTYPE_FOR_LAMBDA_CAPTURE(NODE) \
  TREE_LANG_FLAG_0 (DECLTYPE_TYPE_CHECK (NODE))
#define DECLTYPE_FOR_INIT_CAPTURE(NODE) \
  TREE_LANG_FLAG_1 (DECLTYPE_TYPE_CHECK (NODE))
#define DECLTYPE_FOR_LAMBDA_PROXY(NODE) \
  TREE_LANG_FLAG_2 (DECLTYPE_TYPE_CHECK (NODE))
#define DECLTYPE_FOR_REF_CAPTURE(NODE) \
  TREE_LANG_FLAG_3 (DECLTYPE_TYPE_CHECK (NODE))

/* Nonzero for VAR_DECL and FUNCTION_DECL node means that `extern' was
   specified in its declaration.  This can also be set for an
   erroneously declared PARM_DECL.  */
#define DECL_THIS_EXTERN(NODE) \
  DECL_LANG_FLAG_2 (VAR_FUNCTION_OR_PARM_DECL_CHECK (NODE))

/* Nonzero for VAR_DECL and FUNCTION_DECL node means that `static' was
   specified in its declaration.  This can also be set for an
   erroneously declared PARM_DECL.  */
#define DECL_THIS_STATIC(NODE) \
  DECL_LANG_FLAG_6 (VAR_FUNCTION_OR_PARM_DECL_CHECK (NODE))

/* Nonzero for FIELD_DECL node means that this field is a lambda capture
   field for an array of runtime bound.  */
#define DECL_VLA_CAPTURE_P(NODE) \
  DECL_LANG_FLAG_1 (FIELD_DECL_CHECK (NODE))

/* Nonzero for PARM_DECL node means that this is an array function
   parameter, i.e, a[] rather than *a.  */
#define DECL_ARRAY_PARAMETER_P(NODE) \
  DECL_LANG_FLAG_1 (PARM_DECL_CHECK (NODE))

/* Nonzero for a FIELD_DECL who's NSMDI is currently being
   instantiated.  */
#define DECL_INSTANTIATING_NSDMI_P(NODE) \
  DECL_LANG_FLAG_2 (FIELD_DECL_CHECK (NODE))

/* Nonzero for FIELD_DECL node means that this field is a base class
   of the parent object, as opposed to a member field.  */
#define DECL_FIELD_IS_BASE(NODE) \
  DECL_LANG_FLAG_6 (FIELD_DECL_CHECK (NODE))

/* Nonzero for FIELD_DECL node means that this field is a simple (no
   explicit initializer) lambda capture field, making it invisible to
   name lookup in unevaluated contexts.  */
#define DECL_NORMAL_CAPTURE_P(NODE) \
  DECL_LANG_FLAG_7 (FIELD_DECL_CHECK (NODE))

/* Nonzero if TYPE is an anonymous union or struct type.  We have to use a
   flag for this because "A union for which objects or pointers are
   declared is not an anonymous union" [class.union].  */
#define ANON_AGGR_TYPE_P(NODE)				\
  (CLASS_TYPE_P (NODE) && LANG_TYPE_CLASS_CHECK (NODE)->anon_aggr)
#define SET_ANON_AGGR_TYPE_P(NODE)			\
  (LANG_TYPE_CLASS_CHECK (NODE)->anon_aggr = 1)

/* Nonzero if TYPE is an anonymous union type.  */
#define ANON_UNION_TYPE_P(NODE) \
  (TREE_CODE (NODE) == UNION_TYPE && ANON_AGGR_TYPE_P (NODE))

/* Define fields and accessors for nodes representing declared names.  */

/* Nonzero if TYPE is an unnamed class with a typedef for linkage purposes.  */
#define TYPE_WAS_UNNAMED(NODE) (LANG_TYPE_CLASS_CHECK (NODE)->was_anonymous)

/* C++: all of these are overloaded!  These apply only to TYPE_DECLs.  */

/* The format of each node in the DECL_FRIENDLIST is as follows:

   The TREE_PURPOSE will be the name of a function, i.e., an
   IDENTIFIER_NODE.  The TREE_VALUE will be itself a TREE_LIST, whose
   TREE_VALUEs are friends with the given name.  */
#define DECL_FRIENDLIST(NODE)		(DECL_INITIAL (NODE))
#define FRIEND_NAME(LIST) (TREE_PURPOSE (LIST))
#define FRIEND_DECLS(LIST) (TREE_VALUE (LIST))

/* The DECL_ACCESS, if non-NULL, is a TREE_LIST.  The TREE_PURPOSE of
   each node is a type; the TREE_VALUE is the access granted for this
   DECL in that type.  The DECL_ACCESS is set by access declarations.
   For example, if a member that would normally be public in a
   derived class is made protected, then the derived class and the
   protected_access_node will appear in the DECL_ACCESS for the node.  */
#define DECL_ACCESS(NODE) (LANG_DECL_U2_CHECK (NODE, 0)->access)

/* Nonzero if the FUNCTION_DECL is a global constructor.  */
#define DECL_GLOBAL_CTOR_P(NODE) \
  (LANG_DECL_FN_CHECK (NODE)->global_ctor_p)

/* Nonzero if the FUNCTION_DECL is a global destructor.  */
#define DECL_GLOBAL_DTOR_P(NODE) \
  (LANG_DECL_FN_CHECK (NODE)->global_dtor_p)

/* Accessor macros for C++ template decl nodes.  */

/* The DECL_TEMPLATE_PARMS are a list.  The TREE_PURPOSE of each node
   is a INT_CST whose TREE_INT_CST_LOW indicates the level of the
   template parameters, with 1 being the outermost set of template
   parameters.  The TREE_VALUE is a vector, whose elements are the
   template parameters at each level.  Each element in the vector is a
   TREE_LIST, whose TREE_VALUE is a PARM_DECL (if the parameter is a
   non-type parameter), or a TYPE_DECL (if the parameter is a type
   parameter).  The TREE_PURPOSE is the default value, if any.  The
   TEMPLATE_PARM_INDEX for the parameter is available as the
   DECL_INITIAL (for a PARM_DECL) or as the TREE_TYPE (for a
   TYPE_DECL). 

   FIXME: CONST_CAST_TREE is a hack that hopefully will go away after
   tree is converted to C++ class hiearchy.  */
#define DECL_TEMPLATE_PARMS(NODE)       \
   ((struct tree_template_decl *)CONST_CAST_TREE (TEMPLATE_DECL_CHECK (NODE)))->arguments
#define DECL_INNERMOST_TEMPLATE_PARMS(NODE) \
   INNERMOST_TEMPLATE_PARMS (DECL_TEMPLATE_PARMS (NODE))
#define DECL_NTPARMS(NODE) \
   TREE_VEC_LENGTH (DECL_INNERMOST_TEMPLATE_PARMS (NODE))
/* For function, method, class-data templates.

   FIXME: CONST_CAST_TREE is a hack that hopefully will go away after
   tree is converted to C++ class hiearchy.  */
#define DECL_TEMPLATE_RESULT(NODE)      \
   ((struct tree_template_decl *)CONST_CAST_TREE(TEMPLATE_DECL_CHECK (NODE)))->result
/* For a function template at namespace scope, DECL_TEMPLATE_INSTANTIATIONS
   lists all instantiations and specializations of the function so that
   tsubst_friend_function can reassign them to another template if we find
   that the namespace-scope template is really a partial instantiation of a
   friend template.

   For a class template the DECL_TEMPLATE_INSTANTIATIONS lists holds
   all instantiations and specializations of the class type, including
   partial instantiations and partial specializations, so that if we
   explicitly specialize a partial instantiation we can walk the list
   in maybe_process_partial_specialization and reassign them or complain
   as appropriate.

   In both cases, the TREE_PURPOSE of each node contains the arguments
   used; the TREE_VALUE contains the generated variable.  The template
   arguments are always complete.  For example, given:

      template <class T> struct S1 {
	template <class U> struct S2 {};
	template <class U> struct S2<U*> {};
      };

   the record for the partial specialization will contain, as its
   argument list, { {T}, {U*} }, and will be on the
   DECL_TEMPLATE_INSTANTIATIONS list for `template <class T> template
   <class U> struct S1<T>::S2'.

   This list is not used for other templates.  */
#define DECL_TEMPLATE_INSTANTIATIONS(NODE) \
  DECL_SIZE_UNIT (TEMPLATE_DECL_CHECK (NODE))

/* For a class template, this list contains the partial
   specializations of this template.  (Full specializations are not
   recorded on this list.)  The TREE_PURPOSE holds the arguments used
   in the partial specialization (e.g., for `template <class T> struct
   S<T*, int>' this will be `T*, int'.)  The arguments will also include
   any outer template arguments.  The TREE_VALUE holds the TEMPLATE_DECL
   for the partial specialization.  The TREE_TYPE is the _TYPE node for
   the partial specialization.

   This list is not used for other templates.  */
#define DECL_TEMPLATE_SPECIALIZATIONS(NODE)     \
  DECL_SIZE (TEMPLATE_DECL_CHECK (NODE))

/* Nonzero for a DECL which is actually a template parameter.  Keep
   these checks in ascending tree code order.   */
#define DECL_TEMPLATE_PARM_P(NODE)		\
  (DECL_LANG_FLAG_0 (NODE)			\
   && (TREE_CODE (NODE) == CONST_DECL		\
       || TREE_CODE (NODE) == PARM_DECL		\
       || TREE_CODE (NODE) == TYPE_DECL		\
       || TREE_CODE (NODE) == TEMPLATE_DECL))

/* Mark NODE as a template parameter.  */
#define SET_DECL_TEMPLATE_PARM_P(NODE) \
  (DECL_LANG_FLAG_0 (NODE) = 1)

/* Nonzero if NODE is a template template parameter.  */
#define DECL_TEMPLATE_TEMPLATE_PARM_P(NODE) \
  (TREE_CODE (NODE) == TEMPLATE_DECL && DECL_TEMPLATE_PARM_P (NODE))

/* Nonzero for a DECL that represents a function template.  */
#define DECL_FUNCTION_TEMPLATE_P(NODE)                          \
  (TREE_CODE (NODE) == TEMPLATE_DECL                            \
   && DECL_TEMPLATE_RESULT (NODE) != NULL_TREE			\
   && TREE_CODE (DECL_TEMPLATE_RESULT (NODE)) == FUNCTION_DECL)

/* Nonzero for a DECL that represents a class template or alias
   template.  */
#define DECL_TYPE_TEMPLATE_P(NODE)				\
  (TREE_CODE (NODE) == TEMPLATE_DECL				\
   && DECL_TEMPLATE_RESULT (NODE) != NULL_TREE			\
   && TREE_CODE (DECL_TEMPLATE_RESULT (NODE)) == TYPE_DECL)

/* Nonzero for a DECL that represents a class template.  */
#define DECL_CLASS_TEMPLATE_P(NODE)				\
  (DECL_TYPE_TEMPLATE_P (NODE)					\
   && DECL_IMPLICIT_TYPEDEF_P (DECL_TEMPLATE_RESULT (NODE)))

/* Nonzero for a TEMPLATE_DECL that represents an alias template.  */
#define DECL_ALIAS_TEMPLATE_P(NODE)			\
  (DECL_TYPE_TEMPLATE_P (NODE)				\
   && !DECL_ARTIFICIAL (DECL_TEMPLATE_RESULT (NODE)))

/* Nonzero for a NODE which declares a type.  */
#define DECL_DECLARES_TYPE_P(NODE) \
  (TREE_CODE (NODE) == TYPE_DECL || DECL_TYPE_TEMPLATE_P (NODE))

/* Nonzero if NODE declares a function.  */
#define DECL_DECLARES_FUNCTION_P(NODE) \
  (TREE_CODE (NODE) == FUNCTION_DECL || DECL_FUNCTION_TEMPLATE_P (NODE))

/* Nonzero if NODE is the typedef implicitly generated for a type when
   the type is declared.  In C++, `struct S {};' is roughly
   equivalent to `struct S {}; typedef struct S S;' in C.
   DECL_IMPLICIT_TYPEDEF_P will hold for the typedef indicated in this
   example.  In C++, there is a second implicit typedef for each
   class, called the injected-class-name, in the scope of `S' itself, so that
   you can say `S::S'.  DECL_SELF_REFERENCE_P will hold for that typedef.  */
#define DECL_IMPLICIT_TYPEDEF_P(NODE) \
  (TREE_CODE (NODE) == TYPE_DECL && DECL_LANG_FLAG_2 (NODE))
#define SET_DECL_IMPLICIT_TYPEDEF_P(NODE) \
  (DECL_LANG_FLAG_2 (NODE) = 1)
#define DECL_SELF_REFERENCE_P(NODE) \
  (TREE_CODE (NODE) == TYPE_DECL && DECL_LANG_FLAG_4 (NODE))
#define SET_DECL_SELF_REFERENCE_P(NODE) \
  (DECL_LANG_FLAG_4 (NODE) = 1)

/* A `primary' template is one that has its own template header and is not
   a partial specialization.  A member function of a class template is a
   template, but not primary.  A member template is primary.  Friend
   templates are primary, too.  */

/* Returns the primary template corresponding to these parameters.  */
#define DECL_PRIMARY_TEMPLATE(NODE) \
  (TREE_TYPE (DECL_INNERMOST_TEMPLATE_PARMS (NODE)))

/* Returns nonzero if NODE is a primary template.  */
#define PRIMARY_TEMPLATE_P(NODE) (DECL_PRIMARY_TEMPLATE (NODE) == (NODE))

/* Nonzero iff NODE is a specialization of a template.  The value
   indicates the type of specializations:

     1=implicit instantiation

     2=partial or explicit specialization, e.g.:

        template <> int min<int> (int, int),

     3=explicit instantiation, e.g.:
  
        template int min<int> (int, int);

   Note that NODE will be marked as a specialization even if the
   template it is instantiating is not a primary template.  For
   example, given:

     template <typename T> struct O { 
       void f();
       struct I {}; 
     };
    
   both O<int>::f and O<int>::I will be marked as instantiations.

   If DECL_USE_TEMPLATE is nonzero, then DECL_TEMPLATE_INFO will also
   be non-NULL.  */
#define DECL_USE_TEMPLATE(NODE) (DECL_LANG_SPECIFIC (NODE)->u.base.use_template)

/* Like DECL_USE_TEMPLATE, but for class types.  */
#define CLASSTYPE_USE_TEMPLATE(NODE) \
  (LANG_TYPE_CLASS_CHECK (NODE)->use_template)

/* True if NODE is a specialization of a primary template.  */
#define CLASSTYPE_SPECIALIZATION_OF_PRIMARY_TEMPLATE_P(NODE)	\
  (CLASS_TYPE_P (NODE)						\
   && CLASSTYPE_USE_TEMPLATE (NODE)				\
   && PRIMARY_TEMPLATE_P (CLASSTYPE_TI_TEMPLATE (NODE)))

#define DECL_TEMPLATE_INSTANTIATION(NODE) (DECL_USE_TEMPLATE (NODE) & 1)
#define CLASSTYPE_TEMPLATE_INSTANTIATION(NODE) \
  (CLASSTYPE_USE_TEMPLATE (NODE) & 1)

#define DECL_TEMPLATE_SPECIALIZATION(NODE) (DECL_USE_TEMPLATE (NODE) == 2)
#define SET_DECL_TEMPLATE_SPECIALIZATION(NODE) (DECL_USE_TEMPLATE (NODE) = 2)

/* Returns true for an explicit or partial specialization of a class
   template.  */
#define CLASSTYPE_TEMPLATE_SPECIALIZATION(NODE) \
  (CLASSTYPE_USE_TEMPLATE (NODE) == 2)
#define SET_CLASSTYPE_TEMPLATE_SPECIALIZATION(NODE) \
  (CLASSTYPE_USE_TEMPLATE (NODE) = 2)

#define DECL_IMPLICIT_INSTANTIATION(NODE) (DECL_USE_TEMPLATE (NODE) == 1)
#define SET_DECL_IMPLICIT_INSTANTIATION(NODE) (DECL_USE_TEMPLATE (NODE) = 1)
#define CLASSTYPE_IMPLICIT_INSTANTIATION(NODE) \
  (CLASSTYPE_USE_TEMPLATE (NODE) == 1)
#define SET_CLASSTYPE_IMPLICIT_INSTANTIATION(NODE) \
  (CLASSTYPE_USE_TEMPLATE (NODE) = 1)

#define DECL_EXPLICIT_INSTANTIATION(NODE) (DECL_USE_TEMPLATE (NODE) == 3)
#define SET_DECL_EXPLICIT_INSTANTIATION(NODE) (DECL_USE_TEMPLATE (NODE) = 3)
#define CLASSTYPE_EXPLICIT_INSTANTIATION(NODE) \
  (CLASSTYPE_USE_TEMPLATE (NODE) == 3)
#define SET_CLASSTYPE_EXPLICIT_INSTANTIATION(NODE) \
  (CLASSTYPE_USE_TEMPLATE (NODE) = 3)

/* Nonzero if DECL is a friend function which is an instantiation
   from the point of view of the compiler, but not from the point of
   view of the language.  For example given:
      template <class T> struct S { friend void f(T) {}; };
   the declaration of `void f(int)' generated when S<int> is
   instantiated will not be a DECL_TEMPLATE_INSTANTIATION, but will be
   a DECL_FRIEND_PSEUDO_TEMPLATE_INSTANTIATION.  */
#define DECL_FRIEND_PSEUDO_TEMPLATE_INSTANTIATION(DECL) \
  (DECL_LANG_SPECIFIC (DECL) && DECL_TEMPLATE_INFO (DECL) \
   && !DECL_USE_TEMPLATE (DECL))

/* Nonzero if DECL is a function generated from a function 'temploid',
   i.e. template, member of class template, or dependent friend.  */
#define DECL_TEMPLOID_INSTANTIATION(DECL)		\
  (DECL_TEMPLATE_INSTANTIATION (DECL)			\
   || DECL_FRIEND_PSEUDO_TEMPLATE_INSTANTIATION (DECL))

/* Nonzero if DECL is either defined implicitly by the compiler or
   generated from a temploid.  */
#define DECL_GENERATED_P(DECL) \
  (DECL_TEMPLOID_INSTANTIATION (DECL) || DECL_DEFAULTED_FN (DECL))

/* Nonzero iff we are currently processing a declaration for an
   entity with its own template parameter list, and which is not a
   full specialization.  */
#define PROCESSING_REAL_TEMPLATE_DECL_P() \
  (processing_template_decl > template_class_depth (current_scope ()))

/* Nonzero if this VAR_DECL or FUNCTION_DECL has already been
   instantiated, i.e. its definition has been generated from the
   pattern given in the template.  */
#define DECL_TEMPLATE_INSTANTIATED(NODE) \
  DECL_LANG_FLAG_1 (VAR_OR_FUNCTION_DECL_CHECK (NODE))

/* We know what we're doing with this decl now.  */
#define DECL_INTERFACE_KNOWN(NODE) DECL_LANG_FLAG_5 (NODE)

/* DECL_EXTERNAL must be set on a decl until the decl is actually emitted,
   so that assemble_external will work properly.  So we have this flag to
   tell us whether the decl is really not external.

   This flag does not indicate whether or not the decl is defined in the
   current translation unit; it indicates whether or not we should emit the
   decl at the end of compilation if it is defined and needed.  */
#define DECL_NOT_REALLY_EXTERN(NODE) \
  (DECL_LANG_SPECIFIC (NODE)->u.base.not_really_extern)

#define DECL_REALLY_EXTERN(NODE) \
  (DECL_EXTERNAL (NODE)				\
   && (!DECL_LANG_SPECIFIC (NODE) || !DECL_NOT_REALLY_EXTERN (NODE)))

/* A thunk is a stub function.

   A thunk is an alternate entry point for an ordinary FUNCTION_DECL.
   The address of the ordinary FUNCTION_DECL is given by the
   DECL_INITIAL, which is always an ADDR_EXPR whose operand is a
   FUNCTION_DECL.  The job of the thunk is to either adjust the this
   pointer before transferring control to the FUNCTION_DECL, or call
   FUNCTION_DECL and then adjust the result value. Note, the result
   pointer adjusting thunk must perform a call to the thunked
   function, (or be implemented via passing some invisible parameter
   to the thunked function, which is modified to perform the
   adjustment just before returning).

   A thunk may perform either, or both, of the following operations:

   o Adjust the this or result pointer by a constant offset.
   o Adjust the this or result pointer by looking up a vcall or vbase offset
     in the vtable.

   A this pointer adjusting thunk converts from a base to a derived
   class, and hence adds the offsets. A result pointer adjusting thunk
   converts from a derived class to a base, and hence subtracts the
   offsets.  If both operations are performed, then the constant
   adjustment is performed first for this pointer adjustment and last
   for the result pointer adjustment.

   The constant adjustment is given by THUNK_FIXED_OFFSET.  If the
   vcall or vbase offset is required, THUNK_VIRTUAL_OFFSET is
   used. For this pointer adjusting thunks, it is the vcall offset
   into the vtable.  For result pointer adjusting thunks it is the
   binfo of the virtual base to convert to.  Use that binfo's vbase
   offset.

   It is possible to have equivalent covariant thunks.  These are
   distinct virtual covariant thunks whose vbase offsets happen to
   have the same value.  THUNK_ALIAS is used to pick one as the
   canonical thunk, which will get all the this pointer adjusting
   thunks attached to it.  */

/* An integer indicating how many bytes should be subtracted from the
   this or result pointer when this function is called.  */
#define THUNK_FIXED_OFFSET(DECL) \
  (DECL_LANG_SPECIFIC (THUNK_FUNCTION_CHECK (DECL))->u.fn.u5.fixed_offset)

/* A tree indicating how to perform the virtual adjustment. For a this
   adjusting thunk it is the number of bytes to be added to the vtable
   to find the vcall offset. For a result adjusting thunk, it is the
   binfo of the relevant virtual base.  If NULL, then there is no
   virtual adjust.  (The vptr is always located at offset zero from
   the this or result pointer.)  (If the covariant type is within the
   class hierarchy being laid out, the vbase index is not yet known
   at the point we need to create the thunks, hence the need to use
   binfos.)  */

#define THUNK_VIRTUAL_OFFSET(DECL) \
  (LANG_DECL_U2_CHECK (FUNCTION_DECL_CHECK (DECL), 0)->access)

/* A thunk which is equivalent to another thunk.  */
#define THUNK_ALIAS(DECL) \
  (DECL_LANG_SPECIFIC (FUNCTION_DECL_CHECK (DECL))->u.min.template_info)

/* For thunk NODE, this is the FUNCTION_DECL thunked to.  It is
   possible for the target to be a thunk too.  */
#define THUNK_TARGET(NODE)				\
  (LANG_DECL_FN_CHECK (NODE)->befriending_classes)

/* True for a SCOPE_REF iff the "template" keyword was used to
   indicate that the qualified name denotes a template.  */
#define QUALIFIED_NAME_IS_TEMPLATE(NODE) \
  (TREE_LANG_FLAG_1 (SCOPE_REF_CHECK (NODE)))

/* True for an OMP_ATOMIC that has dependent parameters.  These are stored
   as an expr in operand 1, and integer_zero_node in operand 0.  */
#define OMP_ATOMIC_DEPENDENT_P(NODE) \
  (TREE_CODE (TREE_OPERAND (OMP_ATOMIC_CHECK (NODE), 0)) == INTEGER_CST)

/* Used while gimplifying continue statements bound to OMP_FOR nodes.  */
#define OMP_FOR_GIMPLIFYING_P(NODE) \
  (TREE_LANG_FLAG_0 (OMP_LOOP_CHECK (NODE)))

/* A language-specific token attached to the OpenMP data clauses to
   hold code (or code fragments) related to ctors, dtors, and op=.
   See semantics.c for details.  */
#define CP_OMP_CLAUSE_INFO(NODE) \
  TREE_TYPE (OMP_CLAUSE_RANGE_CHECK (NODE, OMP_CLAUSE_PRIVATE, \
				     OMP_CLAUSE_LINEAR))

/* Nonzero if this transaction expression's body contains statements.  */
#define TRANSACTION_EXPR_IS_STMT(NODE) \
   TREE_LANG_FLAG_0 (TRANSACTION_EXPR_CHECK (NODE))

/* These macros provide convenient access to the various _STMT nodes
   created when parsing template declarations.  */
#define TRY_STMTS(NODE)		TREE_OPERAND (TRY_BLOCK_CHECK (NODE), 0)
#define TRY_HANDLERS(NODE)	TREE_OPERAND (TRY_BLOCK_CHECK (NODE), 1)

#define EH_SPEC_STMTS(NODE)	TREE_OPERAND (EH_SPEC_BLOCK_CHECK (NODE), 0)
#define EH_SPEC_RAISES(NODE)	TREE_OPERAND (EH_SPEC_BLOCK_CHECK (NODE), 1)

#define USING_STMT_NAMESPACE(NODE) TREE_OPERAND (USING_STMT_CHECK (NODE), 0)

/* Nonzero if this try block is a function try block.  */
#define FN_TRY_BLOCK_P(NODE)	TREE_LANG_FLAG_3 (TRY_BLOCK_CHECK (NODE))
#define HANDLER_PARMS(NODE)	TREE_OPERAND (HANDLER_CHECK (NODE), 0)
#define HANDLER_BODY(NODE)	TREE_OPERAND (HANDLER_CHECK (NODE), 1)
#define HANDLER_TYPE(NODE)	TREE_TYPE (HANDLER_CHECK (NODE))

/* CLEANUP_STMT accessors.  The statement(s) covered, the cleanup to run
   and the VAR_DECL for which this cleanup exists.  */
#define CLEANUP_BODY(NODE)	TREE_OPERAND (CLEANUP_STMT_CHECK (NODE), 0)
#define CLEANUP_EXPR(NODE)	TREE_OPERAND (CLEANUP_STMT_CHECK (NODE), 1)
#define CLEANUP_DECL(NODE)	TREE_OPERAND (CLEANUP_STMT_CHECK (NODE), 2)

/* IF_STMT accessors. These give access to the condition of the if
   statement, the then block of the if statement, and the else block
   of the if statement if it exists.  */
#define IF_COND(NODE)		TREE_OPERAND (IF_STMT_CHECK (NODE), 0)
#define THEN_CLAUSE(NODE)	TREE_OPERAND (IF_STMT_CHECK (NODE), 1)
#define ELSE_CLAUSE(NODE)	TREE_OPERAND (IF_STMT_CHECK (NODE), 2)
#define IF_SCOPE(NODE)		TREE_OPERAND (IF_STMT_CHECK (NODE), 3)
#define IF_STMT_CONSTEXPR_P(NODE) TREE_LANG_FLAG_0 (IF_STMT_CHECK (NODE))

/* WHILE_STMT accessors. These give access to the condition of the
   while statement and the body of the while statement, respectively.  */
#define WHILE_COND(NODE)	TREE_OPERAND (WHILE_STMT_CHECK (NODE), 0)
#define WHILE_BODY(NODE)	TREE_OPERAND (WHILE_STMT_CHECK (NODE), 1)

/* DO_STMT accessors. These give access to the condition of the do
   statement and the body of the do statement, respectively.  */
#define DO_COND(NODE)		TREE_OPERAND (DO_STMT_CHECK (NODE), 0)
#define DO_BODY(NODE)		TREE_OPERAND (DO_STMT_CHECK (NODE), 1)

/* FOR_STMT accessors. These give access to the init statement,
   condition, update expression, and body of the for statement,
   respectively.  */
#define FOR_INIT_STMT(NODE)	TREE_OPERAND (FOR_STMT_CHECK (NODE), 0)
#define FOR_COND(NODE)		TREE_OPERAND (FOR_STMT_CHECK (NODE), 1)
#define FOR_EXPR(NODE)		TREE_OPERAND (FOR_STMT_CHECK (NODE), 2)
#define FOR_BODY(NODE)		TREE_OPERAND (FOR_STMT_CHECK (NODE), 3)
#define FOR_SCOPE(NODE)		TREE_OPERAND (FOR_STMT_CHECK (NODE), 4)

/* RANGE_FOR_STMT accessors. These give access to the declarator,
   expression, body, and scope of the statement, respectively.  */
#define RANGE_FOR_DECL(NODE)	TREE_OPERAND (RANGE_FOR_STMT_CHECK (NODE), 0)
#define RANGE_FOR_EXPR(NODE)	TREE_OPERAND (RANGE_FOR_STMT_CHECK (NODE), 1)
#define RANGE_FOR_BODY(NODE)	TREE_OPERAND (RANGE_FOR_STMT_CHECK (NODE), 2)
#define RANGE_FOR_SCOPE(NODE)	TREE_OPERAND (RANGE_FOR_STMT_CHECK (NODE), 3)
#define RANGE_FOR_IVDEP(NODE)	TREE_LANG_FLAG_6 (RANGE_FOR_STMT_CHECK (NODE))

#define SWITCH_STMT_COND(NODE)	TREE_OPERAND (SWITCH_STMT_CHECK (NODE), 0)
#define SWITCH_STMT_BODY(NODE)	TREE_OPERAND (SWITCH_STMT_CHECK (NODE), 1)
#define SWITCH_STMT_TYPE(NODE)	TREE_OPERAND (SWITCH_STMT_CHECK (NODE), 2)
#define SWITCH_STMT_SCOPE(NODE)	TREE_OPERAND (SWITCH_STMT_CHECK (NODE), 3)

/* STMT_EXPR accessor.  */
#define STMT_EXPR_STMT(NODE)	TREE_OPERAND (STMT_EXPR_CHECK (NODE), 0)

/* EXPR_STMT accessor. This gives the expression associated with an
   expression statement.  */
#define EXPR_STMT_EXPR(NODE)	TREE_OPERAND (EXPR_STMT_CHECK (NODE), 0)

/* True if this TARGET_EXPR was created by build_cplus_new, and so we can
   discard it if it isn't useful.  */
#define TARGET_EXPR_IMPLICIT_P(NODE) \
  TREE_LANG_FLAG_0 (TARGET_EXPR_CHECK (NODE))

/* True if this TARGET_EXPR is the result of list-initialization of a
   temporary.  */
#define TARGET_EXPR_LIST_INIT_P(NODE) \
  TREE_LANG_FLAG_1 (TARGET_EXPR_CHECK (NODE))

/* True if this TARGET_EXPR expresses direct-initialization of an object
   to be named later.  */
#define TARGET_EXPR_DIRECT_INIT_P(NODE) \
  TREE_LANG_FLAG_2 (TARGET_EXPR_CHECK (NODE))

/* True if NODE is a TARGET_EXPR that just expresses a copy of its INITIAL; if
   the initializer has void type, it's doing something more complicated.  */
#define SIMPLE_TARGET_EXPR_P(NODE)				\
  (TREE_CODE (NODE) == TARGET_EXPR				\
   && !VOID_TYPE_P (TREE_TYPE (TARGET_EXPR_INITIAL (NODE))))

/* True if EXPR expresses direct-initialization of a TYPE.  */
#define DIRECT_INIT_EXPR_P(TYPE,EXPR)					\
  (TREE_CODE (EXPR) == TARGET_EXPR && TREE_LANG_FLAG_2 (EXPR)		\
   && same_type_ignoring_top_level_qualifiers_p (TYPE, TREE_TYPE (EXPR)))

/* True if this CONVERT_EXPR is for a conversion to virtual base in
   an NSDMI, and should be re-evaluated when used in a constructor.  */
#define CONVERT_EXPR_VBASE_PATH(NODE) \
  TREE_LANG_FLAG_0 (CONVERT_EXPR_CHECK (NODE))

/* True if SIZEOF_EXPR argument is type.  */
#define SIZEOF_EXPR_TYPE_P(NODE) \
  TREE_LANG_FLAG_0 (SIZEOF_EXPR_CHECK (NODE))

/* An enumeration of the kind of tags that C++ accepts.  */
enum tag_types {
  none_type = 0, /* Not a tag type.  */
  record_type,   /* "struct" types.  */
  class_type,    /* "class" types.  */
  union_type,    /* "union" types.  */
  enum_type,     /* "enum" types.  */
  typename_type, /* "typename" types.  */
  scope_type	 /* namespace or tagged type name followed by :: */
};

/* The various kinds of lvalues we distinguish.  */
enum cp_lvalue_kind_flags {
  clk_none = 0,     /* Things that are not an lvalue.  */
  clk_ordinary = 1, /* An ordinary lvalue.  */
  clk_rvalueref = 2,/* An xvalue (rvalue formed using an rvalue reference) */
  clk_class = 4,    /* A prvalue of class or array type.  */
  clk_bitfield = 8, /* An lvalue for a bit-field.  */
  clk_packed = 16   /* An lvalue for a packed field.  */
};

/* This type is used for parameters and variables which hold
   combinations of the flags in enum cp_lvalue_kind_flags.  */
typedef int cp_lvalue_kind;

/* Various kinds of template specialization, instantiation, etc.  */
enum tmpl_spec_kind {
  tsk_none,		   /* Not a template at all.  */
  tsk_invalid_member_spec, /* An explicit member template
			      specialization, but the enclosing
			      classes have not all been explicitly
			      specialized.  */
  tsk_invalid_expl_inst,   /* An explicit instantiation containing
			      template parameter lists.  */
  tsk_excessive_parms,	   /* A template declaration with too many
			      template parameter lists.  */
  tsk_insufficient_parms,  /* A template declaration with too few
			      parameter lists.  */
  tsk_template,		   /* A template declaration.  */
  tsk_expl_spec,	   /* An explicit specialization.  */
  tsk_expl_inst		   /* An explicit instantiation.  */
};

/* The various kinds of access.  BINFO_ACCESS depends on these being
   two bit quantities.  The numerical values are important; they are
   used to initialize RTTI data structures, so changing them changes
   the ABI.  */
enum access_kind {
  ak_none = 0,		   /* Inaccessible.  */
  ak_public = 1,	   /* Accessible, as a `public' thing.  */
  ak_protected = 2,	   /* Accessible, as a `protected' thing.  */
  ak_private = 3	   /* Accessible, as a `private' thing.  */
};

/* The various kinds of special functions.  If you add to this list,
   you should update special_function_p as well.  */
enum special_function_kind {
  sfk_none = 0,		   /* Not a special function.  This enumeral
			      must have value zero; see
			      special_function_p.  */
  sfk_constructor,	   /* A constructor.  */
  sfk_copy_constructor,    /* A copy constructor.  */
  sfk_move_constructor,    /* A move constructor.  */
  sfk_copy_assignment,     /* A copy assignment operator.  */
  sfk_move_assignment,     /* A move assignment operator.  */
  sfk_destructor,	   /* A destructor.  */
  sfk_complete_destructor, /* A destructor for complete objects.  */
  sfk_base_destructor,     /* A destructor for base subobjects.  */
  sfk_deleting_destructor, /* A destructor for complete objects that
			      deletes the object after it has been
			      destroyed.  */
  sfk_conversion,	   /* A conversion operator.  */
  sfk_deduction_guide,	   /* A class template deduction guide.  */
  sfk_inheriting_constructor /* An inheriting constructor */
};

/* The various kinds of linkage.  From [basic.link],

      A name is said to have linkage when it might denote the same
      object, reference, function, type, template, namespace or value
      as a name introduced in another scope:

      -- When a name has external linkage, the entity it denotes can
	 be referred to from scopes of other translation units or from
	 other scopes of the same translation unit.

      -- When a name has internal linkage, the entity it denotes can
	 be referred to by names from other scopes in the same
	 translation unit.

      -- When a name has no linkage, the entity it denotes cannot be
	 referred to by names from other scopes.  */

enum linkage_kind {
  lk_none,			/* No linkage.  */
  lk_internal,			/* Internal linkage.  */
  lk_external			/* External linkage.  */
};

enum duration_kind {
  dk_static,
  dk_thread,
  dk_auto,
  dk_dynamic
};

/* Bitmask flags to control type substitution.  */
enum tsubst_flags {
  tf_none = 0,			 /* nothing special */
  tf_error = 1 << 0,		 /* give error messages  */
  tf_warning = 1 << 1,	 	 /* give warnings too  */
  tf_ignore_bad_quals = 1 << 2,	 /* ignore bad cvr qualifiers */
  tf_keep_type_decl = 1 << 3,	 /* retain typedef type decls
				    (make_typename_type use) */
  tf_ptrmem_ok = 1 << 4,	 /* pointers to member ok (internal
				    instantiate_type use) */
  tf_user = 1 << 5,		 /* found template must be a user template
				    (lookup_template_class use) */
  tf_conv = 1 << 6,		 /* We are determining what kind of
				    conversion might be permissible,
				    not actually performing the
				    conversion.  */
  tf_decltype = 1 << 7,          /* We are the operand of decltype.
				    Used to implement the special rules
				    for calls in decltype (5.2.2/11).  */
  tf_partial = 1 << 8,		 /* Doing initial explicit argument
				    substitution in fn_type_unification.  */
  tf_fndecl_type = 1 << 9,   /* Substituting the type of a function
				declaration.  */
  tf_no_cleanup = 1 << 10,   /* Do not build a cleanup
				(build_target_expr and friends) */
  /* Convenient substitution flags combinations.  */
  tf_warning_or_error = tf_warning | tf_error
};

/* This type is used for parameters and variables which hold
   combinations of the flags in enum tsubst_flags.  */
typedef int tsubst_flags_t;

/* The kind of checking we can do looking in a class hierarchy.  */
enum base_access_flags {
  ba_any = 0,  /* Do not check access, allow an ambiguous base,
		      prefer a non-virtual base */
  ba_unique = 1 << 0,  /* Must be a unique base.  */
  ba_check_bit = 1 << 1,   /* Check access.  */
  ba_check = ba_unique | ba_check_bit,
  ba_ignore_scope = 1 << 2 /* Ignore access allowed by local scope.  */
};

/* This type is used for parameters and variables which hold
   combinations of the flags in enum base_access_flags.  */
typedef int base_access;

/* The various kinds of access check during parsing.  */
enum deferring_kind {
  dk_no_deferred = 0, /* Check access immediately */
  dk_deferred = 1,    /* Deferred check */
  dk_no_check = 2     /* No access check */
};

/* The kind of base we can find, looking in a class hierarchy.
   Values <0 indicate we failed.  */
enum base_kind {
  bk_inaccessible = -3,   /* The base is inaccessible */
  bk_ambig = -2,	  /* The base is ambiguous */
  bk_not_base = -1,	  /* It is not a base */
  bk_same_type = 0,	  /* It is the same type */
  bk_proper_base = 1,	  /* It is a proper base */
  bk_via_virtual = 2	  /* It is a proper base, but via a virtual
			     path. This might not be the canonical
			     binfo.  */
};

/* Node for "pointer to (virtual) function".
   This may be distinct from ptr_type_node so gdb can distinguish them.  */
#define vfunc_ptr_type_node  vtable_entry_type


/* For building calls to `delete'.  */
extern GTY(()) tree integer_two_node;

/* The number of function bodies which we are currently processing.
   (Zero if we are at namespace scope, one inside the body of a
   function, two inside the body of a function in a local class, etc.)  */
extern int function_depth;

/* Nonzero if we are inside eq_specializations, which affects comparison of
   PARM_DECLs in cp_tree_equal.  */
extern int comparing_specializations;

/* In parser.c.  */

/* Nonzero if we are parsing an unevaluated operand: an operand to
   sizeof, typeof, or alignof.  This is a count since operands to
   sizeof can be nested.  */

extern int cp_unevaluated_operand;

/* RAII class used to inhibit the evaluation of operands during parsing
   and template instantiation. Evaluation warnings are also inhibited. */

struct cp_unevaluated
{
  cp_unevaluated ();
  ~cp_unevaluated ();
};

/* in pt.c  */

/* These values are used for the `STRICT' parameter to type_unification and
   fn_type_unification.  Their meanings are described with the
   documentation for fn_type_unification.  */

enum unification_kind_t {
  DEDUCE_CALL,
  DEDUCE_CONV,
  DEDUCE_EXACT
};

// An RAII class used to create a new pointer map for local
// specializations. When the stack goes out of scope, the
// previous pointer map is restored.
struct local_specialization_stack
{
  local_specialization_stack ();
  ~local_specialization_stack ();

  hash_map<tree, tree> *saved;
};

/* in class.c */

extern int current_class_depth;

/* An array of all local classes present in this translation unit, in
   declaration order.  */
extern GTY(()) vec<tree, va_gc> *local_classes;

/* in decl.c */

/* An array of static vars & fns.  */
extern GTY(()) vec<tree, va_gc> *static_decls;


/* Here's where we control how name mangling takes place.  */

/* Cannot use '$' up front, because this confuses gdb
   (names beginning with '$' are gdb-local identifiers).

   Note that all forms in which the '$' is significant are long enough
   for direct indexing (meaning that if we know there is a '$'
   at a particular location, we can index into the string at
   any other location that provides distinguishing characters).  */

/* Define NO_DOT_IN_LABEL in your favorite tm file if your assembler
   doesn't allow '.' in symbol names.  */
#ifndef NO_DOT_IN_LABEL

#define JOINER '.'

#define AUTO_TEMP_NAME "_.tmp_"
#define VFIELD_BASE ".vf"
#define VFIELD_NAME "_vptr."
#define VFIELD_NAME_FORMAT "_vptr.%s"

#else /* NO_DOT_IN_LABEL */

#ifndef NO_DOLLAR_IN_LABEL

#define JOINER '$'

#define AUTO_TEMP_NAME "_$tmp_"
#define VFIELD_BASE "$vf"
#define VFIELD_NAME "_vptr$"
#define VFIELD_NAME_FORMAT "_vptr$%s"

#else /* NO_DOLLAR_IN_LABEL */

#define AUTO_TEMP_NAME "__tmp_"
#define TEMP_NAME_P(ID_NODE) \
  (!strncmp (IDENTIFIER_POINTER (ID_NODE), AUTO_TEMP_NAME, \
	     sizeof (AUTO_TEMP_NAME) - 1))
#define VTABLE_NAME "__vt_"
#define VTABLE_NAME_P(ID_NODE) \
  (!strncmp (IDENTIFIER_POINTER (ID_NODE), VTABLE_NAME, \
	     sizeof (VTABLE_NAME) - 1))
#define VFIELD_BASE "__vfb"
#define VFIELD_NAME "__vptr_"
#define VFIELD_NAME_P(ID_NODE) \
  (!strncmp (IDENTIFIER_POINTER (ID_NODE), VFIELD_NAME, \
	    sizeof (VFIELD_NAME) - 1))
#define VFIELD_NAME_FORMAT "__vptr_%s"

#endif	/* NO_DOLLAR_IN_LABEL */
#endif	/* NO_DOT_IN_LABEL */

#define THIS_NAME "this"

#define IN_CHARGE_NAME "__in_chrg"

#define VTBL_PTR_TYPE		"__vtbl_ptr_type"
#define VTABLE_DELTA_NAME	"__delta"
#define VTABLE_PFN_NAME		"__pfn"

#define LAMBDANAME_PREFIX "__lambda"
#define LAMBDANAME_FORMAT LAMBDANAME_PREFIX "%d"

#define UDLIT_OP_ANSI_PREFIX "operator\"\""
#define UDLIT_OP_ANSI_FORMAT UDLIT_OP_ANSI_PREFIX "%s"
#define UDLIT_OP_MANGLED_PREFIX "li"
#define UDLIT_OP_MANGLED_FORMAT UDLIT_OP_MANGLED_PREFIX "%s"
#define UDLIT_OPER_P(ID_NODE) \
  (!strncmp (IDENTIFIER_POINTER (ID_NODE), \
             UDLIT_OP_ANSI_PREFIX, \
	     sizeof (UDLIT_OP_ANSI_PREFIX) - 1))
#define UDLIT_OP_SUFFIX(ID_NODE) \
  (IDENTIFIER_POINTER (ID_NODE) + sizeof (UDLIT_OP_ANSI_PREFIX) - 1)

#if !defined(NO_DOLLAR_IN_LABEL) || !defined(NO_DOT_IN_LABEL)

#define VTABLE_NAME_P(ID_NODE) (IDENTIFIER_POINTER (ID_NODE)[1] == 'v' \
  && IDENTIFIER_POINTER (ID_NODE)[2] == 't' \
  && IDENTIFIER_POINTER (ID_NODE)[3] == JOINER)

#define TEMP_NAME_P(ID_NODE) \
  (!strncmp (IDENTIFIER_POINTER (ID_NODE), AUTO_TEMP_NAME, sizeof (AUTO_TEMP_NAME)-1))
#define VFIELD_NAME_P(ID_NODE) \
  (!strncmp (IDENTIFIER_POINTER (ID_NODE), VFIELD_NAME, sizeof(VFIELD_NAME)-1))

#endif /* !defined(NO_DOLLAR_IN_LABEL) || !defined(NO_DOT_IN_LABEL) */


/* Nonzero if we're done parsing and into end-of-file activities.
   Two if we're done with front-end processing.  */

extern int at_eof;

/* True if note_mangling_alias should enqueue mangling aliases for
   later generation, rather than emitting them right away.  */

extern bool defer_mangling_aliases;

/* True if noexcept is part of the type (i.e. in C++17).  */

extern bool flag_noexcept_type;

/* A list of namespace-scope objects which have constructors or
   destructors which reside in the global scope.  The decl is stored
   in the TREE_VALUE slot and the initializer is stored in the
   TREE_PURPOSE slot.  */
extern GTY(()) tree static_aggregates;
/* Likewise, for thread local storage.  */
extern GTY(()) tree tls_aggregates;

enum overload_flags { NO_SPECIAL = 0, DTOR_FLAG, TYPENAME_FLAG };

/* These are uses as bits in flags passed to various functions to
   control their behavior.  Despite the LOOKUP_ prefix, many of these
   do not control name lookup.  ??? Functions using these flags should
   probably be modified to accept explicit boolean flags for the
   behaviors relevant to them.  */
/* Check for access violations.  */
#define LOOKUP_PROTECT (1 << 0)
#define LOOKUP_NORMAL (LOOKUP_PROTECT)
/* Even if the function found by lookup is a virtual function, it
   should be called directly.  */
#define LOOKUP_NONVIRTUAL (1 << 1)
/* Non-converting (i.e., "explicit") constructors are not tried.  This flag
   indicates that we are not performing direct-initialization.  */
#define LOOKUP_ONLYCONVERTING (1 << 2)
#define LOOKUP_IMPLICIT (LOOKUP_NORMAL | LOOKUP_ONLYCONVERTING)
/* If a temporary is created, it should be created so that it lives
   as long as the current variable bindings; otherwise it only lives
   until the end of the complete-expression.  It also forces
   direct-initialization in cases where other parts of the compiler
   have already generated a temporary, such as reference
   initialization and the catch parameter.  */
#define DIRECT_BIND (1 << 3)
/* We're performing a user-defined conversion, so more user-defined
   conversions are not permitted (only built-in conversions).  */
#define LOOKUP_NO_CONVERSION (1 << 4)
/* The user has explicitly called a destructor.  (Therefore, we do
   not need to check that the object is non-NULL before calling the
   destructor.)  */
#define LOOKUP_DESTRUCTOR (1 << 5)
/* Do not permit references to bind to temporaries.  */
#define LOOKUP_NO_TEMP_BIND (1 << 6)
/* Do not accept objects, and possibly namespaces.  */
#define LOOKUP_PREFER_TYPES (1 << 7)
/* Do not accept objects, and possibly types.   */
#define LOOKUP_PREFER_NAMESPACES (1 << 8)
/* Accept types or namespaces.  */
#define LOOKUP_PREFER_BOTH (LOOKUP_PREFER_TYPES | LOOKUP_PREFER_NAMESPACES)
/* Return friend declarations and un-declared builtin functions.
   (Normally, these entities are registered in the symbol table, but
   not found by lookup.)  */
#define LOOKUP_HIDDEN (LOOKUP_PREFER_NAMESPACES << 1)
/* Prefer that the lvalue be treated as an rvalue.  */
#define LOOKUP_PREFER_RVALUE (LOOKUP_HIDDEN << 1)
/* We're inside an init-list, so narrowing conversions are ill-formed.  */
#define LOOKUP_NO_NARROWING (LOOKUP_PREFER_RVALUE << 1)
/* We're looking up a constructor for list-initialization.  */
#define LOOKUP_LIST_INIT_CTOR (LOOKUP_NO_NARROWING << 1)
/* This is the first parameter of a copy constructor.  */
#define LOOKUP_COPY_PARM (LOOKUP_LIST_INIT_CTOR << 1)
/* We only want to consider list constructors.  */
#define LOOKUP_LIST_ONLY (LOOKUP_COPY_PARM << 1)
/* Return after determining which function to call and checking access.
   Used by sythesized_method_walk to determine which functions will
   be called to initialize subobjects, in order to determine exception
   specification and possible implicit delete.
   This is kind of a hack, but exiting early avoids problems with trying
   to perform argument conversions when the class isn't complete yet.  */
#define LOOKUP_SPECULATIVE (LOOKUP_LIST_ONLY << 1)
/* Used by calls from defaulted functions to limit the overload set to avoid
   cycles trying to declare them (core issue 1092).  */
#define LOOKUP_DEFAULTED (LOOKUP_SPECULATIVE << 1)
/* Used in calls to store_init_value to suppress its usual call to
   digest_init.  */
#define LOOKUP_ALREADY_DIGESTED (LOOKUP_DEFAULTED << 1)
/* An instantiation with explicit template arguments.  */
#define LOOKUP_EXPLICIT_TMPL_ARGS (LOOKUP_ALREADY_DIGESTED << 1)
/* Like LOOKUP_NO_TEMP_BIND, but also prevent binding to xvalues.  */
#define LOOKUP_NO_RVAL_BIND (LOOKUP_EXPLICIT_TMPL_ARGS << 1)
/* Used by case_conversion to disregard non-integral conversions.  */
#define LOOKUP_NO_NON_INTEGRAL (LOOKUP_NO_RVAL_BIND << 1)
/* Used for delegating constructors in order to diagnose self-delegation.  */
#define LOOKUP_DELEGATING_CONS (LOOKUP_NO_NON_INTEGRAL << 1)

#define LOOKUP_NAMESPACES_ONLY(F)  \
  (((F) & LOOKUP_PREFER_NAMESPACES) && !((F) & LOOKUP_PREFER_TYPES))
#define LOOKUP_TYPES_ONLY(F)  \
  (!((F) & LOOKUP_PREFER_NAMESPACES) && ((F) & LOOKUP_PREFER_TYPES))
#define LOOKUP_QUALIFIERS_ONLY(F)     ((F) & LOOKUP_PREFER_BOTH)


/* These flags are used by the conversion code.
   CONV_IMPLICIT   :  Perform implicit conversions (standard and user-defined).
   CONV_STATIC     :  Perform the explicit conversions for static_cast.
   CONV_CONST      :  Perform the explicit conversions for const_cast.
   CONV_REINTERPRET:  Perform the explicit conversions for reinterpret_cast.
   CONV_PRIVATE    :  Perform upcasts to private bases.
   CONV_FORCE_TEMP :  Require a new temporary when converting to the same
		      aggregate type.  */

#define CONV_IMPLICIT    1
#define CONV_STATIC      2
#define CONV_CONST       4
#define CONV_REINTERPRET 8
#define CONV_PRIVATE	 16
/* #define CONV_NONCONVERTING 32 */
#define CONV_FORCE_TEMP  64
#define CONV_FOLD	 128
#define CONV_OLD_CONVERT (CONV_IMPLICIT | CONV_STATIC | CONV_CONST \
			  | CONV_REINTERPRET)
#define CONV_C_CAST      (CONV_IMPLICIT | CONV_STATIC | CONV_CONST \
			  | CONV_REINTERPRET | CONV_PRIVATE | CONV_FORCE_TEMP)
#define CONV_BACKEND_CONVERT (CONV_OLD_CONVERT | CONV_FOLD)

/* Used by build_expr_type_conversion to indicate which types are
   acceptable as arguments to the expression under consideration.  */

#define WANT_INT	1 /* integer types, including bool */
#define WANT_FLOAT	2 /* floating point types */
#define WANT_ENUM	4 /* enumerated types */
#define WANT_POINTER	8 /* pointer types */
#define WANT_NULL      16 /* null pointer constant */
#define WANT_VECTOR_OR_COMPLEX 32 /* vector or complex types */
#define WANT_ARITH	(WANT_INT | WANT_FLOAT | WANT_VECTOR_OR_COMPLEX)

/* Used with comptypes, and related functions, to guide type
   comparison.  */

#define COMPARE_STRICT	      0 /* Just check if the types are the
				   same.  */
#define COMPARE_BASE	      1 /* Check to see if the second type is
				   derived from the first.  */
#define COMPARE_DERIVED	      2 /* Like COMPARE_BASE, but in
				   reverse.  */
#define COMPARE_REDECLARATION 4 /* The comparison is being done when
				   another declaration of an existing
				   entity is seen.  */
#define COMPARE_STRUCTURAL    8 /* The comparison is intended to be
				   structural. The actual comparison
				   will be identical to
				   COMPARE_STRICT.  */

/* Used with start function.  */
#define SF_DEFAULT	     0  /* No flags.  */
#define SF_PRE_PARSED	     1  /* The function declaration has
				   already been parsed.  */
#define SF_INCLASS_INLINE    2  /* The function is an inline, defined
				   in the class body.  */

/* Used with start_decl's initialized parameter.  */
#define SD_UNINITIALIZED     0
#define SD_INITIALIZED       1
#define SD_DEFAULTED         2
#define SD_DELETED           3

/* Returns nonzero iff TYPE1 and TYPE2 are the same type, or if TYPE2
   is derived from TYPE1, or if TYPE2 is a pointer (reference) to a
   class derived from the type pointed to (referred to) by TYPE1.  */
#define same_or_base_type_p(TYPE1, TYPE2) \
  comptypes ((TYPE1), (TYPE2), COMPARE_BASE)

/* These macros are used to access a TEMPLATE_PARM_INDEX.  */
#define TEMPLATE_PARM_INDEX_CAST(NODE) \
	((template_parm_index*)TEMPLATE_PARM_INDEX_CHECK (NODE))
#define TEMPLATE_PARM_IDX(NODE) (TEMPLATE_PARM_INDEX_CAST (NODE)->index)
#define TEMPLATE_PARM_LEVEL(NODE) (TEMPLATE_PARM_INDEX_CAST (NODE)->level)
#define TEMPLATE_PARM_DESCENDANTS(NODE) (TREE_CHAIN (NODE))
#define TEMPLATE_PARM_ORIG_LEVEL(NODE) (TEMPLATE_PARM_INDEX_CAST (NODE)->orig_level)
#define TEMPLATE_PARM_DECL(NODE) (TEMPLATE_PARM_INDEX_CAST (NODE)->decl)
#define TEMPLATE_PARM_PARAMETER_PACK(NODE) \
  (TREE_LANG_FLAG_0 (TEMPLATE_PARM_INDEX_CHECK (NODE)))

/* These macros are for accessing the fields of TEMPLATE_TYPE_PARM,
   TEMPLATE_TEMPLATE_PARM and BOUND_TEMPLATE_TEMPLATE_PARM nodes.  */
#define TEMPLATE_TYPE_PARM_INDEX(NODE)					\
  (TYPE_VALUES_RAW (TREE_CHECK3 ((NODE), TEMPLATE_TYPE_PARM,		\
				 TEMPLATE_TEMPLATE_PARM,		\
				 BOUND_TEMPLATE_TEMPLATE_PARM)))
#define TEMPLATE_TYPE_IDX(NODE) \
  (TEMPLATE_PARM_IDX (TEMPLATE_TYPE_PARM_INDEX (NODE)))
#define TEMPLATE_TYPE_LEVEL(NODE) \
  (TEMPLATE_PARM_LEVEL (TEMPLATE_TYPE_PARM_INDEX (NODE)))
#define TEMPLATE_TYPE_ORIG_LEVEL(NODE) \
  (TEMPLATE_PARM_ORIG_LEVEL (TEMPLATE_TYPE_PARM_INDEX (NODE)))
#define TEMPLATE_TYPE_DECL(NODE) \
  (TEMPLATE_PARM_DECL (TEMPLATE_TYPE_PARM_INDEX (NODE)))
#define TEMPLATE_TYPE_PARAMETER_PACK(NODE) \
  (TEMPLATE_PARM_PARAMETER_PACK (TEMPLATE_TYPE_PARM_INDEX (NODE)))

/* For a C++17 class deduction placeholder, the template it represents.  */
#define CLASS_PLACEHOLDER_TEMPLATE(NODE) \
  (DECL_INITIAL (TYPE_NAME (TEMPLATE_TYPE_PARM_CHECK (NODE))))

/* Contexts in which auto deduction occurs. These flags are
   used to control diagnostics in do_auto_deduction.  */

enum auto_deduction_context
{
  adc_unspecified,   /* Not given */
  adc_variable_type, /* Variable initializer deduction */
  adc_return_type,   /* Return type deduction */
  adc_unify,         /* Template argument deduction */
  adc_requirement,   /* Argument deduction constraint */
  adc_decomp_type    /* Decomposition declaration initializer deduction */
};

/* True if this type-parameter belongs to a class template, used by C++17
   class template argument deduction.  */
#define TEMPLATE_TYPE_PARM_FOR_CLASS(NODE) \
  (TREE_LANG_FLAG_0 (TEMPLATE_TYPE_PARM_CHECK (NODE)))

/* True iff this TEMPLATE_TYPE_PARM represents decltype(auto).  */
#define AUTO_IS_DECLTYPE(NODE) \
  (TYPE_LANG_FLAG_5 (TEMPLATE_TYPE_PARM_CHECK (NODE)))

/* These constants can used as bit flags in the process of tree formatting.

   TFF_PLAIN_IDENTIFIER: unqualified part of a name.
   TFF_SCOPE: include the class and namespace scope of the name.
   TFF_CHASE_TYPEDEF: print the original type-id instead of the typedef-name.
   TFF_DECL_SPECIFIERS: print decl-specifiers.
   TFF_CLASS_KEY_OR_ENUM: precede a class-type name (resp. enum name) with
       a class-key (resp. `enum').
   TFF_RETURN_TYPE: include function return type.
   TFF_FUNCTION_DEFAULT_ARGUMENTS: include function default parameter values.
   TFF_EXCEPTION_SPECIFICATION: show function exception specification.
   TFF_TEMPLATE_HEADER: show the template<...> header in a
       template-declaration.
   TFF_TEMPLATE_NAME: show only template-name.
   TFF_EXPR_IN_PARENS: parenthesize expressions.
   TFF_NO_FUNCTION_ARGUMENTS: don't show function arguments.
   TFF_UNQUALIFIED_NAME: do not print the qualifying scope of the
       top-level entity.
   TFF_NO_OMIT_DEFAULT_TEMPLATE_ARGUMENTS: do not omit template arguments
       identical to their defaults.
   TFF_NO_TEMPLATE_BINDINGS: do not print information about the template
       arguments for a function template specialization.
   TFF_POINTER: we are printing a pointer type.  */

#define TFF_PLAIN_IDENTIFIER			(0)
#define TFF_SCOPE				(1)
#define TFF_CHASE_TYPEDEF			(1 << 1)
#define TFF_DECL_SPECIFIERS			(1 << 2)
#define TFF_CLASS_KEY_OR_ENUM			(1 << 3)
#define TFF_RETURN_TYPE				(1 << 4)
#define TFF_FUNCTION_DEFAULT_ARGUMENTS		(1 << 5)
#define TFF_EXCEPTION_SPECIFICATION		(1 << 6)
#define TFF_TEMPLATE_HEADER			(1 << 7)
#define TFF_TEMPLATE_NAME			(1 << 8)
#define TFF_EXPR_IN_PARENS			(1 << 9)
#define TFF_NO_FUNCTION_ARGUMENTS		(1 << 10)
#define TFF_UNQUALIFIED_NAME			(1 << 11)
#define TFF_NO_OMIT_DEFAULT_TEMPLATE_ARGUMENTS	(1 << 12)
#define TFF_NO_TEMPLATE_BINDINGS		(1 << 13)
#define TFF_POINTER		                (1 << 14)

/* Returns the TEMPLATE_DECL associated to a TEMPLATE_TEMPLATE_PARM
   node.  */
#define TEMPLATE_TEMPLATE_PARM_TEMPLATE_DECL(NODE)	\
  ((TREE_CODE (NODE) == BOUND_TEMPLATE_TEMPLATE_PARM)	\
   ? TYPE_TI_TEMPLATE (NODE)				\
   : TYPE_NAME (NODE))

/* in lex.c  */

extern void init_reswords (void);

typedef struct GTY(()) operator_name_info_t {
  /* The IDENTIFIER_NODE for the operator.  */
  tree identifier;
  /* The name of the operator.  */
  const char *name;
  /* The mangled name of the operator.  */
  const char *mangled_name;
  /* The arity of the operator.  */
  int arity;
} operator_name_info_t;

/* A mapping from tree codes to operator name information.  */
extern GTY(()) operator_name_info_t operator_name_info
  [(int) MAX_TREE_CODES];
/* Similar, but for assignment operators.  */
extern GTY(()) operator_name_info_t assignment_operator_name_info
  [(int) MAX_TREE_CODES];

/* A type-qualifier, or bitmask therefore, using the TYPE_QUAL
   constants.  */

typedef int cp_cv_quals;

/* Non-static member functions have an optional virt-specifier-seq.
   There is a VIRT_SPEC value for each virt-specifier.
   They can be combined by bitwise-or to form the complete set of
   virt-specifiers for a member function.  */
enum virt_specifier
  {
    VIRT_SPEC_UNSPECIFIED = 0x0,
    VIRT_SPEC_FINAL       = 0x1,
    VIRT_SPEC_OVERRIDE    = 0x2
  };

/* A type-qualifier, or bitmask therefore, using the VIRT_SPEC
   constants.  */

typedef int cp_virt_specifiers;

/* Wherever there is a function-cv-qual, there could also be a ref-qualifier:

   [dcl.fct]
   The return type, the parameter-type-list, the ref-qualifier, and
   the cv-qualifier-seq, but not the default arguments or the exception
   specification, are part of the function type.

   REF_QUAL_NONE    Ordinary member function with no ref-qualifier
   REF_QUAL_LVALUE  Member function with the &-ref-qualifier
   REF_QUAL_RVALUE  Member function with the &&-ref-qualifier */

enum cp_ref_qualifier {
  REF_QUAL_NONE = 0,
  REF_QUAL_LVALUE = 1,
  REF_QUAL_RVALUE = 2
};

/* A storage class.  */

enum cp_storage_class {
  /* sc_none must be zero so that zeroing a cp_decl_specifier_seq
     sets the storage_class field to sc_none.  */
  sc_none = 0,
  sc_auto,
  sc_register,
  sc_static,
  sc_extern,
  sc_mutable
};

/* An individual decl-specifier.  This is used to index the array of
   locations for the declspecs in struct cp_decl_specifier_seq
   below.  */

enum cp_decl_spec {
  ds_first,
  ds_signed = ds_first,
  ds_unsigned,
  ds_short,
  ds_long,
  ds_const,
  ds_volatile,
  ds_restrict,
  ds_inline,
  ds_virtual,
  ds_explicit,
  ds_friend,
  ds_typedef,
  ds_alias,
  ds_constexpr,
  ds_complex,
  ds_thread,
  ds_type_spec,
  ds_redefined_builtin_type_spec,
  ds_attribute,
  ds_std_attribute,
  ds_storage_class,
  ds_long_long,
  ds_concept,
  ds_last /* This enumerator must always be the last one.  */
};

/* A decl-specifier-seq.  */

struct cp_decl_specifier_seq {
  /* An array of locations for the declaration sepecifiers, indexed by
     enum cp_decl_spec_word.  */
  source_location locations[ds_last];
  /* The primary type, if any, given by the decl-specifier-seq.
     Modifiers, like "short", "const", and "unsigned" are not
     reflected here.  This field will be a TYPE, unless a typedef-name
     was used, in which case it will be a TYPE_DECL.  */
  tree type;
  /* The attributes, if any, provided with the specifier sequence.  */
  tree attributes;
  /* The c++11 attributes that follows the type specifier.  */
  tree std_attributes;
  /* If non-NULL, a built-in type that the user attempted to redefine
     to some other type.  */
  tree redefined_builtin_type;
  /* The storage class specified -- or sc_none if no storage class was
     explicitly specified.  */
  cp_storage_class storage_class;
  /* For the __intN declspec, this stores the index into the int_n_* arrays.  */
  int int_n_idx;
  /* True iff TYPE_SPEC defines a class or enum.  */
  BOOL_BITFIELD type_definition_p : 1;
  /* True iff multiple types were (erroneously) specified for this
     decl-specifier-seq.  */
  BOOL_BITFIELD multiple_types_p : 1;
  /* True iff multiple storage classes were (erroneously) specified
     for this decl-specifier-seq or a combination of a storage class
     with a typedef specifier.  */
  BOOL_BITFIELD conflicting_specifiers_p : 1;
  /* True iff at least one decl-specifier was found.  */
  BOOL_BITFIELD any_specifiers_p : 1;
  /* True iff at least one type-specifier was found.  */
  BOOL_BITFIELD any_type_specifiers_p : 1;
  /* True iff "int" was explicitly provided.  */
  BOOL_BITFIELD explicit_int_p : 1;
  /* True iff "__intN" was explicitly provided.  */
  BOOL_BITFIELD explicit_intN_p : 1;
  /* True iff "char" was explicitly provided.  */
  BOOL_BITFIELD explicit_char_p : 1;
  /* True iff ds_thread is set for __thread, not thread_local.  */
  BOOL_BITFIELD gnu_thread_keyword_p : 1;
  /* True iff the type is a decltype.  */
  BOOL_BITFIELD decltype_p : 1;
};

/* The various kinds of declarators.  */

enum cp_declarator_kind {
  cdk_id,
  cdk_function,
  cdk_array,
  cdk_pointer,
  cdk_reference,
  cdk_ptrmem,
  cdk_decomp,
  cdk_error
};

/* A declarator.  */

typedef struct cp_declarator cp_declarator;

typedef struct cp_parameter_declarator cp_parameter_declarator;

/* A parameter, before it has been semantically analyzed.  */
struct cp_parameter_declarator {
  /* The next parameter, or NULL_TREE if none.  */
  cp_parameter_declarator *next;
  /* The decl-specifiers-seq for the parameter.  */
  cp_decl_specifier_seq decl_specifiers;
  /* The declarator for the parameter.  */
  cp_declarator *declarator;
  /* The default-argument expression, or NULL_TREE, if none.  */
  tree default_argument;
  /* True iff this is a template parameter pack.  */
  bool template_parameter_pack_p;
};

/* A declarator.  */
struct cp_declarator {
  /* The kind of declarator.  */
  ENUM_BITFIELD (cp_declarator_kind) kind : 4;
  /* Whether we parsed an ellipsis (`...') just before the declarator,
     to indicate this is a parameter pack.  */
  BOOL_BITFIELD parameter_pack_p : 1;
  location_t id_loc; /* Currently only set for cdk_id, cdk_decomp and
			cdk_function. */
  /* GNU Attributes that apply to this declarator.  If the declarator
     is a pointer or a reference, these attribute apply to the type
     pointed to.  */
  tree attributes;
  /* Standard C++11 attributes that apply to this declarator.  If the
     declarator is a pointer or a reference, these attributes apply
     to the pointer, rather than to the type pointed to.  */
  tree std_attributes;
  /* For all but cdk_id, cdk_decomp and cdk_error, the contained declarator.
     For cdk_id, cdk_decomp and cdk_error, guaranteed to be NULL.  */
  cp_declarator *declarator;
  union {
    /* For identifiers.  */
    struct {
      /* If non-NULL, the qualifying scope (a NAMESPACE_DECL or
	 *_TYPE) for this identifier.  */
      tree qualifying_scope;
      /* The unqualified name of the entity -- an IDENTIFIER_NODE,
	 BIT_NOT_EXPR, or TEMPLATE_ID_EXPR.  */
      tree unqualified_name;
      /* If this is the name of a function, what kind of special
	 function (if any).  */
      special_function_kind sfk;
    } id;
    /* For functions.  */
    struct {
      /* The parameters to the function as a TREE_LIST of decl/default.  */
      tree parameters;
      /* The cv-qualifiers for the function.  */
      cp_cv_quals qualifiers;
      /* The virt-specifiers for the function.  */
      cp_virt_specifiers virt_specifiers;
      /* The ref-qualifier for the function.  */
      cp_ref_qualifier ref_qualifier;
      /* The transaction-safety qualifier for the function.  */
      tree tx_qualifier;
      /* The exception-specification for the function.  */
      tree exception_specification;
      /* The late-specified return type, if any.  */
      tree late_return_type;
      /* The trailing requires-clause, if any. */
      tree requires_clause;
    } function;
    /* For arrays.  */
    struct {
      /* The bounds to the array.  */
      tree bounds;
    } array;
    /* For cdk_pointer and cdk_ptrmem.  */
    struct {
      /* The cv-qualifiers for the pointer.  */
      cp_cv_quals qualifiers;
      /* For cdk_ptrmem, the class type containing the member.  */
      tree class_type;
    } pointer;
    /* For cdk_reference */
    struct {
      /* The cv-qualifiers for the reference.  These qualifiers are
         only used to diagnose ill-formed code.  */
      cp_cv_quals qualifiers;
      /* Whether this is an rvalue reference */
      bool rvalue_ref;
    } reference;
  } u;
};

/* A level of template instantiation.  */
struct GTY((chain_next ("%h.next"))) tinst_level {
  /* The immediately deeper level in the chain.  */
  struct tinst_level *next;

  /* The original node.  Can be either a DECL (for a function or static
     data member) or a TYPE (for a class), depending on what we were
     asked to instantiate.  */
  tree decl;

  /* The location where the template is instantiated.  */
  location_t locus;

  /* errorcount+sorrycount when we pushed this level.  */
  int errors;

  /* True if the location is in a system header.  */
  bool in_system_header_p;
};

bool decl_spec_seq_has_spec_p (const cp_decl_specifier_seq *, cp_decl_spec);

/* Return the type of the `this' parameter of FNTYPE.  */

inline tree
type_of_this_parm (const_tree fntype)
{
  function_args_iterator iter;
  gcc_assert (TREE_CODE (fntype) == METHOD_TYPE);
  function_args_iter_init (&iter, fntype);
  return function_args_iter_cond (&iter);
}

/* Return the class of the `this' parameter of FNTYPE.  */

inline tree
class_of_this_parm (const_tree fntype)
{
  return TREE_TYPE (type_of_this_parm (fntype));
}

/* True iff T is a variable template declaration. */
inline bool
variable_template_p (tree t)
{
  if (TREE_CODE (t) != TEMPLATE_DECL)
    return false;
  if (!PRIMARY_TEMPLATE_P (t))
    return false;
  if (tree r = DECL_TEMPLATE_RESULT (t))
    return VAR_P (r);
  return false;
}

/* True iff T is a variable concept definition. That is, T is
   a variable template declared with the concept specifier. */
inline bool
variable_concept_p (tree t)
{
  if (TREE_CODE (t) != TEMPLATE_DECL)
    return false;
  if (tree r = DECL_TEMPLATE_RESULT (t))
    return VAR_P (r) && DECL_DECLARED_CONCEPT_P (r);
  return false;
}

/* True iff T is a concept definition. That is, T is a variable or function
   template declared with the concept specifier. */
inline bool
concept_template_p (tree t)
{
  if (TREE_CODE (t) != TEMPLATE_DECL)
    return false;
  if (tree r = DECL_TEMPLATE_RESULT (t))
    return VAR_OR_FUNCTION_DECL_P (r) && DECL_DECLARED_CONCEPT_P (r);
  return false;
}

/* A parameter list indicating for a function with no parameters,
   e.g  "int f(void)".  */
extern cp_parameter_declarator *no_parameters;

/* in call.c */
extern bool check_dtor_name			(tree, tree);
int magic_varargs_p				(tree);

extern tree build_conditional_expr		(location_t, tree, tree, tree, 
                                                 tsubst_flags_t);
extern tree build_addr_func			(tree, tsubst_flags_t);
extern void set_flags_from_callee		(tree);
extern tree build_call_a			(tree, int, tree*);
extern tree build_call_n			(tree, int, ...);
extern bool null_ptr_cst_p			(tree);
extern bool null_member_pointer_value_p		(tree);
extern bool sufficient_parms_p			(const_tree);
extern tree type_decays_to			(tree);
extern tree extract_call_expr			(tree);
extern tree build_user_type_conversion		(tree, tree, int,
						 tsubst_flags_t);
extern tree build_new_function_call		(tree, vec<tree, va_gc> **, 
						 tsubst_flags_t);
extern tree build_operator_new_call		(tree, vec<tree, va_gc> **,
						 tree *, tree *, tree, tree,
						 tree *, tsubst_flags_t);
extern tree build_new_method_call		(tree, tree,
						 vec<tree, va_gc> **, tree,
						 int, tree *, tsubst_flags_t);
extern tree build_special_member_call		(tree, tree,
						 vec<tree, va_gc> **,
						 tree, int, tsubst_flags_t);
extern tree build_new_op			(location_t, enum tree_code,
						 int, tree, tree, tree, tree *,
						 tsubst_flags_t);
extern tree build_op_call			(tree, vec<tree, va_gc> **,
						 tsubst_flags_t);
extern bool aligned_allocation_fn_p		(tree);
extern bool usual_deallocation_fn_p		(tree);
extern tree build_op_delete_call		(enum tree_code, tree, tree,
						 bool, tree, tree,
						 tsubst_flags_t);
extern bool can_convert				(tree, tree, tsubst_flags_t);
extern bool can_convert_standard		(tree, tree, tsubst_flags_t);
extern bool can_convert_arg			(tree, tree, tree, int,
						 tsubst_flags_t);
extern bool can_convert_arg_bad			(tree, tree, tree, int,
						 tsubst_flags_t);
extern bool enforce_access			(tree, tree, tree,
						 tsubst_flags_t);
extern void push_defarg_context			(tree);
extern void pop_defarg_context			(void);
extern tree convert_default_arg			(tree, tree, tree, int,
						 tsubst_flags_t);
extern tree convert_arg_to_ellipsis		(tree, tsubst_flags_t);
extern tree build_x_va_arg			(source_location, tree, tree);
extern tree cxx_type_promotes_to		(tree);
extern tree type_passed_as			(tree);
extern tree convert_for_arg_passing		(tree, tree, tsubst_flags_t);
extern bool is_properly_derived_from		(tree, tree);
extern tree initialize_reference		(tree, tree, int,
						 tsubst_flags_t);
extern tree extend_ref_init_temps		(tree, tree, vec<tree, va_gc>**);
extern tree make_temporary_var_for_ref_to_temp	(tree, tree);
extern bool type_has_extended_temps		(tree);
extern tree strip_top_quals			(tree);
extern bool reference_related_p			(tree, tree);
extern int remaining_arguments			(tree);
extern tree perform_implicit_conversion		(tree, tree, tsubst_flags_t);
extern tree perform_implicit_conversion_flags	(tree, tree, tsubst_flags_t, int);
extern tree build_integral_nontype_arg_conv	(tree, tree, tsubst_flags_t);
extern tree perform_direct_initialization_if_possible (tree, tree, bool,
                                                       tsubst_flags_t);
extern tree in_charge_arg_for_name		(tree);
extern tree build_cxx_call			(tree, int, tree *,
						 tsubst_flags_t);
extern bool is_std_init_list			(tree);
extern bool is_list_ctor			(tree);
extern void validate_conversion_obstack		(void);
extern void mark_versions_used			(tree);
extern tree get_function_version_dispatcher	(tree);

/* in class.c */
extern tree build_vfield_ref			(tree, tree);
extern tree build_if_in_charge			(tree true_stmt, tree false_stmt = void_node);
extern tree build_base_path			(enum tree_code, tree,
						 tree, int, tsubst_flags_t);
extern tree convert_to_base			(tree, tree, bool, bool,
						 tsubst_flags_t);
extern tree convert_to_base_statically		(tree, tree);
extern tree build_vtbl_ref			(tree, tree);
extern tree build_vfn_ref			(tree, tree);
extern tree get_vtable_decl			(tree, int);
extern void resort_type_method_vec		(void *, void *,
						 gt_pointer_operator, void *);
extern bool add_method				(tree, tree, bool);
extern tree declared_access			(tree);
extern tree currently_open_class		(tree);
extern tree currently_open_derived_class	(tree);
extern tree outermost_open_class		(void);
extern tree current_nonlambda_class_type	(void);
extern tree finish_struct			(tree, tree);
extern void finish_struct_1			(tree);
extern int resolves_to_fixed_type_p		(tree, int *);
extern void init_class_processing		(void);
extern int is_empty_class			(tree);
extern bool is_really_empty_class		(tree);
extern void pushclass				(tree);
extern void popclass				(void);
extern void push_nested_class			(tree);
extern void pop_nested_class			(void);
extern int current_lang_depth			(void);
extern void push_lang_context			(tree);
extern void pop_lang_context			(void);
extern tree instantiate_type			(tree, tree, tsubst_flags_t);
extern void print_class_statistics		(void);
extern void build_self_reference		(void);
extern int same_signature_p			(const_tree, const_tree);
extern void maybe_add_class_template_decl_list	(tree, tree, int);
extern void unreverse_member_declarations	(tree);
extern void invalidate_class_lookup_cache	(void);
extern void maybe_note_name_used_in_class	(tree, tree);
extern void note_name_declared_in_class		(tree, tree);
extern tree get_vtbl_decl_for_binfo		(tree);
extern bool vptr_via_virtual_p			(tree);
extern void debug_class				(tree);
extern void debug_thunks			(tree);
extern void set_linkage_according_to_type	(tree, tree);
extern void determine_key_method		(tree);
extern void check_for_override			(tree, tree);
extern void push_class_stack			(void);
extern void pop_class_stack			(void);
extern bool default_ctor_p			(tree);
extern bool type_has_user_nondefault_constructor (tree);
extern tree in_class_defaulted_default_constructor (tree);
extern bool user_provided_p			(tree);
extern bool type_has_user_provided_constructor  (tree);
extern bool type_has_non_user_provided_default_constructor (tree);
extern bool vbase_has_user_provided_move_assign (tree);
extern tree default_init_uninitialized_part (tree);
extern bool trivial_default_constructor_is_constexpr (tree);
extern bool type_has_constexpr_default_constructor (tree);
extern bool type_has_virtual_destructor		(tree);
extern bool type_has_move_constructor		(tree);
extern bool type_has_move_assign		(tree);
extern bool type_has_user_declared_move_constructor (tree);
extern bool type_has_user_declared_move_assign(tree);
extern bool type_build_ctor_call		(tree);
extern bool type_build_dtor_call		(tree);
extern void explain_non_literal_class		(tree);
extern void inherit_targ_abi_tags		(tree);
extern void defaulted_late_check		(tree);
extern bool defaultable_fn_check		(tree);
extern void check_abi_tags			(tree);
extern tree missing_abi_tags			(tree);
extern void fixup_type_variants			(tree);
extern void fixup_attribute_variants		(tree);
extern tree* decl_cloned_function_p		(const_tree, bool);
extern void clone_function_decl			(tree, bool, bool = false);
extern void adjust_clone_args			(tree);
extern void deduce_noexcept_on_destructor       (tree);
extern void insert_late_enum_def_into_classtype_sorted_fields (tree, tree);
extern bool uniquely_derived_from_p             (tree, tree);
extern bool publicly_uniquely_derived_p         (tree, tree);
extern tree common_enclosing_class		(tree, tree);

/* in cvt.c */
extern tree convert_to_reference		(tree, tree, int, int, tree,
						 tsubst_flags_t);
extern tree convert_from_reference		(tree);
extern tree force_rvalue			(tree, tsubst_flags_t);
extern tree ocp_convert				(tree, tree, int, int,
						 tsubst_flags_t);
extern tree cp_convert				(tree, tree, tsubst_flags_t);
extern tree cp_convert_and_check                (tree, tree, tsubst_flags_t);
extern tree cp_fold_convert			(tree, tree);
extern tree cp_get_callee			(tree);
extern tree cp_get_callee_fndecl		(tree);
extern tree cp_get_fndecl_from_callee		(tree);
extern tree convert_to_void			(tree, impl_conv_void,
                                 		 tsubst_flags_t);
extern tree convert_force			(tree, tree, int,
						 tsubst_flags_t);
extern tree build_expr_type_conversion		(int, tree, bool);
extern tree type_promotes_to			(tree);
extern tree perform_qualification_conversions	(tree, tree);
extern bool tx_safe_fn_type_p			(tree);
extern tree tx_unsafe_fn_variant		(tree);
extern bool fnptr_conv_p			(tree, tree);
extern tree strip_fnptr_conv			(tree);

/* in name-lookup.c */
extern void maybe_push_cleanup_level		(tree);
extern tree make_anon_name			(void);
extern tree check_for_out_of_scope_variable	(tree);
extern void dump				(cp_binding_level &ref);
extern void dump				(cp_binding_level *ptr);
extern void print_other_binding_stack		(cp_binding_level *);
extern tree maybe_push_decl			(tree);
extern tree current_decl_namespace		(void);

/* decl.c */
extern tree poplevel				(int, int, int);
extern void cxx_init_decl_processing		(void);
enum cp_tree_node_structure_enum cp_tree_node_structure
						(union lang_tree_node *);
extern void finish_scope			(void);
extern void push_switch				(tree);
extern void pop_switch				(void);
extern tree make_lambda_name			(void);
extern int decls_match				(tree, tree);
extern tree duplicate_decls			(tree, tree, bool);
extern tree declare_local_label			(tree);
extern tree define_label			(location_t, tree);
extern void check_goto				(tree);
extern bool check_omp_return			(void);
extern tree make_typename_type			(tree, tree, enum tag_types, tsubst_flags_t);
extern tree make_unbound_class_template		(tree, tree, tree, tsubst_flags_t);
extern tree build_library_fn_ptr		(const char *, tree, int);
extern tree build_cp_library_fn_ptr		(const char *, tree, int);
extern tree push_library_fn			(tree, tree, tree, int);
extern tree push_void_library_fn		(tree, tree, int);
extern tree push_throw_library_fn		(tree, tree);
extern void warn_misplaced_attr_for_class_type  (source_location location,
						 tree class_type);
extern tree check_tag_decl			(cp_decl_specifier_seq *, bool);
extern tree shadow_tag				(cp_decl_specifier_seq *);
extern tree groktypename			(cp_decl_specifier_seq *, const cp_declarator *, bool);
extern tree start_decl				(const cp_declarator *, cp_decl_specifier_seq *, int, tree, tree, tree *);
extern void start_decl_1			(tree, bool);
extern bool check_array_initializer		(tree, tree, tree);
extern void cp_finish_decl			(tree, tree, bool, tree, int);
extern tree lookup_decomp_type			(tree);
extern void cp_finish_decomp			(tree, tree, unsigned int);
extern int cp_complete_array_type		(tree *, tree, bool);
extern int cp_complete_array_type_or_error	(tree *, tree, bool, tsubst_flags_t);
extern tree build_ptrmemfunc_type		(tree);
extern tree build_ptrmem_type			(tree, tree);
/* the grokdeclarator prototype is in decl.h */
extern tree build_this_parm			(tree, cp_cv_quals);
extern tree grokparms				(tree, tree *);
extern int copy_fn_p				(const_tree);
extern bool move_fn_p                           (const_tree);
extern bool move_signature_fn_p                 (const_tree);
extern tree get_scope_of_declarator		(const cp_declarator *);
extern void grok_special_member_properties	(tree);
extern bool grok_ctor_properties		(const_tree, const_tree);
extern bool grok_op_properties			(tree, bool);
extern tree xref_tag				(enum tag_types, tree, tag_scope, bool);
extern tree xref_tag_from_type			(tree, tree, tag_scope);
extern void xref_basetypes			(tree, tree);
extern tree start_enum				(tree, tree, tree, tree, bool, bool *);
extern void finish_enum_value_list		(tree);
extern void finish_enum				(tree);
extern void build_enumerator			(tree, tree, tree, tree, location_t);
extern tree lookup_enumerator			(tree, tree);
extern bool start_preparsed_function		(tree, tree, int);
extern bool start_function			(cp_decl_specifier_seq *,
						 const cp_declarator *, tree);
extern tree begin_function_body			(void);
extern void finish_function_body		(tree);
extern tree outer_curly_brace_block		(tree);
extern tree finish_function			(int);
extern tree grokmethod				(cp_decl_specifier_seq *, const cp_declarator *, tree);
extern void maybe_register_incomplete_var	(tree);
extern void maybe_commonize_var			(tree);
extern void complete_vars			(tree);
extern tree static_fn_type			(tree);
extern void revert_static_member_fn		(tree);
extern void fixup_anonymous_aggr		(tree);
extern tree compute_array_index_type		(tree, tree, tsubst_flags_t);
extern tree check_default_argument		(tree, tree, tsubst_flags_t);
extern int wrapup_namespace_globals		();
extern tree create_implicit_typedef		(tree, tree);
extern int local_variable_p			(const_tree);
extern tree register_dtor_fn			(tree);
extern tmpl_spec_kind current_tmpl_spec_kind	(int);
extern tree cp_fname_init			(const char *, tree *);
extern tree cxx_builtin_function		(tree decl);
extern tree cxx_builtin_function_ext_scope	(tree decl);
extern tree check_elaborated_type_specifier	(enum tag_types, tree, bool);
extern void warn_extern_redeclared_static	(tree, tree);
extern tree cxx_comdat_group			(tree);
extern bool cp_missing_noreturn_ok_p		(tree);
extern bool is_direct_enum_init			(tree, tree);
extern void initialize_artificial_var		(tree, vec<constructor_elt, va_gc> *);
extern tree check_var_type			(tree, tree);
extern tree reshape_init                        (tree, tree, tsubst_flags_t);
extern tree next_initializable_field (tree);
extern tree fndecl_declared_return_type		(tree);
extern bool undeduced_auto_decl			(tree);
extern bool require_deduced_type		(tree, tsubst_flags_t = tf_warning_or_error);

extern tree finish_case_label			(location_t, tree, tree);
extern tree cxx_maybe_build_cleanup		(tree, tsubst_flags_t);

/* in decl2.c */
extern void note_mangling_alias			(tree, tree);
extern void generate_mangling_aliases		(void);
extern tree build_memfn_type			(tree, tree, cp_cv_quals, cp_ref_qualifier);
extern tree build_pointer_ptrmemfn_type	(tree);
extern tree change_return_type			(tree, tree);
extern void maybe_retrofit_in_chrg		(tree);
extern void maybe_make_one_only			(tree);
extern bool vague_linkage_p			(tree);
extern void grokclassfn				(tree, tree,
						 enum overload_flags);
extern tree grok_array_decl			(location_t, tree, tree, bool);
extern tree delete_sanity			(tree, tree, bool, int, tsubst_flags_t);
extern tree check_classfn			(tree, tree, tree);
extern void check_member_template		(tree);
extern tree grokfield (const cp_declarator *, cp_decl_specifier_seq *,
		       tree, bool, tree, tree);
extern tree grokbitfield (const cp_declarator *, cp_decl_specifier_seq *,
			  tree, tree);
extern bool any_dependent_type_attributes_p	(tree);
extern tree cp_reconstruct_complex_type		(tree, tree);
extern bool attributes_naming_typedef_ok	(tree);
extern void cplus_decl_attributes		(tree *, tree, int);
extern void finish_anon_union			(tree);
extern void cxx_post_compilation_parsing_cleanups (void);
extern tree coerce_new_type			(tree);
extern tree coerce_delete_type			(tree);
extern void comdat_linkage			(tree);
extern void determine_visibility		(tree);
extern void constrain_class_visibility		(tree);
extern void reset_type_linkage			(tree);
extern void tentative_decl_linkage		(tree);
extern void import_export_decl			(tree);
extern tree build_cleanup			(tree);
extern tree build_offset_ref_call_from_tree	(tree, vec<tree, va_gc> **,
						 tsubst_flags_t);
extern bool decl_defined_p			(tree);
extern bool decl_constant_var_p			(tree);
extern bool decl_maybe_constant_var_p		(tree);
extern void no_linkage_error			(tree);
extern void check_default_args			(tree);
extern bool mark_used				(tree);
extern bool mark_used			        (tree, tsubst_flags_t);
extern void finish_static_data_member_decl	(tree, tree, bool, tree, int);
extern tree cp_build_parm_decl			(tree, tree);
extern tree get_guard				(tree);
extern tree get_guard_cond			(tree, bool);
extern tree set_guard				(tree);
extern tree get_tls_wrapper_fn			(tree);
extern void mark_needed				(tree);
extern bool decl_needed_p			(tree);
extern void note_vague_linkage_fn		(tree);
extern void note_variable_template_instantiation (tree);
extern tree build_artificial_parm		(tree, tree);
extern bool possibly_inlined_p			(tree);
extern int parm_index                           (tree);
extern tree vtv_start_verification_constructor_init_function (void);
extern tree vtv_finish_verification_constructor_init_function (tree);
extern bool cp_omp_mappable_type		(tree);

/* in error.c */
extern const char *type_as_string		(tree, int);
extern const char *type_as_string_translate	(tree, int);
extern const char *decl_as_string		(tree, int);
extern const char *decl_as_string_translate	(tree, int);
extern const char *decl_as_dwarf_string		(tree, int);
extern const char *expr_as_string		(tree, int);
extern const char *lang_decl_name		(tree, int, bool);
extern const char *lang_decl_dwarf_name		(tree, int, bool);
extern const char *language_to_string		(enum languages);
extern const char *class_key_or_enum_as_string	(tree);
extern void maybe_warn_variadic_templates       (void);
extern void maybe_warn_cpp0x			(cpp0x_warn_str str);
extern bool pedwarn_cxx98                       (location_t, int, const char *, ...) ATTRIBUTE_GCC_DIAG(3,4);
extern location_t location_of                   (tree);
extern void qualified_name_lookup_error		(tree, tree, tree,
						 location_t);

/* in except.c */
extern void init_exception_processing		(void);
extern tree expand_start_catch_block		(tree);
extern void expand_end_catch_block		(void);
extern tree build_exc_ptr			(void);
extern tree build_throw				(tree);
extern int nothrow_libfn_p			(const_tree);
extern void check_handlers			(tree);
extern tree finish_noexcept_expr		(tree, tsubst_flags_t);
extern bool expr_noexcept_p			(tree, tsubst_flags_t);
extern void perform_deferred_noexcept_checks	(void);
extern bool nothrow_spec_p			(const_tree);
extern bool type_noexcept_p			(const_tree);
extern bool type_throw_all_p			(const_tree);
extern tree build_noexcept_spec			(tree, int);
extern void choose_personality_routine		(enum languages);
extern tree build_must_not_throw_expr		(tree,tree);
extern tree eh_type_info			(tree);
extern tree begin_eh_spec_block			(void);
extern void finish_eh_spec_block		(tree, tree);
extern tree build_eh_type_type			(tree);
extern tree cp_protect_cleanup_actions		(void);
extern tree create_try_catch_expr               (tree, tree);

/* in expr.c */
extern tree cplus_expand_constant		(tree);
extern tree mark_rvalue_use			(tree,
                                                 location_t = UNKNOWN_LOCATION,
                                                 bool = true);
extern tree mark_lvalue_use			(tree);
extern tree mark_type_use			(tree);
extern void mark_exp_read			(tree);

/* friend.c */
extern int is_friend				(tree, tree);
extern void make_friend_class			(tree, tree, bool);
extern void add_friend				(tree, tree, bool);
extern tree do_friend				(tree, tree, tree, tree, enum overload_flags, bool);

extern void set_global_friend			(tree);
extern bool is_global_friend			(tree);

/* in init.c */
extern tree expand_member_init			(tree);
extern void emit_mem_initializers		(tree);
extern tree build_aggr_init			(tree, tree, int,
                                                 tsubst_flags_t);
extern int is_class_type			(tree, int);
extern tree get_type_value			(tree);
extern tree build_zero_init			(tree, tree, bool);
extern tree build_value_init			(tree, tsubst_flags_t);
extern tree build_value_init_noctor		(tree, tsubst_flags_t);
extern tree get_nsdmi				(tree, bool);
extern tree build_offset_ref			(tree, tree, bool,
						 tsubst_flags_t);
extern tree throw_bad_array_new_length		(void);
extern bool type_has_new_extended_alignment	(tree);
extern unsigned malloc_alignment		(void);
extern tree build_new				(vec<tree, va_gc> **, tree, tree,
						 vec<tree, va_gc> **, int,
                                                 tsubst_flags_t);
extern tree get_temp_regvar			(tree, tree);
extern tree build_vec_init			(tree, tree, tree, bool, int,
                                                 tsubst_flags_t);
extern tree build_delete			(tree, tree,
						 special_function_kind,
						 int, int, tsubst_flags_t);
extern void push_base_cleanups			(void);
extern tree build_vec_delete			(tree, tree,
						 special_function_kind, int,
						 tsubst_flags_t);
extern tree create_temporary_var		(tree);
extern void initialize_vtbl_ptrs		(tree);
extern tree scalar_constant_value		(tree);
extern tree decl_really_constant_value		(tree);
extern int diagnose_uninitialized_cst_or_ref_member (tree, bool, bool);
extern tree build_vtbl_address                  (tree);
extern bool maybe_reject_flexarray_init		(tree, tree);

/* in lex.c */
extern void cxx_dup_lang_specific_decl		(tree);
extern void yyungetc				(int, int);

extern tree unqualified_name_lookup_error	(tree,
						 location_t = UNKNOWN_LOCATION);
extern tree unqualified_fn_lookup_error		(cp_expr);
extern tree build_lang_decl			(enum tree_code, tree, tree);
extern tree build_lang_decl_loc			(location_t, enum tree_code, tree, tree);
extern bool maybe_add_lang_decl_raw		(tree);
extern bool maybe_add_lang_type_raw		(tree);
extern void retrofit_lang_decl			(tree);
extern tree copy_decl				(tree CXX_MEM_STAT_INFO);
extern tree copy_type				(tree CXX_MEM_STAT_INFO);
extern tree cxx_make_type			(enum tree_code);
extern tree make_class_type			(enum tree_code);
extern bool cxx_init				(void);
extern void cxx_finish				(void);
extern bool in_main_input_context		(void);

/* in method.c */
extern void init_method				(void);
extern tree make_thunk				(tree, bool, tree, tree);
extern void finish_thunk			(tree);
extern void use_thunk				(tree, bool);
extern bool trivial_fn_p			(tree);
extern tree forward_parm			(tree);
extern bool is_trivially_xible			(enum tree_code, tree, tree);
extern tree get_defaulted_eh_spec		(tree);
extern tree unevaluated_noexcept_spec		(void);
extern void after_nsdmi_defaulted_late_checks   (tree);
extern bool maybe_explain_implicit_delete	(tree);
extern void explain_implicit_non_constexpr	(tree);
extern void deduce_inheriting_ctor		(tree);
extern void synthesize_method			(tree);
extern tree lazily_declare_fn			(special_function_kind,
						 tree);
extern tree skip_artificial_parms_for		(const_tree, tree);
extern int num_artificial_parms_for		(const_tree);
extern tree make_alias_for			(tree, tree);
extern tree get_copy_ctor			(tree, tsubst_flags_t);
extern tree get_copy_assign			(tree);
extern tree get_default_ctor			(tree);
extern tree get_dtor				(tree, tsubst_flags_t);
extern tree strip_inheriting_ctors		(tree);
extern tree inherited_ctor_binfo		(tree);
extern bool ctor_omit_inherited_parms		(tree);
extern tree locate_ctor				(tree);
extern tree implicitly_declare_fn               (special_function_kind, tree,
						 bool, tree, tree);
/* In module.c  */
extern bool module_purview_p ();
extern bool module_interface_p ();
extern int module_exporting_level ();
extern void decl_set_module (tree);
extern int push_module_export (bool, tree = NULL);
extern void pop_module_export (int);
extern void declare_module (location_t, tree, bool, tree);
extern void finish_module ();
extern void import_module (location_t, tree, tree);
extern tree module_name (unsigned);
extern vec<tree, va_gc> *module_name_parts (unsigned);
extern bitmap module_import_bitmap (unsigned module);

/* In optimize.c */
extern bool maybe_clone_body			(tree);

/* In parser.c */
extern tree cp_convert_range_for (tree, tree, tree, tree, unsigned int, bool);
extern bool parsing_nsdmi (void);
extern bool parsing_default_capturing_generic_lambda_in_template (void);
extern void inject_this_parameter (tree, cp_cv_quals);

/* in pt.c */
extern bool check_template_shadow		(tree);
extern tree get_innermost_template_args		(tree, int);
extern void maybe_begin_member_template_processing (tree);
extern void maybe_end_member_template_processing (void);
extern tree finish_member_template_decl		(tree);
extern void begin_template_parm_list		(void);
extern bool begin_specialization		(void);
extern void reset_specialization		(void);
extern void end_specialization			(void);
extern void begin_explicit_instantiation	(void);
extern void end_explicit_instantiation		(void);
extern void check_unqualified_spec_or_inst	(tree, location_t);
extern tree check_explicit_specialization	(tree, tree, int, int);
extern int num_template_headers_for_class	(tree);
extern void check_template_variable		(tree);
extern tree make_auto				(void);
extern tree make_decltype_auto			(void);
extern tree make_template_placeholder		(tree);
extern tree do_auto_deduction                   (tree, tree, tree);
extern tree do_auto_deduction                   (tree, tree, tree,
                                                 tsubst_flags_t,
                                                 auto_deduction_context,
						 tree = NULL_TREE,
						 int = LOOKUP_NORMAL);
extern tree type_uses_auto			(tree);
extern tree type_uses_auto_or_concept		(tree);
extern void append_type_to_template_for_access_check (tree, tree, tree,
						      location_t);
extern tree convert_generic_types_to_packs	(tree, int, int);
extern tree splice_late_return_type		(tree, tree);
extern bool is_auto				(const_tree);
extern tree process_template_parm		(tree, location_t, tree, 
						 bool, bool);
extern tree end_template_parm_list		(tree);
extern void end_template_parm_list		(void);
extern void end_template_decl			(void);
extern tree maybe_update_decl_type		(tree, tree);
extern bool check_default_tmpl_args             (tree, tree, bool, bool, int);
extern tree push_template_decl			(tree);
extern tree push_template_decl_real		(tree, bool);
extern tree add_inherited_template_parms	(tree, tree);
extern bool redeclare_class_template		(tree, tree, tree);
extern tree lookup_template_class		(tree, tree, tree, tree,
						 int, tsubst_flags_t);
extern tree lookup_template_function		(tree, tree);
extern tree lookup_template_variable		(tree, tree);
extern int uses_template_parms			(tree);
extern bool uses_template_parms_level		(tree, int);
extern bool in_template_function		(void);
extern tree instantiate_class_template		(tree);
extern tree instantiate_template		(tree, tree, tsubst_flags_t);
extern tree fn_type_unification			(tree, tree, tree,
						 const tree *, unsigned int,
						 tree, unification_kind_t, int,
						 bool, bool);
extern void mark_decl_instantiated		(tree, int);
extern int more_specialized_fn			(tree, tree, int);
extern void do_decl_instantiation		(tree, tree);
extern void do_type_instantiation		(tree, tree, tsubst_flags_t);
extern bool always_instantiate_p		(tree);
extern void maybe_instantiate_noexcept		(tree);
extern tree instantiate_decl			(tree, bool, bool);
extern int comp_template_parms			(const_tree, const_tree);
extern bool uses_parameter_packs                (tree);
extern bool template_parameter_pack_p           (const_tree);
extern bool function_parameter_pack_p		(const_tree);
extern bool function_parameter_expanded_from_pack_p (tree, tree);
extern tree make_pack_expansion                 (tree);
extern bool check_for_bare_parameter_packs      (tree);
extern tree build_template_info			(tree, tree);
extern tree get_template_info			(const_tree);
extern vec<qualified_typedef_usage_t, va_gc> *get_types_needing_access_check (tree);
extern int template_class_depth			(tree);
extern int is_specialization_of			(tree, tree);
extern bool is_specialization_of_friend		(tree, tree);
extern tree get_pattern_parm			(tree, tree);
extern int comp_template_args			(tree, tree, tree * = NULL,
						 tree * = NULL, bool = false);
extern int template_args_equal                  (tree, tree, bool = false);
extern tree maybe_process_partial_specialization (tree);
extern tree most_specialized_instantiation	(tree);
extern void print_candidates			(tree);
extern void instantiate_pending_templates	(int);
extern tree tsubst_default_argument		(tree, tree, tree,
						 tsubst_flags_t);
extern tree tsubst (tree, tree, tsubst_flags_t, tree);
extern tree tsubst_copy_and_build		(tree, tree, tsubst_flags_t,
						 tree, bool, bool);
extern tree tsubst_expr                         (tree, tree, tsubst_flags_t,
                                                 tree, bool);
extern tree tsubst_pack_expansion               (tree, tree, tsubst_flags_t, tree);
extern tree most_general_template		(tree);
extern tree get_mostly_instantiated_function_type (tree);
extern bool problematic_instantiation_changed	(void);
extern void record_last_problematic_instantiation (void);
extern struct tinst_level *current_instantiation(void);
extern bool instantiating_current_function_p    (void);
extern tree maybe_get_template_decl_from_type_decl (tree);
extern int processing_template_parmlist;
extern bool dependent_type_p			(tree);
extern bool dependent_scope_p			(tree);
extern bool any_dependent_template_arguments_p  (const_tree);
extern bool dependent_template_p		(tree);
extern bool dependent_template_id_p		(tree, tree);
extern bool type_dependent_expression_p		(tree);
extern bool type_dependent_object_expression_p	(tree);
extern bool any_type_dependent_arguments_p      (const vec<tree, va_gc> *);
extern bool any_type_dependent_elements_p       (const_tree);
extern bool type_dependent_expression_p_push	(tree);
extern bool value_dependent_expression_p	(tree);
extern bool instantiation_dependent_expression_p (tree);
extern bool instantiation_dependent_uneval_expression_p (tree);
extern bool any_value_dependent_elements_p      (const_tree);
extern bool dependent_omp_for_p			(tree, tree, tree, tree);
extern tree resolve_typename_type		(tree, bool);
extern tree template_for_substitution		(tree);
extern tree build_non_dependent_expr		(tree);
extern void make_args_non_dependent		(vec<tree, va_gc> *);
extern bool reregister_specialization		(tree, tree, tree);
extern tree instantiate_non_dependent_expr	(tree);
extern tree instantiate_non_dependent_expr_sfinae (tree, tsubst_flags_t);
extern tree instantiate_non_dependent_expr_internal (tree, tsubst_flags_t);
extern tree instantiate_non_dependent_or_null   (tree);
extern bool variable_template_specialization_p  (tree);
extern bool alias_type_or_template_p            (tree);
extern bool alias_template_specialization_p     (const_tree);
extern bool dependent_alias_template_spec_p     (const_tree);
extern bool explicit_class_specialization_p     (tree);
extern bool push_tinst_level                    (tree);
extern bool push_tinst_level_loc                (tree, location_t);
extern void pop_tinst_level                     (void);
extern struct tinst_level *outermost_tinst_level(void);
extern void init_template_processing		(void);
extern void print_template_statistics		(void);
bool template_template_parameter_p		(const_tree);
bool template_type_parameter_p                  (const_tree);
extern bool primary_template_instantiation_p    (const_tree);
extern tree get_primary_template_innermost_parameters	(const_tree);
extern tree get_template_parms_at_level (tree, int);
extern tree get_template_innermost_arguments	(const_tree);
extern tree get_template_argument_pack_elems	(const_tree);
extern tree get_function_template_decl		(const_tree);
extern tree resolve_nondeduced_context		(tree, tsubst_flags_t);
extern hashval_t iterative_hash_template_arg (tree arg, hashval_t val);
extern tree coerce_template_parms               (tree, tree, tree);
extern tree coerce_template_parms               (tree, tree, tree, tsubst_flags_t);
extern void register_local_specialization       (tree, tree);
extern tree retrieve_local_specialization       (tree);
extern tree extract_fnparm_pack                 (tree, tree *);
extern tree template_parm_to_arg                (tree);
extern tree dguide_name				(tree);
extern bool dguide_name_p			(tree);
extern bool deduction_guide_p			(const_tree);
extern bool copy_guide_p			(const_tree);
extern bool template_guide_p			(const_tree);

/* in repo.c */
extern void init_repo				(void);
extern int repo_emit_p				(tree);
extern bool repo_export_class_p			(const_tree);
extern void finish_repo				(void);

/* in rtti.c */
/* A vector of all tinfo decls that haven't been emitted yet.  */
extern GTY(()) vec<tree, va_gc> *unemitted_tinfo_decls;

extern void init_rtti_processing		(void);
extern tree build_typeid			(tree, tsubst_flags_t);
extern tree get_tinfo_decl			(tree);
extern tree get_typeid				(tree, tsubst_flags_t);
extern tree build_headof			(tree);
extern tree build_dynamic_cast			(tree, tree, tsubst_flags_t);
extern void emit_support_tinfos			(void);
extern bool emit_tinfo_decl			(tree);

/* in search.c */
extern bool accessible_base_p			(tree, tree, bool);
extern tree lookup_base                         (tree, tree, base_access,
						 base_kind *, tsubst_flags_t);
extern tree dcast_base_hint			(tree, tree);
extern int accessible_p				(tree, tree, bool);
extern int accessible_in_template_p		(tree, tree);
extern tree lookup_field_1			(tree, tree, bool);
extern tree lookup_field			(tree, tree, int, bool);
extern int lookup_fnfields_1			(tree, tree);
extern tree lookup_fnfields_slot		(tree, tree);
extern tree lookup_fnfields_slot_nolazy		(tree, tree);
extern int class_method_index_for_fn		(tree, tree);
extern tree lookup_fnfields			(tree, tree, int);
extern tree lookup_member			(tree, tree, int, bool,
						 tsubst_flags_t);
extern tree lookup_member_fuzzy		(tree, tree, bool);
extern int look_for_overrides			(tree, tree);
extern void get_pure_virtuals			(tree);
extern void maybe_suppress_debug_info		(tree);
extern void note_debug_info_needed		(tree);
extern void print_search_statistics		(void);
extern void reinit_search_statistics		(void);
extern tree current_scope			(void);
extern int at_function_scope_p			(void);
extern bool at_class_scope_p			(void);
extern bool at_namespace_scope_p		(void);
extern tree context_for_name_lookup		(tree);
extern tree lookup_conversions			(tree);
extern tree binfo_from_vbase			(tree);
extern tree binfo_for_vbase			(tree, tree);
extern tree look_for_overrides_here		(tree, tree);
#define dfs_skip_bases ((tree)1)
extern tree dfs_walk_all (tree, tree (*) (tree, void *),
			  tree (*) (tree, void *), void *);
extern tree dfs_walk_once (tree, tree (*) (tree, void *),
			   tree (*) (tree, void *), void *);
extern tree binfo_via_virtual			(tree, tree);
extern tree build_baselink			(tree, tree, tree, tree);
extern tree adjust_result_of_qualified_name_lookup
						(tree, tree, tree);
extern tree copied_binfo			(tree, tree);
extern tree original_binfo			(tree, tree);
extern int shared_member_p			(tree);
extern bool any_dependent_bases_p (tree = current_nonlambda_class_type ());

/* The representation of a deferred access check.  */

struct GTY(()) deferred_access_check {
  /* The base class in which the declaration is referenced. */
  tree binfo;
  /* The declaration whose access must be checked.  */
  tree decl;
  /* The declaration that should be used in the error message.  */
  tree diag_decl;
  /* The location of this access.  */
  location_t loc;
};

/* in semantics.c */
extern void push_deferring_access_checks	(deferring_kind);
extern void resume_deferring_access_checks	(void);
extern void stop_deferring_access_checks	(void);
extern void pop_deferring_access_checks		(void);
extern vec<deferred_access_check, va_gc> *get_deferred_access_checks (void);
extern void reopen_deferring_access_checks (vec<deferred_access_check, va_gc> *);
extern void pop_to_parent_deferring_access_checks (void);
extern bool perform_access_checks (vec<deferred_access_check, va_gc> *,
				   tsubst_flags_t);
extern bool perform_deferred_access_checks	(tsubst_flags_t);
extern bool perform_or_defer_access_check	(tree, tree, tree,
						 tsubst_flags_t);

/* RAII sentinel to ensures that deferred access checks are popped before
  a function returns.  */

struct deferring_access_check_sentinel
{
  deferring_access_check_sentinel ()
  {
    push_deferring_access_checks (dk_deferred);
  }
  ~deferring_access_check_sentinel ()
  {
    pop_deferring_access_checks ();
  }
};

extern int stmts_are_full_exprs_p		(void);
extern void init_cp_semantics			(void);
extern tree do_poplevel				(tree);
extern void break_maybe_infinite_loop		(void);
extern void add_decl_expr			(tree);
extern tree maybe_cleanup_point_expr_void	(tree);
extern tree finish_expr_stmt			(tree);
extern tree begin_if_stmt			(void);
extern tree finish_if_stmt_cond			(tree, tree);
extern tree finish_then_clause			(tree);
extern void begin_else_clause			(tree);
extern void finish_else_clause			(tree);
extern void finish_if_stmt			(tree);
extern tree begin_while_stmt			(void);
extern void finish_while_stmt_cond		(tree, tree, bool);
extern void finish_while_stmt			(tree);
extern tree begin_do_stmt			(void);
extern void finish_do_body			(tree);
extern void finish_do_stmt			(tree, tree, bool);
extern tree finish_return_stmt			(tree);
extern tree begin_for_scope			(tree *);
extern tree begin_for_stmt			(tree, tree);
extern void finish_init_stmt			(tree);
extern void finish_for_cond			(tree, tree, bool);
extern void finish_for_expr			(tree, tree);
extern void finish_for_stmt			(tree);
extern tree begin_range_for_stmt		(tree, tree);
extern void finish_range_for_decl		(tree, tree, tree);
extern void finish_range_for_stmt		(tree);
extern tree finish_break_stmt			(void);
extern tree finish_continue_stmt		(void);
extern tree begin_switch_stmt			(void);
extern void finish_switch_cond			(tree, tree);
extern void finish_switch_stmt			(tree);
extern tree finish_goto_stmt			(tree);
extern tree begin_try_block			(void);
extern void finish_try_block			(tree);
extern void finish_handler_sequence		(tree);
extern tree begin_function_try_block		(tree *);
extern void finish_function_try_block		(tree);
extern void finish_function_handler_sequence    (tree, tree);
extern void finish_cleanup_try_block		(tree);
extern tree begin_handler			(void);
extern void finish_handler_parms		(tree, tree);
extern void finish_handler			(tree);
extern void finish_cleanup			(tree, tree);
extern bool is_this_parameter                   (tree);

enum {
  BCS_NORMAL = 0,
  BCS_NO_SCOPE = 1,
  BCS_TRY_BLOCK = 2,
  BCS_FN_BODY = 4,
  BCS_TRANSACTION = 8
};
extern tree begin_compound_stmt			(unsigned int);

extern void finish_compound_stmt		(tree);
extern tree finish_asm_stmt			(int, tree, tree, tree, tree,
						 tree);
extern tree finish_label_stmt			(tree);
extern void finish_label_decl			(tree);
extern cp_expr finish_parenthesized_expr	(cp_expr);
extern tree force_paren_expr			(tree);
extern tree maybe_undo_parenthesized_ref	(tree);
extern tree finish_non_static_data_member       (tree, tree, tree);
extern tree begin_stmt_expr			(void);
extern tree finish_stmt_expr_expr		(tree, tree);
extern tree finish_stmt_expr			(tree, bool);
extern tree stmt_expr_value_expr		(tree);
bool empty_expr_stmt_p				(tree);
extern cp_expr perform_koenig_lookup		(cp_expr, vec<tree, va_gc> *,
						 tsubst_flags_t);
extern tree finish_call_expr			(tree, vec<tree, va_gc> **, bool,
						 bool, tsubst_flags_t);
extern tree lookup_and_finish_template_variable (tree, tree, tsubst_flags_t = tf_warning_or_error);
extern tree finish_template_variable		(tree, tsubst_flags_t = tf_warning_or_error);
extern cp_expr finish_increment_expr		(cp_expr, enum tree_code);
extern tree finish_this_expr			(void);
extern tree finish_pseudo_destructor_expr       (tree, tree, tree, location_t);
extern cp_expr finish_unary_op_expr		(location_t, enum tree_code, cp_expr,
						 tsubst_flags_t);
/* Whether this call to finish_compound_literal represents a C++11 functional
   cast or a C99 compound literal.  */
enum fcl_t { fcl_functional, fcl_c99 };
extern tree finish_compound_literal		(tree, tree, tsubst_flags_t, fcl_t = fcl_functional);
extern tree finish_fname			(tree);
extern void finish_translation_unit		(void);
extern tree finish_template_type_parm		(tree, tree);
extern tree finish_template_template_parm       (tree, tree);
extern tree begin_class_definition		(tree);
extern void finish_template_decl		(tree);
extern tree finish_template_type		(tree, tree, int);
extern tree finish_base_specifier		(tree, tree, bool);
extern void finish_member_declaration		(tree);
extern bool outer_automatic_var_p		(tree);
extern tree process_outer_var_ref		(tree, tsubst_flags_t);
extern cp_expr finish_id_expression		(tree, tree, tree,
						 cp_id_kind *,
						 bool, bool, bool *,
						 bool, bool, bool, bool,
						 const char **,
                                                 location_t);
extern tree finish_typeof			(tree);
extern tree finish_underlying_type	        (tree);
extern tree calculate_bases                     (tree);
extern tree finish_bases                        (tree, bool);
extern tree calculate_direct_bases              (tree);
extern tree finish_offsetof			(tree, tree, location_t);
extern void finish_decl_cleanup			(tree, tree);
extern void finish_eh_cleanup			(tree);
extern void emit_associated_thunks		(tree);
extern void finish_mem_initializers		(tree);
extern tree check_template_template_default_arg (tree);
extern bool expand_or_defer_fn_1		(tree);
extern void expand_or_defer_fn			(tree);
extern void add_typedef_to_current_template_for_access_check (tree, tree,
							      location_t);
extern void check_accessibility_of_qualified_id (tree, tree, tree);
extern tree finish_qualified_id_expr		(tree, tree, bool, bool,
						 bool, bool, tsubst_flags_t);
extern void simplify_aggr_init_expr		(tree *);
extern void finalize_nrv			(tree *, tree, tree);
extern tree omp_reduction_id			(enum tree_code, tree, tree);
extern tree cp_remove_omp_priv_cleanup_stmt	(tree *, int *, void *);
extern void cp_check_omp_declare_reduction	(tree);
extern void finish_omp_declare_simd_methods	(tree);
extern tree finish_omp_clauses			(tree, enum c_omp_region_type);
extern tree push_omp_privatization_clauses	(bool);
extern void pop_omp_privatization_clauses	(tree);
extern void save_omp_privatization_clauses	(vec<tree> &);
extern void restore_omp_privatization_clauses	(vec<tree> &);
extern void finish_omp_threadprivate		(tree);
extern tree begin_omp_structured_block		(void);
extern tree finish_omp_structured_block		(tree);
extern tree finish_oacc_data			(tree, tree);
extern tree finish_oacc_host_data		(tree, tree);
extern tree finish_omp_construct		(enum tree_code, tree, tree);
extern tree begin_omp_parallel			(void);
extern tree finish_omp_parallel			(tree, tree);
extern tree begin_omp_task			(void);
extern tree finish_omp_task			(tree, tree);
extern tree finish_omp_for			(location_t, enum tree_code,
						 tree, tree, tree, tree, tree,
						 tree, tree, vec<tree> *, tree);
extern void finish_omp_atomic			(enum tree_code, enum tree_code,
						 tree, tree, tree, tree, tree,
						 bool);
extern void finish_omp_barrier			(void);
extern void finish_omp_flush			(void);
extern void finish_omp_taskwait			(void);
extern void finish_omp_taskyield		(void);
extern void finish_omp_cancel			(tree);
extern void finish_omp_cancellation_point	(tree);
extern tree omp_privatize_field			(tree, bool);
extern tree begin_transaction_stmt		(location_t, tree *, int);
extern void finish_transaction_stmt		(tree, tree, int, tree);
extern tree build_transaction_expr		(location_t, tree, int, tree);
extern bool cxx_omp_create_clause_info		(tree, tree, bool, bool,
						 bool, bool);
extern tree baselink_for_fns                    (tree);
extern void finish_static_assert                (tree, tree, location_t,
                                                 bool);
extern tree finish_decltype_type                (tree, bool, tsubst_flags_t);
extern tree finish_trait_expr			(enum cp_trait_kind, tree, tree);
extern tree build_lambda_expr                   (void);
extern tree build_lambda_object			(tree);
extern tree begin_lambda_type                   (tree);
extern tree lambda_capture_field_type		(tree, bool, bool);
extern tree lambda_return_type			(tree);
extern tree lambda_proxy_type			(tree);
extern tree lambda_function			(tree);
extern void apply_deduced_return_type           (tree, tree);
extern tree add_capture                         (tree, tree, tree, bool, bool);
extern tree add_default_capture                 (tree, tree, tree);
extern tree build_capture_proxy			(tree);
extern void insert_capture_proxy		(tree);
extern void insert_pending_capture_proxies	(void);
extern bool is_capture_proxy			(tree);
extern bool is_normal_capture_proxy             (tree);
extern void register_capture_members		(tree);
extern tree lambda_expr_this_capture            (tree, bool);
extern void maybe_generic_this_capture		(tree, tree);
extern tree maybe_resolve_dummy			(tree, bool);
extern tree current_nonlambda_function		(void);
extern tree nonlambda_method_basetype		(void);
extern tree current_nonlambda_scope		(void);
extern bool generic_lambda_fn_p			(tree);
extern void maybe_add_lambda_conv_op            (tree);
extern bool is_lambda_ignored_entity            (tree);
extern bool lambda_static_thunk_p		(tree);
extern tree finish_builtin_launder		(location_t, tree,
						 tsubst_flags_t);

/* in tree.c */
extern int cp_tree_operand_length		(const_tree);
extern int cp_tree_code_length			(enum tree_code);
extern void cp_free_lang_data 			(tree t);
extern tree force_target_expr			(tree, tree, tsubst_flags_t);
extern tree build_target_expr_with_type		(tree, tree, tsubst_flags_t);
extern void lang_check_failed			(const char *, int,
						 const char *) ATTRIBUTE_NORETURN;
extern tree stabilize_expr			(tree, tree *);
extern void stabilize_call			(tree, tree *);
extern bool stabilize_init			(tree, tree *);
extern tree add_stmt_to_compound		(tree, tree);
extern void init_tree				(void);
extern bool pod_type_p				(const_tree);
extern bool layout_pod_type_p			(const_tree);
extern bool std_layout_type_p			(const_tree);
extern bool trivial_type_p			(const_tree);
extern bool trivially_copyable_p		(const_tree);
extern bool type_has_unique_obj_representations (const_tree);
extern bool scalarish_type_p			(const_tree);
extern bool type_has_nontrivial_default_init	(const_tree);
extern bool type_has_nontrivial_copy_init	(const_tree);
extern void maybe_warn_parm_abi			(tree, location_t);
extern bool class_tmpl_impl_spec_p		(const_tree);
extern int zero_init_p				(const_tree);
extern bool check_abi_tag_redeclaration		(const_tree, const_tree,
						 const_tree);
extern bool check_abi_tag_args			(tree, tree);
extern tree strip_typedefs			(tree, bool * = NULL);
extern tree strip_typedefs_expr			(tree, bool * = NULL);
extern tree copy_binfo				(tree, tree, tree,
						 tree *, int);
extern int member_p				(const_tree);
extern cp_lvalue_kind real_lvalue_p		(const_tree);
extern cp_lvalue_kind lvalue_kind		(const_tree);
extern bool glvalue_p				(const_tree);
extern bool obvalue_p				(const_tree);
extern bool xvalue_p	                        (const_tree);
extern bool bitfield_p				(const_tree);
extern tree cp_stabilize_reference		(tree);
extern bool builtin_valid_in_constant_expr_p    (const_tree);
extern tree build_min				(enum tree_code, tree, ...);
extern tree build_min_nt_loc			(location_t, enum tree_code,
						 ...);
extern tree build_min_non_dep			(enum tree_code, tree, ...);
extern tree build_min_non_dep_op_overload	(enum tree_code, tree, tree, ...);
extern tree build_min_non_dep_call_vec		(tree, tree, vec<tree, va_gc> *);
extern vec<tree, va_gc>* vec_copy_and_insert    (vec<tree, va_gc>*, tree, unsigned);
extern tree build_cplus_new			(tree, tree, tsubst_flags_t);
extern tree build_aggr_init_expr		(tree, tree);
extern tree get_target_expr			(tree);
extern tree get_target_expr_sfinae		(tree, tsubst_flags_t);
extern tree build_cplus_array_type		(tree, tree);
extern tree build_array_of_n_type		(tree, int);
extern bool array_of_runtime_bound_p		(tree);
extern tree build_array_copy			(tree);
extern tree build_vec_init_expr			(tree, tree, tsubst_flags_t);
extern void diagnose_non_constexpr_vec_init	(tree);
extern tree hash_tree_cons			(tree, tree, tree);
extern tree hash_tree_chain			(tree, tree);
extern tree build_qualified_name		(tree, tree, tree, bool);
extern tree build_ref_qualified_type		(tree, cp_ref_qualifier);
<<<<<<< HEAD
extern tree make_module_vec			(unsigned clusters);
=======
>>>>>>> 42362497
inline tree
ovl_first (tree node)
{
  while (TREE_CODE (node) == OVERLOAD)
    node = OVL_FUNCTION (node);
  return node;
}
<<<<<<< HEAD
extern tree ovl_skip_hidden			(tree);
extern tree ovl_make				(tree fn,
						 tree next = NULL_TREE);
extern tree ovl_insert				(tree maybe_ovl, tree fn,
						 bool using_p = false);
extern void lookup_keep				(tree lookup, bool keep);
extern void lookup_mark				(tree lookup, bool val);
extern tree lookup_add				(tree lookup, tree ovl);
extern tree lookup_maybe_add			(tree lookup, tree ovl);
extern tree get_ovl				(tree expr,
						 bool want_first = false)
  ATTRIBUTE_NTC_PURE;
=======
>>>>>>> 42362497
extern int is_overloaded_fn			(tree);
extern bool really_overloaded_fn		(tree);
extern tree dependent_name			(tree);
extern tree ovl_scope				(tree);
extern const char *cxx_printable_name		(tree, int);
extern const char *cxx_printable_name_translate	(tree, int);
extern tree canonical_eh_spec			(tree);
extern tree build_exception_variant		(tree, tree);
extern tree bind_template_template_parm		(tree, tree);
extern tree array_type_nelts_total		(tree);
extern tree array_type_nelts_top		(tree);
extern tree break_out_target_exprs		(tree);
extern tree build_ctor_subob_ref		(tree, tree, tree);
extern tree replace_placeholders		(tree, tree, bool * = NULL);
extern tree get_type_decl			(tree);
extern tree decl_namespace_context		(tree);
extern bool decl_anon_ns_mem_p			(const_tree);
extern tree lvalue_type				(tree);
extern tree error_type				(tree);
extern int varargs_function_p			(const_tree);
extern bool cp_tree_equal			(tree, tree);
extern tree no_linkage_check			(tree, bool);
extern void debug_binfo				(tree);
extern tree build_dummy_object			(tree);
extern tree maybe_dummy_object			(tree, tree *);
extern int is_dummy_object			(const_tree);
extern const struct attribute_spec cxx_attribute_table[];
extern tree make_ptrmem_cst			(tree, tree);
extern tree cp_build_type_attribute_variant     (tree, tree);
extern tree cp_build_reference_type		(tree, bool);
extern tree move				(tree);
extern tree cp_build_qualified_type_real	(tree, int, tsubst_flags_t);
#define cp_build_qualified_type(TYPE, QUALS) \
  cp_build_qualified_type_real ((TYPE), (QUALS), tf_warning_or_error)
extern bool cv_qualified_p			(const_tree);
extern tree cv_unqualified			(tree);
extern special_function_kind special_function_p (const_tree);
extern int count_trees				(tree);
extern int char_type_p				(tree);
extern void verify_stmt_tree			(tree);
extern linkage_kind decl_linkage		(tree);
extern duration_kind decl_storage_duration	(tree);
extern tree cp_walk_subtrees (tree*, int*, walk_tree_fn,
			      void*, hash_set<tree> *);
#define cp_walk_tree(tp,func,data,pset) \
	walk_tree_1 (tp, func, data, pset, cp_walk_subtrees)
#define cp_walk_tree_without_duplicates(tp,func,data) \
	walk_tree_without_duplicates_1 (tp, func, data, cp_walk_subtrees)
extern tree rvalue				(tree);
extern tree convert_bitfield_to_declared_type   (tree);
extern tree cp_save_expr			(tree);
extern bool cast_valid_in_integral_constant_expression_p (tree);
extern bool cxx_type_hash_eq			(const_tree, const_tree);

extern void cxx_print_statistics		(void);
extern bool maybe_warn_zero_as_null_pointer_constant (tree, location_t);

/* in ptree.c */
extern void cxx_print_xnode			(FILE *, tree, int);
extern void cxx_print_decl			(FILE *, tree, int);
extern void cxx_print_type			(FILE *, tree, int);
extern void cxx_print_identifier		(FILE *, tree, int);
extern void cxx_print_error_function		(diagnostic_context *,
						 const char *,
						 struct diagnostic_info *);

/* in typeck.c */
extern bool cxx_mark_addressable		(tree, bool = false);
extern int string_conv_p			(const_tree, const_tree, int);
extern tree cp_truthvalue_conversion		(tree);
extern tree condition_conversion		(tree);
extern tree require_complete_type		(tree);
extern tree require_complete_type_sfinae	(tree, tsubst_flags_t);
extern tree complete_type			(tree);
extern tree complete_type_or_else		(tree, tree);
extern tree complete_type_or_maybe_complain	(tree, tree, tsubst_flags_t);
inline bool type_unknown_p			(const_tree expr)
{
  return TREE_TYPE (expr) == unknown_type_node;
}
enum { ce_derived, ce_type, ce_normal, ce_exact };
extern bool comp_except_specs			(const_tree, const_tree, int);
extern bool comptypes				(tree, tree, int);
extern bool same_type_ignoring_top_level_qualifiers_p (tree, tree);
extern bool compparms				(const_tree, const_tree);
extern int comp_cv_qualification		(const_tree, const_tree);
extern int comp_cv_qualification		(int, int);
extern int comp_cv_qual_signature		(tree, tree);
extern tree cxx_sizeof_or_alignof_expr		(tree, enum tree_code, bool);
extern tree cxx_sizeof_or_alignof_type		(tree, enum tree_code, bool);
extern tree cxx_alignas_expr                    (tree);
extern tree cxx_sizeof_nowarn                   (tree);
extern tree is_bitfield_expr_with_lowered_type  (const_tree);
extern tree unlowered_expr_type                 (const_tree);
extern tree decay_conversion			(tree,
                                                 tsubst_flags_t,
                                                 bool = true);
extern tree build_class_member_access_expr      (cp_expr, tree, tree, bool,
						 tsubst_flags_t);
extern tree finish_class_member_access_expr     (cp_expr, tree, bool,
						 tsubst_flags_t);
extern tree build_x_indirect_ref		(location_t, tree,
						 ref_operator, tsubst_flags_t);
extern tree cp_build_indirect_ref		(tree, ref_operator,
                                                 tsubst_flags_t);
extern tree build_array_ref			(location_t, tree, tree);
extern tree cp_build_array_ref			(location_t, tree, tree,
						 tsubst_flags_t);
extern tree get_member_function_from_ptrfunc	(tree *, tree, tsubst_flags_t);
extern tree cp_build_function_call_nary         (tree, tsubst_flags_t, ...)
						ATTRIBUTE_SENTINEL;
extern tree cp_build_function_call_vec		(tree, vec<tree, va_gc> **,
						 tsubst_flags_t);
extern tree build_x_binary_op			(location_t,
						 enum tree_code, tree,
						 enum tree_code, tree,
						 enum tree_code, tree *,
						 tsubst_flags_t);
extern tree build_x_array_ref			(location_t, tree, tree,
						 tsubst_flags_t);
extern tree build_x_unary_op			(location_t,
						 enum tree_code, cp_expr,
                                                 tsubst_flags_t);
extern tree cp_build_addressof			(location_t, tree,
						 tsubst_flags_t);
extern tree cp_build_addr_expr			(tree, tsubst_flags_t);
extern tree cp_build_unary_op                   (enum tree_code, tree, bool,
                                                 tsubst_flags_t);
extern tree unary_complex_lvalue		(enum tree_code, tree);
extern tree build_x_conditional_expr		(location_t, tree, tree, tree, 
                                                 tsubst_flags_t);
extern tree build_x_compound_expr_from_list	(tree, expr_list_kind,
						 tsubst_flags_t);
extern tree build_x_compound_expr_from_vec	(vec<tree, va_gc> *,
						 const char *, tsubst_flags_t);
extern tree build_x_compound_expr		(location_t, tree, tree,
						 tsubst_flags_t);
extern tree build_compound_expr                 (location_t, tree, tree);
extern tree cp_build_compound_expr		(tree, tree, tsubst_flags_t);
extern tree build_static_cast			(tree, tree, tsubst_flags_t);
extern tree build_reinterpret_cast		(tree, tree, tsubst_flags_t);
extern tree build_const_cast			(tree, tree, tsubst_flags_t);
extern tree build_c_cast			(location_t, tree, tree);
extern cp_expr build_c_cast			(location_t loc, tree type,
						 cp_expr expr);
extern tree cp_build_c_cast			(tree, tree, tsubst_flags_t);
extern cp_expr build_x_modify_expr		(location_t, tree,
						 enum tree_code, tree,
						 tsubst_flags_t);
extern tree cp_build_modify_expr		(location_t, tree,
						 enum tree_code, tree,
						 tsubst_flags_t);
extern tree convert_for_initialization		(tree, tree, tree, int,
						 impl_conv_rhs, tree, int,
                                                 tsubst_flags_t);
extern int comp_ptr_ttypes			(tree, tree);
extern bool comp_ptr_ttypes_const		(tree, tree);
extern bool error_type_p			(const_tree);
extern bool ptr_reasonably_similar		(const_tree, const_tree);
extern tree build_ptrmemfunc			(tree, tree, int, bool,
						 tsubst_flags_t);
extern int cp_type_quals			(const_tree);
extern int type_memfn_quals			(const_tree);
extern cp_ref_qualifier type_memfn_rqual	(const_tree);
extern tree apply_memfn_quals			(tree, cp_cv_quals, cp_ref_qualifier);
extern bool cp_has_mutable_p			(const_tree);
extern bool at_least_as_qualified_p		(const_tree, const_tree);
extern void cp_apply_type_quals_to_decl		(int, tree);
extern tree build_ptrmemfunc1			(tree, tree, tree);
extern void expand_ptrmemfunc_cst		(tree, tree *, tree *);
extern tree type_after_usual_arithmetic_conversions (tree, tree);
extern tree common_pointer_type                 (tree, tree);
extern tree composite_pointer_type		(tree, tree, tree, tree,
						 composite_pointer_operation, 
						 tsubst_flags_t);
extern tree merge_types				(tree, tree);
extern tree strip_array_domain			(tree);
extern tree check_return_expr			(tree, bool *);
extern tree cp_build_binary_op                  (location_t,
						 enum tree_code, tree, tree,
						 tsubst_flags_t);
extern tree build_x_vec_perm_expr               (location_t,
						 tree, tree, tree,
						 tsubst_flags_t);
#define cxx_sizeof(T)  cxx_sizeof_or_alignof_type (T, SIZEOF_EXPR, true)
extern tree build_simple_component_ref		(tree, tree);
extern tree build_ptrmemfunc_access_expr	(tree, tree);
extern tree build_address			(tree);
extern tree build_nop				(tree, tree);
extern tree non_reference			(tree);
extern tree lookup_anon_field			(tree, tree);
extern bool invalid_nonstatic_memfn_p		(location_t, tree,
						 tsubst_flags_t);
extern tree convert_member_func_to_ptr		(tree, tree, tsubst_flags_t);
extern tree convert_ptrmem			(tree, tree, bool, bool,
						 tsubst_flags_t);
extern int lvalue_or_else			(tree, enum lvalue_use,
                                                 tsubst_flags_t);
extern void check_template_keyword		(tree);
extern bool check_raw_literal_operator		(const_tree decl);
extern bool check_literal_operator_args		(const_tree, bool *, bool *);
extern void maybe_warn_about_useless_cast       (tree, tree, tsubst_flags_t);
extern tree cp_perform_integral_promotions      (tree, tsubst_flags_t);

extern tree finish_left_unary_fold_expr      (tree, int);
extern tree finish_right_unary_fold_expr     (tree, int);
extern tree finish_binary_fold_expr          (tree, tree, int);

/* in typeck2.c */
extern void require_complete_eh_spec_types	(tree, tree);
extern void cxx_incomplete_type_diagnostic	(location_t, const_tree,
						 const_tree, diagnostic_t);
inline void
cxx_incomplete_type_diagnostic (const_tree value, const_tree type,
				diagnostic_t diag_kind)
{
  cxx_incomplete_type_diagnostic (EXPR_LOC_OR_LOC (value, input_location),
				  value, type, diag_kind);
}

extern void cxx_incomplete_type_error		(location_t, const_tree,
						 const_tree);
inline void
cxx_incomplete_type_error (const_tree value, const_tree type)
{
  cxx_incomplete_type_diagnostic (value, type, DK_ERROR);
}

extern void cxx_incomplete_type_inform 	        (const_tree);
extern tree error_not_base_type			(tree, tree);
extern tree binfo_or_else			(tree, tree);
extern void cxx_readonly_error			(tree, enum lvalue_use);
extern void complete_type_check_abstract	(tree);
extern int abstract_virtuals_error		(tree, tree);
extern int abstract_virtuals_error		(abstract_class_use, tree);
extern int abstract_virtuals_error_sfinae	(tree, tree, tsubst_flags_t);
extern int abstract_virtuals_error_sfinae	(abstract_class_use, tree, tsubst_flags_t);

extern tree store_init_value			(tree, tree, vec<tree, va_gc>**, int);
extern tree split_nonconstant_init		(tree, tree);
extern bool check_narrowing			(tree, tree, tsubst_flags_t);
extern tree digest_init				(tree, tree, tsubst_flags_t);
extern tree digest_init_flags			(tree, tree, int, tsubst_flags_t);
extern tree digest_nsdmi_init		        (tree, tree);
extern tree build_scoped_ref			(tree, tree, tree *);
extern tree build_x_arrow			(location_t, tree,
						 tsubst_flags_t);
extern tree build_m_component_ref		(tree, tree, tsubst_flags_t);
extern tree build_functional_cast		(tree, tree, tsubst_flags_t);
extern tree add_exception_specifier		(tree, tree, int);
extern tree merge_exception_specifiers		(tree, tree);

/* in mangle.c */
extern bool maybe_remove_implicit_alias		(tree);
extern void init_mangle				(void);
extern void mangle_decl				(tree);
extern const char *mangle_type_string		(tree);
extern tree mangle_typeinfo_for_type		(tree);
extern tree mangle_typeinfo_string_for_type	(tree);
extern tree mangle_vtbl_for_type		(tree);
extern tree mangle_vtt_for_type			(tree);
extern tree mangle_ctor_vtbl_for_type		(tree, tree);
extern tree mangle_thunk			(tree, int, tree, tree, tree);
extern tree mangle_conv_op_name_for_type	(tree);
extern tree mangle_guard_variable		(tree);
extern tree mangle_tls_init_fn			(tree);
extern tree mangle_tls_wrapper_fn		(tree);
extern bool decl_tls_wrapper_p			(tree);
extern tree mangle_ref_init_variable		(tree);
extern char * get_mangled_vtable_map_var_name   (tree);
extern bool mangle_return_type_p		(tree);
extern tree mangle_decomp			(tree, vec<tree> &);

/* in dump.c */
extern bool cp_dump_tree			(void *, tree);

/* In cp/cp-objcp-common.c.  */

extern alias_set_type cxx_get_alias_set		(tree);
extern bool cxx_warn_unused_global_decl		(const_tree);
extern size_t cp_tree_size			(enum tree_code);
extern bool cp_var_mod_type_p			(tree, tree);
extern void cxx_initialize_diagnostics		(diagnostic_context *);
extern int cxx_types_compatible_p		(tree, tree);
extern void init_shadowed_var_for_decl		(void);
extern bool cxx_block_may_fallthru		(const_tree);

/* in cp-gimplify.c */
extern int cp_gimplify_expr			(tree *, gimple_seq *,
						 gimple_seq *);
extern void cp_genericize			(tree);
extern bool cxx_omp_const_qual_no_mutable	(tree);
extern enum omp_clause_default_kind cxx_omp_predetermined_sharing (tree);
extern tree cxx_omp_clause_default_ctor		(tree, tree, tree);
extern tree cxx_omp_clause_copy_ctor		(tree, tree, tree);
extern tree cxx_omp_clause_assign_op		(tree, tree, tree);
extern tree cxx_omp_clause_dtor			(tree, tree);
extern void cxx_omp_finish_clause		(tree, gimple_seq *);
extern bool cxx_omp_privatize_by_reference	(const_tree);
extern bool cxx_omp_disregard_value_expr	(tree, bool);
extern void cp_fold_function			(tree);
extern tree cp_fully_fold			(tree);
extern void clear_fold_cache			(void);

/* in name-lookup.c */
extern void suggest_alternatives_for            (location_t, tree, bool);
extern bool suggest_alternative_in_explicit_scope (location_t, tree, tree);
extern tree strip_using_decl                    (tree);

/* Tell the binding oracle what kind of binding we are looking for.  */

enum cp_oracle_request
{
  CP_ORACLE_IDENTIFIER
};

/* If this is non-NULL, then it is a "binding oracle" which can lazily
   create bindings when needed by the C compiler.  The oracle is told
   the name and type of the binding to create.  It can call pushdecl
   or the like to ensure the binding is visible; or do nothing,
   leaving the binding untouched.  c-decl.c takes note of when the
   oracle has been called and will not call it again if it fails to
   create a given binding.  */

typedef void cp_binding_oracle_function (enum cp_oracle_request, tree identifier);

extern cp_binding_oracle_function *cp_binding_oracle;

/* in constraint.cc */
extern void init_constraint_processing          ();
extern bool constraint_p                        (tree);
extern tree conjoin_constraints                 (tree, tree);
extern tree conjoin_constraints                 (tree);
extern tree get_constraints                     (tree);
extern void set_constraints                     (tree, tree);
extern void remove_constraints                  (tree);
extern tree current_template_constraints	(void);
extern tree associate_classtype_constraints     (tree);
extern tree build_constraints                   (tree, tree);
extern tree get_shorthand_constraints           (tree);
extern tree build_concept_check                 (tree, tree, tree = NULL_TREE);
extern tree build_constrained_parameter         (tree, tree, tree = NULL_TREE);
extern tree make_constrained_auto               (tree, tree);
extern void placeholder_extract_concept_and_args (tree, tree&, tree&);
extern bool equivalent_placeholder_constraints  (tree, tree);
extern hashval_t hash_placeholder_constraint	(tree);
extern bool deduce_constrained_parameter        (tree, tree&, tree&);
extern tree resolve_constraint_check            (tree);
extern tree check_function_concept              (tree);
extern tree finish_template_introduction        (tree, tree);
extern bool valid_requirements_p                (tree);
extern tree finish_concept_name                 (tree);
extern tree finish_shorthand_constraint         (tree, tree);
extern tree finish_requires_expr                (tree, tree);
extern tree finish_simple_requirement           (tree);
extern tree finish_type_requirement             (tree);
extern tree finish_compound_requirement         (tree, tree, bool);
extern tree finish_nested_requirement           (tree);
extern void check_constrained_friend            (tree, tree);
extern tree tsubst_requires_expr                (tree, tree, tsubst_flags_t, tree);
extern tree tsubst_constraint                   (tree, tree, tsubst_flags_t, tree);
extern tree tsubst_constraint_info              (tree, tree, tsubst_flags_t, tree);
extern bool function_concept_check_p            (tree);
extern tree normalize_expression                (tree);
extern tree expand_concept                      (tree, tree);
extern bool expanding_concept                   ();
extern tree evaluate_constraints                (tree, tree);
extern tree evaluate_function_concept           (tree, tree);
extern tree evaluate_variable_concept           (tree, tree);
extern tree evaluate_constraint_expression      (tree, tree);
extern bool constraints_satisfied_p             (tree);
extern bool constraints_satisfied_p             (tree, tree);
extern tree lookup_constraint_satisfaction      (tree, tree);
extern tree memoize_constraint_satisfaction     (tree, tree, tree);
extern tree lookup_concept_satisfaction         (tree, tree);
extern tree memoize_concept_satisfaction        (tree, tree, tree);
extern tree get_concept_expansion               (tree, tree);
extern tree save_concept_expansion              (tree, tree, tree);
extern bool* lookup_subsumption_result          (tree, tree);
extern bool save_subsumption_result             (tree, tree, bool);

extern bool equivalent_constraints              (tree, tree);
extern bool equivalently_constrained            (tree, tree);
extern bool subsumes_constraints                (tree, tree);
extern bool strictly_subsumes			(tree, tree);
extern int more_constrained                     (tree, tree);

extern void diagnose_constraints                (location_t, tree, tree);

/* in logic.cc */
extern tree decompose_conclusions               (tree);
extern bool subsumes                            (tree, tree);

/* In class.c */
extern void cp_finish_injected_record_type (tree);

/* in vtable-class-hierarchy.c */
extern void vtv_compute_class_hierarchy_transitive_closure (void);
extern void vtv_generate_init_routine           (void);
extern void vtv_save_class_info                 (tree);
extern void vtv_recover_class_info              (void);
extern void vtv_build_vtable_verify_fndecl      (void);

/* In cp/cp-array-notations.c */
extern tree expand_array_notation_exprs         (tree);
bool cilkplus_an_triplet_types_ok_p             (location_t, tree, tree, tree,
						 tree);

/* In constexpr.c */
extern void fini_constexpr			(void);
extern bool literal_type_p                      (tree);
extern tree register_constexpr_fundef           (tree, tree);
extern bool is_valid_constexpr_fn		(tree, bool);
extern bool check_constexpr_ctor_body           (tree, tree, bool);
extern tree ensure_literal_type_for_constexpr_object (tree);
extern bool potential_constant_expression       (tree);
extern bool potential_nondependent_constant_expression (tree);
extern bool potential_nondependent_static_init_expression (tree);
extern bool potential_static_init_expression    (tree);
extern bool potential_rvalue_constant_expression (tree);
extern bool require_potential_constant_expression (tree);
extern bool require_potential_rvalue_constant_expression (tree);
extern tree cxx_constant_value			(tree, tree = NULL_TREE);
extern tree maybe_constant_value		(tree, tree = NULL_TREE);
extern tree maybe_constant_init			(tree, tree = NULL_TREE);
extern tree fold_non_dependent_expr		(tree);
extern tree fold_simple				(tree);
extern bool is_sub_constant_expr                (tree);
extern bool reduced_constant_expression_p       (tree);
extern bool is_instantiation_of_constexpr       (tree);
extern bool var_in_constexpr_fn                 (tree);
extern bool var_in_maybe_constexpr_fn           (tree);
extern void explain_invalid_constexpr_fn        (tree);
extern vec<tree> cx_error_context               (void);
extern tree fold_sizeof_expr			(tree);
extern void clear_cv_and_fold_caches		(void);

/* In c-family/cilk.c */
extern bool cilk_valid_spawn                    (tree);

/* In cp-ubsan.c */
extern void cp_ubsan_maybe_instrument_member_call (tree);
extern void cp_ubsan_instrument_member_accesses (tree *);
extern tree cp_ubsan_maybe_instrument_downcast	(location_t, tree, tree, tree);
extern tree cp_ubsan_maybe_instrument_cast_to_vbase (location_t, tree, tree);
extern void cp_ubsan_maybe_initialize_vtbl_ptrs (tree);

/* -- end of C++ */

#endif /* ! GCC_CP_TREE_H */<|MERGE_RESOLUTION|>--- conflicted
+++ resolved
@@ -686,11 +686,6 @@
 
 /* We keep HIDDEN_P nodes at the front of the list.  */
 
-/* The first decl of an overload.  */
-#define OVL_FIRST(NODE)	ovl_first (NODE)
-/* The name of the overload set.  */
-#define OVL_NAME(NODE) DECL_NAME (OVL_FIRST (NODE))
-
 struct GTY(()) tree_overload {
   struct tree_common common;
   tree function;
@@ -3178,14 +3173,6 @@
 /* Whether the namepace is an inline namespace.  */
 #define DECL_NAMESPACE_INLINE_P(NODE) \
   TREE_LANG_FLAG_0 (NAMESPACE_DECL_CHECK (NODE))
-<<<<<<< HEAD
-=======
-
-/* For a NAMESPACE_DECL: the list of using namespace directives
-   The PURPOSE is the used namespace, the value is the namespace
-   that is the common ancestor.  */
-#define DECL_NAMESPACE_USING(NODE) (LANG_DECL_NS_CHECK (NODE)->ns_using)
->>>>>>> 42362497
 
 /* For a NAMESPACE_DECL: an OVERLOAD list of using namespace directives.  */
 #define DECL_NAMESPACE_USING(NODE) \
@@ -6938,10 +6925,7 @@
 extern tree hash_tree_chain			(tree, tree);
 extern tree build_qualified_name		(tree, tree, tree, bool);
 extern tree build_ref_qualified_type		(tree, cp_ref_qualifier);
-<<<<<<< HEAD
 extern tree make_module_vec			(unsigned clusters);
-=======
->>>>>>> 42362497
 inline tree
 ovl_first (tree node)
 {
@@ -6949,7 +6933,6 @@
     node = OVL_FUNCTION (node);
   return node;
 }
-<<<<<<< HEAD
 extern tree ovl_skip_hidden			(tree);
 extern tree ovl_make				(tree fn,
 						 tree next = NULL_TREE);
@@ -6959,14 +6942,11 @@
 extern void lookup_mark				(tree lookup, bool val);
 extern tree lookup_add				(tree lookup, tree ovl);
 extern tree lookup_maybe_add			(tree lookup, tree ovl);
-extern tree get_ovl				(tree expr,
-						 bool want_first = false)
-  ATTRIBUTE_NTC_PURE;
-=======
->>>>>>> 42362497
 extern int is_overloaded_fn			(tree);
 extern bool really_overloaded_fn		(tree);
 extern tree dependent_name			(tree);
+extern tree get_fns				(tree);
+extern tree get_first_fn			(tree);
 extern tree ovl_scope				(tree);
 extern const char *cxx_printable_name		(tree, int);
 extern const char *cxx_printable_name_translate	(tree, int);
