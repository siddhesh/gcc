--- conflicted
+++ resolved
@@ -88,12 +88,9 @@
   TK_MAX
 };
 
-<<<<<<< HEAD
-=======
 /* Names of the tinfo types.  Must be same order as TK enumeration
    above.  */
 
->>>>>>> e249fcad
 static const char *const tinfo_names[TK_MAX] =
 {
   "__type_info",
@@ -1166,11 +1163,7 @@
 	tree offset_type = LONGPTR_T;
 	vec<constructor_elt, va_gc> *init_vec = NULL;
 
-<<<<<<< HEAD
-	gcc_assert (tk_index - TK_VMI_CLASS_TYPES + 1== nbases);
-=======
 	gcc_assert (tk_index - TK_VMI_CLASS_TYPES + 1 == nbases);
->>>>>>> e249fcad
 
 	vec_safe_grow (init_vec, nbases);
 	/* Generate the base information initializer.  */
@@ -1326,7 +1319,6 @@
 
   /* Fields to add, chained in reverse order.  */
   tree fields = NULL_TREE;
-<<<<<<< HEAD
 
   if (ix >= TK_DERIVED_TYPES)
     {
@@ -1464,163 +1456,16 @@
      this.  */
   sprintf (pseudo_name + name_len, "_pseudo_%d", ix);
 
-=======
-
-  if (ix >= TK_DERIVED_TYPES)
-    {
-      /* First field is the pseudo type_info base class.  */
-      tree fld_base = build_decl (BUILTINS_LOCATION, FIELD_DECL, NULL_TREE,
-				  get_tinfo_desc (TK_TYPE_INFO_TYPE)->type);
-
-      DECL_CHAIN (fld_base) = fields;
-      fields = fld_base;
-    }
-
-  switch (ix)
-    {
-    case TK_TYPE_INFO_TYPE:
-      {
-	tree fld_ptr = build_decl (BUILTINS_LOCATION, FIELD_DECL,
-				   NULL_TREE, const_ptr_type_node);
-	fields = fld_ptr;
-
-	tree fld_str = build_decl (BUILTINS_LOCATION, FIELD_DECL,
-				   NULL_TREE, const_string_type_node);
-	DECL_CHAIN (fld_str) = fields;
-	fields = fld_str;
-	break;
-      }
-
-    case TK_BASE_TYPE:
-      {
-	/* Base class internal helper. Pointer to base type, offset to
-	   base, flags.  */
-	tree fld_ptr = build_decl (BUILTINS_LOCATION, FIELD_DECL,
-				   NULL_TREE, type_info_ptr_type);
-	DECL_CHAIN (fld_ptr) = fields;
-	fields = fld_ptr;
-
-	tree fld_flag = build_decl (BUILTINS_LOCATION, FIELD_DECL,
-				    NULL_TREE, LONGPTR_T);
-	DECL_CHAIN (fld_flag) = fields;
-	fields = fld_flag;
-	break;
-      }
-
-    case TK_BUILTIN_TYPE:
-      /* Fundamental type_info */
-      break;
-
-    case TK_ARRAY_TYPE:
-      break;
-
-    case TK_FUNCTION_TYPE:
-      break;
-
-    case TK_ENUMERAL_TYPE:
-      break;
-
-    case TK_POINTER_TYPE:
-    case TK_POINTER_MEMBER_TYPE:
-      {
-	/* Pointer type_info. Adds two fields, qualification mask and
-	   pointer to the pointed to type.  This is really a
-	   descendant of __pbase_type_info.  */
-	tree fld_mask = build_decl (BUILTINS_LOCATION, FIELD_DECL,
-				    NULL_TREE, integer_type_node);
-	DECL_CHAIN (fld_mask) = fields;
-	fields = fld_mask;
-
-	tree fld_ptr = build_decl (BUILTINS_LOCATION, FIELD_DECL,
-				   NULL_TREE, type_info_ptr_type);
-	DECL_CHAIN (fld_ptr) = fields;
-	fields = fld_ptr;
-
-	if (ix == TK_POINTER_MEMBER_TYPE)
-	  {
-	    /* Add a pointer to the class too.  */
-	    tree fld_cls = build_decl (BUILTINS_LOCATION, FIELD_DECL,
-				   NULL_TREE, type_info_ptr_type);
-	    DECL_CHAIN (fld_cls) = fields;
-	    fields = fld_cls;
-	  }
-	break;
-      }
-
-    case TK_CLASS_TYPE:
-      /* Class type_info.  No additional fields.  */
-      break;
-
-    case TK_SI_CLASS_TYPE:
-      {
-	/* Single public non-virtual base class. Add pointer to base
-	   class.  This is really a descendant of
-	   __class_type_info.  */
-	tree fld_ptr = build_decl (BUILTINS_LOCATION, FIELD_DECL,
-				   NULL_TREE, type_info_ptr_type);
-	DECL_CHAIN (fld_ptr) = fields;
-	fields = fld_ptr;
-	break;
-      }
-
-    default: /* Multiple inheritance.  */
-      {
-	unsigned num_bases = ix - TK_VMI_CLASS_TYPES + 1;
-
-	tree fld_flg = build_decl (BUILTINS_LOCATION, FIELD_DECL,
-				   NULL_TREE, integer_type_node);
-	DECL_CHAIN (fld_flg) = fields;
-	fields = fld_flg;
-	
-	tree fld_cnt = build_decl (BUILTINS_LOCATION, FIELD_DECL,
-				   NULL_TREE, integer_type_node);
-	DECL_CHAIN (fld_cnt) = fields;
-	fields = fld_cnt;
-
-	/* Create the array of __base_class_type_info entries.  */
-	tree domain = build_index_type (size_int (num_bases - 1));
-	tree array = build_array_type (get_tinfo_desc (TK_BASE_TYPE)->type,
-				       domain);
-	tree fld_ary = build_decl (BUILTINS_LOCATION, FIELD_DECL,
-				   NULL_TREE, array);
-	DECL_CHAIN (fld_ary) = fields;
-	fields = fld_ary;
-	break;
-      }
-    }
-
-  push_abi_namespace ();
-
-  /* Generate the pseudo type name.  */
-  const char *real_name = tinfo_names[ix < TK_VMI_CLASS_TYPES
-				      ? ix : unsigned (TK_VMI_CLASS_TYPES)];
-  size_t name_len = strlen (real_name);
-  char *pseudo_name = (char *) alloca (name_len + 30);
-  memcpy (pseudo_name, real_name, name_len);
-  /* Those >= TK_VMI_CLASS_TYPES need a discriminator, may as well
-     apply it to all.  See get_peudo_tinfo_index where we make use of
-     this.  */
-  sprintf (pseudo_name + name_len, "_pseudo_%d", ix);
-
->>>>>>> e249fcad
   /* Create the pseudo type.  */
   tree pseudo_type = make_class_type (RECORD_TYPE);
   /* Pass the fields chained in reverse.  */
   finish_builtin_struct (pseudo_type, pseudo_name, fields, NULL_TREE);
-<<<<<<< HEAD
   DECL_TINFO_P (TYPE_NAME (pseudo_type)) = true;
   CLASSTYPE_AS_BASE (pseudo_type) = pseudo_type;
 
   res->type = cp_build_qualified_type (pseudo_type, TYPE_QUAL_CONST);
   res->name = get_identifier (real_name);
 
-=======
-  CLASSTYPE_AS_BASE (pseudo_type) = pseudo_type;
-
-  res->type = cp_build_qualified_type (pseudo_type, TYPE_QUAL_CONST);
-  res->name = get_identifier (real_name);
-
->>>>>>> e249fcad
   /* Pretend this is public so determine_visibility doesn't give vtables
      internal linkage.  */
   TREE_PUBLIC (TYPE_MAIN_DECL (res->type)) = 1;
@@ -1629,7 +1474,6 @@
   return res;
 }
 
-<<<<<<< HEAD
 /* Return an identifying index for the pseudo type_info TYPE.
    We wrote the index at the end of the name, so just scan it from
    there.  This isn't critical, as it's only on the first use of this
@@ -1660,8 +1504,6 @@
   return get_tinfo_desc (ix)->type;
 }
 
-=======
->>>>>>> e249fcad
 /* We lazily create the type info types.  */
 
 static void
