/* Functions related to building classes and their related objects.
   Copyright (C) 1987-2017 Free Software Foundation, Inc.
   Contributed by Michael Tiemann (tiemann@cygnus.com)

This file is part of GCC.

GCC is free software; you can redistribute it and/or modify
it under the terms of the GNU General Public License as published by
the Free Software Foundation; either version 3, or (at your option)
any later version.

GCC is distributed in the hope that it will be useful,
but WITHOUT ANY WARRANTY; without even the implied warranty of
MERCHANTABILITY or FITNESS FOR A PARTICULAR PURPOSE.  See the
GNU General Public License for more details.

You should have received a copy of the GNU General Public License
along with GCC; see the file COPYING3.  If not see
<http://www.gnu.org/licenses/>.  */


/* High-level class interface.  */

#include "config.h"
#include "system.h"
#include "coretypes.h"
#include "target.h"
#include "cp-tree.h"
#include "stringpool.h"
#include "cgraph.h"
#include "stor-layout.h"
#include "attribs.h"
#include "flags.h"
#include "toplev.h"
#include "convert.h"
#include "dumpfile.h"
#include "gimplify.h"
#include "intl.h"
#include "asan.h"

/* Id for dumping the class hierarchy.  */
int class_dump_id;
 
/* The number of nested classes being processed.  If we are not in the
   scope of any class, this is zero.  */

int current_class_depth;

/* In order to deal with nested classes, we keep a stack of classes.
   The topmost entry is the innermost class, and is the entry at index
   CURRENT_CLASS_DEPTH  */

typedef struct class_stack_node {
  /* The name of the class.  */
  tree name;

  /* The _TYPE node for the class.  */
  tree type;

  /* The access specifier pending for new declarations in the scope of
     this class.  */
  tree access;

  /* If were defining TYPE, the names used in this class.  */
  splay_tree names_used;

  /* Nonzero if this class is no longer open, because of a call to
     push_to_top_level.  */
  size_t hidden;
}* class_stack_node_t;

struct vtbl_init_data
{
  /* The base for which we're building initializers.  */
  tree binfo;
  /* The type of the most-derived type.  */
  tree derived;
  /* The binfo for the dynamic type. This will be TYPE_BINFO (derived),
     unless ctor_vtbl_p is true.  */
  tree rtti_binfo;
  /* The negative-index vtable initializers built up so far.  These
     are in order from least negative index to most negative index.  */
  vec<constructor_elt, va_gc> *inits;
  /* The binfo for the virtual base for which we're building
     vcall offset initializers.  */
  tree vbase;
  /* The functions in vbase for which we have already provided vcall
     offsets.  */
  vec<tree, va_gc> *fns;
  /* The vtable index of the next vcall or vbase offset.  */
  tree index;
  /* Nonzero if we are building the initializer for the primary
     vtable.  */
  int primary_vtbl_p;
  /* Nonzero if we are building the initializer for a construction
     vtable.  */
  int ctor_vtbl_p;
  /* True when adding vcall offset entries to the vtable.  False when
     merely computing the indices.  */
  bool generate_vcall_entries;
};

/* The type of a function passed to walk_subobject_offsets.  */
typedef int (*subobject_offset_fn) (tree, tree, splay_tree);

/* The stack itself.  This is a dynamically resized array.  The
   number of elements allocated is CURRENT_CLASS_STACK_SIZE.  */
static int current_class_stack_size;
static class_stack_node_t current_class_stack;

/* The size of the largest empty class seen in this translation unit.  */
static GTY (()) tree sizeof_biggest_empty_class;

/* An array of all local classes present in this translation unit, in
   declaration order.  */
vec<tree, va_gc> *local_classes;

static tree get_vfield_name (tree);
static void finish_struct_anon (tree);
static tree get_vtable_name (tree);
static void get_basefndecls (tree, tree, vec<tree> *);
static int build_primary_vtable (tree, tree);
static int build_secondary_vtable (tree);
static void finish_vtbls (tree);
static void modify_vtable_entry (tree, tree, tree, tree, tree *);
static void finish_struct_bits (tree);
static int alter_access (tree, tree, tree);
static void handle_using_decl (tree, tree);
static tree dfs_modify_vtables (tree, void *);
static tree modify_all_vtables (tree, tree);
static void determine_primary_bases (tree);
static void maybe_warn_about_overly_private_class (tree);
static void add_implicitly_declared_members (tree, tree*, int, int);
static tree fixed_type_or_null (tree, int *, int *);
static tree build_simple_base_path (tree expr, tree binfo);
static tree build_vtbl_ref_1 (tree, tree);
static void build_vtbl_initializer (tree, tree, tree, tree, int *,
				    vec<constructor_elt, va_gc> **);
static bool check_bitfield_decl (tree);
static bool check_field_decl (tree, tree, int *, int *);
static void check_field_decls (tree, tree *, int *, int *);
static tree *build_base_field (record_layout_info, tree, splay_tree, tree *);
static void build_base_fields (record_layout_info, splay_tree, tree *);
static void check_methods (tree);
static void remove_zero_width_bit_fields (tree);
static bool accessible_nvdtor_p (tree);

/* Used by find_flexarrays and related functions.  */
struct flexmems_t;
static void diagnose_flexarrays (tree, const flexmems_t *);
static void find_flexarrays (tree, flexmems_t *, bool = false,
			     tree = NULL_TREE, tree = NULL_TREE);
static void check_flexarrays (tree, flexmems_t * = NULL, bool = false);
static void check_bases (tree, int *, int *);
static void check_bases_and_members (tree);
static tree create_vtable_ptr (tree, tree *);
static void include_empty_classes (record_layout_info);
static void layout_class_type (tree, tree *);
static void propagate_binfo_offsets (tree, tree);
static void layout_virtual_bases (record_layout_info, splay_tree);
static void build_vbase_offset_vtbl_entries (tree, vtbl_init_data *);
static void add_vcall_offset_vtbl_entries_r (tree, vtbl_init_data *);
static void add_vcall_offset_vtbl_entries_1 (tree, vtbl_init_data *);
static void build_vcall_offset_vtbl_entries (tree, vtbl_init_data *);
static void add_vcall_offset (tree, tree, vtbl_init_data *);
static void layout_vtable_decl (tree, int);
static tree dfs_find_final_overrider_pre (tree, void *);
static tree dfs_find_final_overrider_post (tree, void *);
static tree find_final_overrider (tree, tree, tree);
static int make_new_vtable (tree, tree);
static tree get_primary_binfo (tree);
static int maybe_indent_hierarchy (FILE *, int, int);
static tree dump_class_hierarchy_r (FILE *, dump_flags_t, tree, tree, int);
static void dump_class_hierarchy (tree);
static void dump_class_hierarchy_1 (FILE *, dump_flags_t, tree);
static void dump_array (FILE *, tree);
static void dump_vtable (tree, tree, tree);
static void dump_vtt (tree, tree);
static void dump_thunk (FILE *, int, tree);
static tree build_vtable (tree, tree, tree);
static void initialize_vtable (tree, vec<constructor_elt, va_gc> *);
static void layout_nonempty_base_or_field (record_layout_info,
					   tree, tree, splay_tree);
static tree end_of_class (tree, int);
static bool layout_empty_base (record_layout_info, tree, tree, splay_tree);
static void accumulate_vtbl_inits (tree, tree, tree, tree, tree,
				   vec<constructor_elt, va_gc> **);
static void dfs_accumulate_vtbl_inits (tree, tree, tree, tree, tree,
				       vec<constructor_elt, va_gc> **);
static void build_rtti_vtbl_entries (tree, vtbl_init_data *);
static void build_vcall_and_vbase_vtbl_entries (tree, vtbl_init_data *);
static void clone_constructors_and_destructors (tree);
static tree build_clone (tree, tree);
static void update_vtable_entry_for_fn (tree, tree, tree, tree *, unsigned);
static void build_ctor_vtbl_group (tree, tree);
static void build_vtt (tree);
static tree binfo_ctor_vtable (tree);
static void build_vtt_inits (tree, tree, vec<constructor_elt, va_gc> **,
			     tree *);
static tree dfs_build_secondary_vptr_vtt_inits (tree, void *);
static tree dfs_fixup_binfo_vtbls (tree, void *);
static int record_subobject_offset (tree, tree, splay_tree);
static int check_subobject_offset (tree, tree, splay_tree);
static int walk_subobject_offsets (tree, subobject_offset_fn,
				   tree, splay_tree, tree, int);
static void record_subobject_offsets (tree, tree, splay_tree, bool);
static int layout_conflict_p (tree, tree, splay_tree, int);
static int splay_tree_compare_integer_csts (splay_tree_key k1,
					    splay_tree_key k2);
static void warn_about_ambiguous_bases (tree);
static bool type_requires_array_cookie (tree);
static bool base_derived_from (tree, tree);
static int empty_base_at_nonzero_offset_p (tree, tree, splay_tree);
static tree end_of_base (tree);
static tree get_vcall_index (tree, tree);
static bool type_maybe_constexpr_default_constructor (tree);

/* Variables shared between class.c and call.c.  */

int n_vtables = 0;
int n_vtable_entries = 0;
int n_vtable_searches = 0;
int n_vtable_elems = 0;
int n_convert_harshness = 0;
int n_compute_conversion_costs = 0;
int n_inner_fields_searched = 0;

/* Return a COND_EXPR that executes TRUE_STMT if this execution of the
   'structor is in charge of 'structing virtual bases, or FALSE_STMT
   otherwise.  */

tree
build_if_in_charge (tree true_stmt, tree false_stmt)
{
  gcc_assert (DECL_HAS_IN_CHARGE_PARM_P (current_function_decl));
  tree cmp = build2 (NE_EXPR, boolean_type_node,
		     current_in_charge_parm, integer_zero_node);
  tree type = unlowered_expr_type (true_stmt);
  if (VOID_TYPE_P (type))
    type = unlowered_expr_type (false_stmt);
  tree cond = build3 (COND_EXPR, type,
		      cmp, true_stmt, false_stmt);
  return cond;
}

/* Convert to or from a base subobject.  EXPR is an expression of type
   `A' or `A*', an expression of type `B' or `B*' is returned.  To
   convert A to a base B, CODE is PLUS_EXPR and BINFO is the binfo for
   the B base instance within A.  To convert base A to derived B, CODE
   is MINUS_EXPR and BINFO is the binfo for the A instance within B.
   In this latter case, A must not be a morally virtual base of B.
   NONNULL is true if EXPR is known to be non-NULL (this is only
   needed when EXPR is of pointer type).  CV qualifiers are preserved
   from EXPR.  */

tree
build_base_path (enum tree_code code,
		 tree expr,
		 tree binfo,
		 int nonnull,
		 tsubst_flags_t complain)
{
  tree v_binfo = NULL_TREE;
  tree d_binfo = NULL_TREE;
  tree probe;
  tree offset;
  tree target_type;
  tree null_test = NULL;
  tree ptr_target_type;
  int fixed_type_p;
  int want_pointer = TYPE_PTR_P (TREE_TYPE (expr));
  bool has_empty = false;
  bool virtual_access;
  bool rvalue = false;

  if (expr == error_mark_node || binfo == error_mark_node || !binfo)
    return error_mark_node;

  for (probe = binfo; probe; probe = BINFO_INHERITANCE_CHAIN (probe))
    {
      d_binfo = probe;
      if (is_empty_class (BINFO_TYPE (probe)))
	has_empty = true;
      if (!v_binfo && BINFO_VIRTUAL_P (probe))
	v_binfo = probe;
    }

  probe = TYPE_MAIN_VARIANT (TREE_TYPE (expr));
  if (want_pointer)
    probe = TYPE_MAIN_VARIANT (TREE_TYPE (probe));

  if (code == PLUS_EXPR
      && !SAME_BINFO_TYPE_P (BINFO_TYPE (d_binfo), probe))
    {
      /* This can happen when adjust_result_of_qualified_name_lookup can't
	 find a unique base binfo in a call to a member function.  We
	 couldn't give the diagnostic then since we might have been calling
	 a static member function, so we do it now.  In other cases, eg.
	 during error recovery (c++/71979), we may not have a base at all.  */
      if (complain & tf_error)
	{
	  tree base = lookup_base (probe, BINFO_TYPE (d_binfo),
				   ba_unique, NULL, complain);
	  gcc_assert (base == error_mark_node || !base);
	}
      return error_mark_node;
    }

  gcc_assert ((code == MINUS_EXPR
	       && SAME_BINFO_TYPE_P (BINFO_TYPE (binfo), probe))
	      || code == PLUS_EXPR);

  if (binfo == d_binfo)
    /* Nothing to do.  */
    return expr;

  if (code == MINUS_EXPR && v_binfo)
    {
      if (complain & tf_error)
	{
	  if (SAME_BINFO_TYPE_P (BINFO_TYPE (binfo), BINFO_TYPE (v_binfo)))
	    {
	      if (want_pointer)
		error ("cannot convert from pointer to base class %qT to "
		       "pointer to derived class %qT because the base is "
		       "virtual", BINFO_TYPE (binfo), BINFO_TYPE (d_binfo));
	      else
		error ("cannot convert from base class %qT to derived "
		       "class %qT because the base is virtual",
		       BINFO_TYPE (binfo), BINFO_TYPE (d_binfo));
	    }	      
	  else
	    {
	      if (want_pointer)
		error ("cannot convert from pointer to base class %qT to "
		       "pointer to derived class %qT via virtual base %qT",
		       BINFO_TYPE (binfo), BINFO_TYPE (d_binfo),
		       BINFO_TYPE (v_binfo));
	      else
		error ("cannot convert from base class %qT to derived "
		       "class %qT via virtual base %qT", BINFO_TYPE (binfo),
		       BINFO_TYPE (d_binfo), BINFO_TYPE (v_binfo));
	    }
	}
      return error_mark_node;
    }

  if (!want_pointer)
    {
      rvalue = !lvalue_p (expr);
      /* This must happen before the call to save_expr.  */
      expr = cp_build_addr_expr (expr, complain);
    }
  else
    expr = mark_rvalue_use (expr);

  offset = BINFO_OFFSET (binfo);
  fixed_type_p = resolves_to_fixed_type_p (expr, &nonnull);
  target_type = code == PLUS_EXPR ? BINFO_TYPE (binfo) : BINFO_TYPE (d_binfo);
  /* TARGET_TYPE has been extracted from BINFO, and, is therefore always
     cv-unqualified.  Extract the cv-qualifiers from EXPR so that the
     expression returned matches the input.  */
  target_type = cp_build_qualified_type
    (target_type, cp_type_quals (TREE_TYPE (TREE_TYPE (expr))));
  ptr_target_type = build_pointer_type (target_type);

  /* Do we need to look in the vtable for the real offset?  */
  virtual_access = (v_binfo && fixed_type_p <= 0);

  /* Don't bother with the calculations inside sizeof; they'll ICE if the
     source type is incomplete and the pointer value doesn't matter.  In a
     template (even in instantiate_non_dependent_expr), we don't have vtables
     set up properly yet, and the value doesn't matter there either; we're
     just interested in the result of overload resolution.  */
  if (cp_unevaluated_operand != 0
      || processing_template_decl
      || in_template_function ())
    {
      expr = build_nop (ptr_target_type, expr);
      goto indout;
    }

  /* If we're in an NSDMI, we don't have the full constructor context yet
     that we need for converting to a virtual base, so just build a stub
     CONVERT_EXPR and expand it later in bot_replace.  */
  if (virtual_access && fixed_type_p < 0
      && current_scope () != current_function_decl)
    {
      expr = build1 (CONVERT_EXPR, ptr_target_type, expr);
      CONVERT_EXPR_VBASE_PATH (expr) = true;
      goto indout;
    }

  /* Do we need to check for a null pointer?  */
  if (want_pointer && !nonnull)
    {
      /* If we know the conversion will not actually change the value
	 of EXPR, then we can avoid testing the expression for NULL.
	 We have to avoid generating a COMPONENT_REF for a base class
	 field, because other parts of the compiler know that such
	 expressions are always non-NULL.  */
      if (!virtual_access && integer_zerop (offset))
	return build_nop (ptr_target_type, expr);
      null_test = error_mark_node;
    }

  /* Protect against multiple evaluation if necessary.  */
  if (TREE_SIDE_EFFECTS (expr) && (null_test || virtual_access))
    expr = save_expr (expr);

  /* Now that we've saved expr, build the real null test.  */
  if (null_test)
    {
      tree zero = cp_convert (TREE_TYPE (expr), nullptr_node, complain);
      null_test = build2_loc (input_location, NE_EXPR, boolean_type_node,
			      expr, zero);
      /* This is a compiler generated comparison, don't emit
	 e.g. -Wnonnull-compare warning for it.  */
      TREE_NO_WARNING (null_test) = 1;
    }

  /* If this is a simple base reference, express it as a COMPONENT_REF.  */
  if (code == PLUS_EXPR && !virtual_access
      /* We don't build base fields for empty bases, and they aren't very
	 interesting to the optimizers anyway.  */
      && !has_empty)
    {
      expr = cp_build_indirect_ref (expr, RO_NULL, complain);
      expr = build_simple_base_path (expr, binfo);
      if (rvalue)
	expr = move (expr);
      if (want_pointer)
	expr = build_address (expr);
      target_type = TREE_TYPE (expr);
      goto out;
    }

  if (virtual_access)
    {
      /* Going via virtual base V_BINFO.  We need the static offset
	 from V_BINFO to BINFO, and the dynamic offset from D_BINFO to
	 V_BINFO.  That offset is an entry in D_BINFO's vtable.  */
      tree v_offset;

      if (fixed_type_p < 0 && in_base_initializer)
	{
	  /* In a base member initializer, we cannot rely on the
	     vtable being set up.  We have to indirect via the
	     vtt_parm.  */
	  tree t;

	  t = TREE_TYPE (TYPE_VFIELD (current_class_type));
	  t = build_pointer_type (t);
	  v_offset = fold_convert (t, current_vtt_parm);
	  v_offset = cp_build_indirect_ref (v_offset, RO_NULL, complain);
	}
      else
	{
	  tree t = expr;
	  if (sanitize_flags_p (SANITIZE_VPTR)
	      && fixed_type_p == 0)
	    {
	      t = cp_ubsan_maybe_instrument_cast_to_vbase (input_location,
							   probe, expr);
	      if (t == NULL_TREE)
		t = expr;
	    }
	  v_offset = build_vfield_ref (cp_build_indirect_ref (t, RO_NULL,
							      complain),
	  TREE_TYPE (TREE_TYPE (expr)));
	}

      if (v_offset == error_mark_node)
	return error_mark_node;

      v_offset = fold_build_pointer_plus (v_offset, BINFO_VPTR_FIELD (v_binfo));
      v_offset = build1 (NOP_EXPR,
			 build_pointer_type (ptrdiff_type_node),
			 v_offset);
      v_offset = cp_build_indirect_ref (v_offset, RO_NULL, complain);
      TREE_CONSTANT (v_offset) = 1;

      offset = convert_to_integer (ptrdiff_type_node,
				   size_diffop_loc (input_location, offset,
						BINFO_OFFSET (v_binfo)));

      if (!integer_zerop (offset))
	v_offset = build2 (code, ptrdiff_type_node, v_offset, offset);

      if (fixed_type_p < 0)
	/* Negative fixed_type_p means this is a constructor or destructor;
	   virtual base layout is fixed in in-charge [cd]tors, but not in
	   base [cd]tors.  */
	offset = build_if_in_charge
	  (convert_to_integer (ptrdiff_type_node, BINFO_OFFSET (binfo)),
	   v_offset);
      else
	offset = v_offset;
    }

  if (want_pointer)
    target_type = ptr_target_type;

  expr = build1 (NOP_EXPR, ptr_target_type, expr);

  if (!integer_zerop (offset))
    {
      offset = fold_convert (sizetype, offset);
      if (code == MINUS_EXPR)
	offset = fold_build1_loc (input_location, NEGATE_EXPR, sizetype, offset);
      expr = fold_build_pointer_plus (expr, offset);
    }
  else
    null_test = NULL;

 indout:
  if (!want_pointer)
    {
      expr = cp_build_indirect_ref (expr, RO_NULL, complain);
      if (rvalue)
	expr = move (expr);
    }

 out:
  if (null_test)
    expr = fold_build3_loc (input_location, COND_EXPR, target_type, null_test, expr,
			    build_zero_cst (target_type));

  return expr;
}

/* Subroutine of build_base_path; EXPR and BINFO are as in that function.
   Perform a derived-to-base conversion by recursively building up a
   sequence of COMPONENT_REFs to the appropriate base fields.  */

static tree
build_simple_base_path (tree expr, tree binfo)
{
  tree type = BINFO_TYPE (binfo);
  tree d_binfo = BINFO_INHERITANCE_CHAIN (binfo);
  tree field;

  if (d_binfo == NULL_TREE)
    {
      tree temp;

      gcc_assert (TYPE_MAIN_VARIANT (TREE_TYPE (expr)) == type);

      /* Transform `(a, b).x' into `(*(a, &b)).x', `(a ? b : c).x'
	 into `(*(a ?  &b : &c)).x', and so on.  A COND_EXPR is only
	 an lvalue in the front end; only _DECLs and _REFs are lvalues
	 in the back end.  */
      temp = unary_complex_lvalue (ADDR_EXPR, expr);
      if (temp)
	expr = cp_build_indirect_ref (temp, RO_NULL, tf_warning_or_error);

      return expr;
    }

  /* Recurse.  */
  expr = build_simple_base_path (expr, d_binfo);

  for (field = TYPE_FIELDS (BINFO_TYPE (d_binfo));
       field; field = DECL_CHAIN (field))
    /* Is this the base field created by build_base_field?  */
    if (TREE_CODE (field) == FIELD_DECL
	&& DECL_FIELD_IS_BASE (field)
	&& TREE_TYPE (field) == type
	/* If we're looking for a field in the most-derived class,
	   also check the field offset; we can have two base fields
	   of the same type if one is an indirect virtual base and one
	   is a direct non-virtual base.  */
	&& (BINFO_INHERITANCE_CHAIN (d_binfo)
	    || tree_int_cst_equal (byte_position (field),
				   BINFO_OFFSET (binfo))))
      {
	/* We don't use build_class_member_access_expr here, as that
	   has unnecessary checks, and more importantly results in
	   recursive calls to dfs_walk_once.  */
	int type_quals = cp_type_quals (TREE_TYPE (expr));

	expr = build3 (COMPONENT_REF,
		       cp_build_qualified_type (type, type_quals),
		       expr, field, NULL_TREE);
	/* Mark the expression const or volatile, as appropriate.
	   Even though we've dealt with the type above, we still have
	   to mark the expression itself.  */
	if (type_quals & TYPE_QUAL_CONST)
	  TREE_READONLY (expr) = 1;
	if (type_quals & TYPE_QUAL_VOLATILE)
	  TREE_THIS_VOLATILE (expr) = 1;

	return expr;
      }

  /* Didn't find the base field?!?  */
  gcc_unreachable ();
}

/* Convert OBJECT to the base TYPE.  OBJECT is an expression whose
   type is a class type or a pointer to a class type.  In the former
   case, TYPE is also a class type; in the latter it is another
   pointer type.  If CHECK_ACCESS is true, an error message is emitted
   if TYPE is inaccessible.  If OBJECT has pointer type, the value is
   assumed to be non-NULL.  */

tree
convert_to_base (tree object, tree type, bool check_access, bool nonnull,
		 tsubst_flags_t complain)
{
  tree binfo;
  tree object_type;

  if (TYPE_PTR_P (TREE_TYPE (object)))
    {
      object_type = TREE_TYPE (TREE_TYPE (object));
      type = TREE_TYPE (type);
    }
  else
    object_type = TREE_TYPE (object);

  binfo = lookup_base (object_type, type, check_access ? ba_check : ba_unique,
		       NULL, complain);
  if (!binfo || binfo == error_mark_node)
    return error_mark_node;

  return build_base_path (PLUS_EXPR, object, binfo, nonnull, complain);
}

/* EXPR is an expression with unqualified class type.  BASE is a base
   binfo of that class type.  Returns EXPR, converted to the BASE
   type.  This function assumes that EXPR is the most derived class;
   therefore virtual bases can be found at their static offsets.  */

tree
convert_to_base_statically (tree expr, tree base)
{
  tree expr_type;

  expr_type = TREE_TYPE (expr);
  if (!SAME_BINFO_TYPE_P (BINFO_TYPE (base), expr_type))
    {
      /* If this is a non-empty base, use a COMPONENT_REF.  */
      if (!is_empty_class (BINFO_TYPE (base)))
	return build_simple_base_path (expr, base);

      /* We use fold_build2 and fold_convert below to simplify the trees
	 provided to the optimizers.  It is not safe to call these functions
	 when processing a template because they do not handle C++-specific
	 trees.  */
      gcc_assert (!processing_template_decl);
      expr = cp_build_addr_expr (expr, tf_warning_or_error);
      if (!integer_zerop (BINFO_OFFSET (base)))
        expr = fold_build_pointer_plus_loc (input_location,
					    expr, BINFO_OFFSET (base));
      expr = fold_convert (build_pointer_type (BINFO_TYPE (base)), expr);
      expr = build_fold_indirect_ref_loc (input_location, expr);
    }

  return expr;
}


tree
build_vfield_ref (tree datum, tree type)
{
  tree vfield, vcontext;

  if (datum == error_mark_node
      /* Can happen in case of duplicate base types (c++/59082).  */
      || !TYPE_VFIELD (type))
    return error_mark_node;

  /* First, convert to the requested type.  */
  if (!same_type_ignoring_top_level_qualifiers_p (TREE_TYPE (datum), type))
    datum = convert_to_base (datum, type, /*check_access=*/false,
			     /*nonnull=*/true, tf_warning_or_error);

  /* Second, the requested type may not be the owner of its own vptr.
     If not, convert to the base class that owns it.  We cannot use
     convert_to_base here, because VCONTEXT may appear more than once
     in the inheritance hierarchy of TYPE, and thus direct conversion
     between the types may be ambiguous.  Following the path back up
     one step at a time via primary bases avoids the problem.  */
  vfield = TYPE_VFIELD (type);
  vcontext = DECL_CONTEXT (vfield);
  while (!same_type_ignoring_top_level_qualifiers_p (vcontext, type))
    {
      datum = build_simple_base_path (datum, CLASSTYPE_PRIMARY_BINFO (type));
      type = TREE_TYPE (datum);
    }

  return build3 (COMPONENT_REF, TREE_TYPE (vfield), datum, vfield, NULL_TREE);
}

/* Given an object INSTANCE, return an expression which yields the
   vtable element corresponding to INDEX.  There are many special
   cases for INSTANCE which we take care of here, mainly to avoid
   creating extra tree nodes when we don't have to.  */

static tree
build_vtbl_ref_1 (tree instance, tree idx)
{
  tree aref;
  tree vtbl = NULL_TREE;

  /* Try to figure out what a reference refers to, and
     access its virtual function table directly.  */

  int cdtorp = 0;
  tree fixed_type = fixed_type_or_null (instance, NULL, &cdtorp);

  tree basetype = non_reference (TREE_TYPE (instance));

  if (fixed_type && !cdtorp)
    {
      tree binfo = lookup_base (fixed_type, basetype,
				ba_unique, NULL, tf_none);
      if (binfo && binfo != error_mark_node)
	vtbl = unshare_expr (BINFO_VTABLE (binfo));
    }

  if (!vtbl)
    vtbl = build_vfield_ref (instance, basetype);

  aref = build_array_ref (input_location, vtbl, idx);
  TREE_CONSTANT (aref) |= TREE_CONSTANT (vtbl) && TREE_CONSTANT (idx);

  return aref;
}

tree
build_vtbl_ref (tree instance, tree idx)
{
  tree aref = build_vtbl_ref_1 (instance, idx);

  return aref;
}

/* Given a stable object pointer INSTANCE_PTR, return an expression which
   yields a function pointer corresponding to vtable element INDEX.  */

tree
build_vfn_ref (tree instance_ptr, tree idx)
{
  tree aref;

  aref = build_vtbl_ref_1 (cp_build_indirect_ref (instance_ptr, RO_NULL,
                                                  tf_warning_or_error), 
                           idx);

  /* When using function descriptors, the address of the
     vtable entry is treated as a function pointer.  */
  if (TARGET_VTABLE_USES_DESCRIPTORS)
    aref = build1 (NOP_EXPR, TREE_TYPE (aref),
		   cp_build_addr_expr (aref, tf_warning_or_error));

  /* Remember this as a method reference, for later devirtualization.  */
  aref = build3 (OBJ_TYPE_REF, TREE_TYPE (aref), aref, instance_ptr, idx);

  return aref;
}

/* Return the name of the virtual function table (as an IDENTIFIER_NODE)
   for the given TYPE.  */

static tree
get_vtable_name (tree type)
{
  return mangle_vtbl_for_type (type);
}

/* DECL is an entity associated with TYPE, like a virtual table or an
   implicitly generated constructor.  Determine whether or not DECL
   should have external or internal linkage at the object file
   level.  This routine does not deal with COMDAT linkage and other
   similar complexities; it simply sets TREE_PUBLIC if it possible for
   entities in other translation units to contain copies of DECL, in
   the abstract.  */

void
set_linkage_according_to_type (tree /*type*/, tree decl)
{
  TREE_PUBLIC (decl) = 1;
  determine_visibility (decl);
}

/* Create a VAR_DECL for a primary or secondary vtable for CLASS_TYPE.
   (For a secondary vtable for B-in-D, CLASS_TYPE should be D, not B.)
   Use NAME for the name of the vtable, and VTABLE_TYPE for its type.  */

static tree
build_vtable (tree class_type, tree name, tree vtable_type)
{
  tree decl;

  decl = build_lang_decl (VAR_DECL, name, vtable_type);
  /* vtable names are already mangled; give them their DECL_ASSEMBLER_NAME
     now to avoid confusion in mangle_decl.  */
  SET_DECL_ASSEMBLER_NAME (decl, name);
  DECL_CONTEXT (decl) = class_type;
  DECL_ARTIFICIAL (decl) = 1;
  TREE_STATIC (decl) = 1;
  TREE_READONLY (decl) = 1;
  DECL_VIRTUAL_P (decl) = 1;
  SET_DECL_ALIGN (decl, TARGET_VTABLE_ENTRY_ALIGN);
  DECL_USER_ALIGN (decl) = true;
  DECL_VTABLE_OR_VTT_P (decl) = 1;
  set_linkage_according_to_type (class_type, decl);
  /* The vtable has not been defined -- yet.  */
  DECL_EXTERNAL (decl) = 1;
  DECL_NOT_REALLY_EXTERN (decl) = 1;

  /* Mark the VAR_DECL node representing the vtable itself as a
     "gratuitous" one, thereby forcing dwarfout.c to ignore it.  It
     is rather important that such things be ignored because any
     effort to actually generate DWARF for them will run into
     trouble when/if we encounter code like:

     #pragma interface
     struct S { virtual void member (); };

     because the artificial declaration of the vtable itself (as
     manufactured by the g++ front end) will say that the vtable is
     a static member of `S' but only *after* the debug output for
     the definition of `S' has already been output.  This causes
     grief because the DWARF entry for the definition of the vtable
     will try to refer back to an earlier *declaration* of the
     vtable as a static member of `S' and there won't be one.  We
     might be able to arrange to have the "vtable static member"
     attached to the member list for `S' before the debug info for
     `S' get written (which would solve the problem) but that would
     require more intrusive changes to the g++ front end.  */
  DECL_IGNORED_P (decl) = 1;

  return decl;
}

/* Get the VAR_DECL of the vtable for TYPE. TYPE need not be polymorphic,
   or even complete.  If this does not exist, create it.  If COMPLETE is
   nonzero, then complete the definition of it -- that will render it
   impossible to actually build the vtable, but is useful to get at those
   which are known to exist in the runtime.  */

tree
get_vtable_decl (tree type, int complete)
{
  tree decl;

  if (CLASSTYPE_VTABLES (type))
    return CLASSTYPE_VTABLES (type);

  decl = build_vtable (type, get_vtable_name (type), vtbl_type_node);
  CLASSTYPE_VTABLES (type) = decl;

  if (complete)
    {
      DECL_EXTERNAL (decl) = 1;
      cp_finish_decl (decl, NULL_TREE, false, NULL_TREE, 0);
    }

  return decl;
}

/* Build the primary virtual function table for TYPE.  If BINFO is
   non-NULL, build the vtable starting with the initial approximation
   that it is the same as the one which is the head of the association
   list.  Returns a nonzero value if a new vtable is actually
   created.  */

static int
build_primary_vtable (tree binfo, tree type)
{
  tree decl;
  tree virtuals;

  decl = get_vtable_decl (type, /*complete=*/0);

  if (binfo)
    {
      if (BINFO_NEW_VTABLE_MARKED (binfo))
	/* We have already created a vtable for this base, so there's
	   no need to do it again.  */
	return 0;

      virtuals = copy_list (BINFO_VIRTUALS (binfo));
      TREE_TYPE (decl) = TREE_TYPE (get_vtbl_decl_for_binfo (binfo));
      DECL_SIZE (decl) = TYPE_SIZE (TREE_TYPE (decl));
      DECL_SIZE_UNIT (decl) = TYPE_SIZE_UNIT (TREE_TYPE (decl));
    }
  else
    {
      gcc_assert (TREE_TYPE (decl) == vtbl_type_node);
      virtuals = NULL_TREE;
    }

  if (GATHER_STATISTICS)
    {
      n_vtables += 1;
      n_vtable_elems += list_length (virtuals);
    }

  /* Initialize the association list for this type, based
     on our first approximation.  */
  BINFO_VTABLE (TYPE_BINFO (type)) = decl;
  BINFO_VIRTUALS (TYPE_BINFO (type)) = virtuals;
  SET_BINFO_NEW_VTABLE_MARKED (TYPE_BINFO (type));
  return 1;
}

/* Give BINFO a new virtual function table which is initialized
   with a skeleton-copy of its original initialization.  The only
   entry that changes is the `delta' entry, so we can really
   share a lot of structure.

   FOR_TYPE is the most derived type which caused this table to
   be needed.

   Returns nonzero if we haven't met BINFO before.

   The order in which vtables are built (by calling this function) for
   an object must remain the same, otherwise a binary incompatibility
   can result.  */

static int
build_secondary_vtable (tree binfo)
{
  if (BINFO_NEW_VTABLE_MARKED (binfo))
    /* We already created a vtable for this base.  There's no need to
       do it again.  */
    return 0;

  /* Remember that we've created a vtable for this BINFO, so that we
     don't try to do so again.  */
  SET_BINFO_NEW_VTABLE_MARKED (binfo);

  /* Make fresh virtual list, so we can smash it later.  */
  BINFO_VIRTUALS (binfo) = copy_list (BINFO_VIRTUALS (binfo));

  /* Secondary vtables are laid out as part of the same structure as
     the primary vtable.  */
  BINFO_VTABLE (binfo) = NULL_TREE;
  return 1;
}

/* Create a new vtable for BINFO which is the hierarchy dominated by
   T. Return nonzero if we actually created a new vtable.  */

static int
make_new_vtable (tree t, tree binfo)
{
  if (binfo == TYPE_BINFO (t))
    /* In this case, it is *type*'s vtable we are modifying.  We start
       with the approximation that its vtable is that of the
       immediate base class.  */
    return build_primary_vtable (binfo, t);
  else
    /* This is our very own copy of `basetype' to play with.  Later,
       we will fill in all the virtual functions that override the
       virtual functions in these base classes which are not defined
       by the current type.  */
    return build_secondary_vtable (binfo);
}

/* Make *VIRTUALS, an entry on the BINFO_VIRTUALS list for BINFO
   (which is in the hierarchy dominated by T) list FNDECL as its
   BV_FN.  DELTA is the required constant adjustment from the `this'
   pointer where the vtable entry appears to the `this' required when
   the function is actually called.  */

static void
modify_vtable_entry (tree t,
		     tree binfo,
		     tree fndecl,
		     tree delta,
		     tree *virtuals)
{
  tree v;

  v = *virtuals;

  if (fndecl != BV_FN (v)
      || !tree_int_cst_equal (delta, BV_DELTA (v)))
    {
      /* We need a new vtable for BINFO.  */
      if (make_new_vtable (t, binfo))
	{
	  /* If we really did make a new vtable, we also made a copy
	     of the BINFO_VIRTUALS list.  Now, we have to find the
	     corresponding entry in that list.  */
	  *virtuals = BINFO_VIRTUALS (binfo);
	  while (BV_FN (*virtuals) != BV_FN (v))
	    *virtuals = TREE_CHAIN (*virtuals);
	  v = *virtuals;
	}

      BV_DELTA (v) = delta;
      BV_VCALL_INDEX (v) = NULL_TREE;
      BV_FN (v) = fndecl;
    }
}


/* Add method METHOD to class TYPE.  If VIA_USING indicates whether
   METHOD is being injected via a using_decl.  Returns true if the
   method could be added to the method vec.  */

bool
add_method (tree type, tree method, bool via_using)
{
  if (method == error_mark_node)
    return false;

  /* Maintain TYPE_HAS_USER_CONSTRUCTOR, etc.  */
  grok_special_member_properties (method);

  tree *slot = get_member_slot (type, DECL_NAME (method));
  tree current_fns = *slot;

  gcc_assert (!DECL_EXTERN_C_P (method));

  /* Check to see if we've already got this method.  */
  for (ovl_iterator iter (current_fns); iter; ++iter)
    {
      tree fn = *iter;
      tree fn_type;
      tree method_type;
      tree parms1;
      tree parms2;

      if (TREE_CODE (fn) != TREE_CODE (method))
	continue;

      /* Two using-declarations can coexist, we'll complain about ambiguity in
	 overload resolution.  */
      if (via_using && iter.using_p ()
	  /* Except handle inherited constructors specially.  */
	  && ! DECL_CONSTRUCTOR_P (fn))
	continue;

      /* [over.load] Member function declarations with the
	 same name and the same parameter types cannot be
	 overloaded if any of them is a static member
	 function declaration.

	 [over.load] Member function declarations with the same name and
	 the same parameter-type-list as well as member function template
	 declarations with the same name, the same parameter-type-list, and
	 the same template parameter lists cannot be overloaded if any of
	 them, but not all, have a ref-qualifier.

	 [namespace.udecl] When a using-declaration brings names
	 from a base class into a derived class scope, member
	 functions in the derived class override and/or hide member
	 functions with the same name and parameter types in a base
	 class (rather than conflicting).  */
      fn_type = TREE_TYPE (fn);
      method_type = TREE_TYPE (method);
      parms1 = TYPE_ARG_TYPES (fn_type);
      parms2 = TYPE_ARG_TYPES (method_type);

      /* Compare the quals on the 'this' parm.  Don't compare
	 the whole types, as used functions are treated as
	 coming from the using class in overload resolution.  */
      if (! DECL_STATIC_FUNCTION_P (fn)
	  && ! DECL_STATIC_FUNCTION_P (method)
	  /* Either both or neither need to be ref-qualified for
	     differing quals to allow overloading.  */
	  && (FUNCTION_REF_QUALIFIED (fn_type)
	      == FUNCTION_REF_QUALIFIED (method_type))
	  && (type_memfn_quals (fn_type) != type_memfn_quals (method_type)
	      || type_memfn_rqual (fn_type) != type_memfn_rqual (method_type)))
	  continue;

      /* For templates, the return type and template parameters
	 must be identical.  */
      if (TREE_CODE (fn) == TEMPLATE_DECL
	  && (!same_type_p (TREE_TYPE (fn_type),
			    TREE_TYPE (method_type))
	      || !comp_template_parms (DECL_TEMPLATE_PARMS (fn),
				       DECL_TEMPLATE_PARMS (method))))
	continue;

      if (! DECL_STATIC_FUNCTION_P (fn))
	parms1 = TREE_CHAIN (parms1);
      if (! DECL_STATIC_FUNCTION_P (method))
	parms2 = TREE_CHAIN (parms2);

      /* Bring back parameters omitted from an inherited ctor.  */
      if (ctor_omit_inherited_parms (fn))
	parms1 = FUNCTION_FIRST_USER_PARMTYPE (DECL_ORIGIN (fn));
      if (ctor_omit_inherited_parms (method))
	parms2 = FUNCTION_FIRST_USER_PARMTYPE (DECL_ORIGIN (method));

      if (compparms (parms1, parms2)
	  && (!DECL_CONV_FN_P (fn)
	      || same_type_p (TREE_TYPE (fn_type),
			      TREE_TYPE (method_type)))
          && equivalently_constrained (fn, method))
	{
	  /* If these are versions of the same function, process and
	     move on.  */
	  if (TREE_CODE (fn) == FUNCTION_DECL
	      && maybe_version_functions (method, fn))
	    continue;

	  if (DECL_INHERITED_CTOR (method))
	    {
	      if (DECL_INHERITED_CTOR (fn))
		{
		  tree basem = DECL_INHERITED_CTOR_BASE (method);
		  tree basef = DECL_INHERITED_CTOR_BASE (fn);
		  if (flag_new_inheriting_ctors)
		    {
		      if (basem == basef)
			{
			  /* Inheriting the same constructor along different
			     paths, combine them.  */
			  SET_DECL_INHERITED_CTOR
			    (fn, ovl_make (DECL_INHERITED_CTOR (method),
					   DECL_INHERITED_CTOR (fn)));
			  /* And discard the new one.  */
			  return false;
			}
		      else
			/* Inherited ctors can coexist until overload
			   resolution.  */
			continue;
		    }
		  error_at (DECL_SOURCE_LOCATION (method),
			    "%q#D conflicts with version inherited from %qT",
			    method, basef);
		  inform (DECL_SOURCE_LOCATION (fn),
			  "version inherited from %qT declared here",
			  basef);
		}
	      /* Otherwise defer to the other function.  */
	      return false;
	    }

	  if (via_using)
	    /* Defer to the local function.  */
	    return false;
	  else if (flag_new_inheriting_ctors
		   && DECL_INHERITED_CTOR (fn))
	    {
	      /* Remove the inherited constructor.  */
	      current_fns = iter.remove_node (current_fns);
	      continue;
	    }
	  else
	    {
	      error_at (DECL_SOURCE_LOCATION (method),
			"%q#D cannot be overloaded with %q#D", method, fn);
	      inform (DECL_SOURCE_LOCATION (fn),
		      "previous declaration %q#D", fn);
	      return false;
	    }
	}
    }

  /* A class should never have more than one destructor.  */
  gcc_assert (!current_fns || !DECL_DESTRUCTOR_P (method));

  current_fns = ovl_insert (method, current_fns, via_using);

  if (!DECL_CONV_FN_P (method) && !COMPLETE_TYPE_P (type))
    push_class_level_binding (DECL_NAME (method), current_fns);

  *slot = current_fns;

  return true;
}

/* Subroutines of finish_struct.  */

/* Change the access of FDECL to ACCESS in T.  Return 1 if change was
   legit, otherwise return 0.  */

static int
alter_access (tree t, tree fdecl, tree access)
{
  tree elem;

  retrofit_lang_decl (fdecl);

  gcc_assert (!DECL_DISCRIMINATOR_P (fdecl));

  elem = purpose_member (t, DECL_ACCESS (fdecl));
  if (elem)
    {
      if (TREE_VALUE (elem) != access)
	{
	  if (TREE_CODE (TREE_TYPE (fdecl)) == FUNCTION_DECL)
	    error ("conflicting access specifications for method"
		   " %q+D, ignored", TREE_TYPE (fdecl));
	  else
	    error ("conflicting access specifications for field %qE, ignored",
		   DECL_NAME (fdecl));
	}
      else
	{
	  /* They're changing the access to the same thing they changed
	     it to before.  That's OK.  */
	  ;
	}
    }
  else
    {
      perform_or_defer_access_check (TYPE_BINFO (t), fdecl, fdecl,
				     tf_warning_or_error);
      DECL_ACCESS (fdecl) = tree_cons (t, access, DECL_ACCESS (fdecl));
      return 1;
    }
  return 0;
}

/* Return the access node for DECL's access in its enclosing class.  */

tree
declared_access (tree decl)
{
  return (TREE_PRIVATE (decl) ? access_private_node
	  : TREE_PROTECTED (decl) ? access_protected_node
	  : access_public_node);
}

/* Process the USING_DECL, which is a member of T.  */

static void
handle_using_decl (tree using_decl, tree t)
{
  tree decl = USING_DECL_DECLS (using_decl);
  tree name = DECL_NAME (using_decl);
  tree access = declared_access (using_decl);
  tree flist = NULL_TREE;
  tree old_value;

  gcc_assert (!processing_template_decl && decl);

  old_value = lookup_member (t, name, /*protect=*/0, /*want_type=*/false,
			     tf_warning_or_error);
  if (old_value)
    {
      old_value = OVL_FIRST (old_value);

      if (DECL_P (old_value) && DECL_CONTEXT (old_value) == t)
	/* OK */;
      else
	old_value = NULL_TREE;
    }

  cp_emit_debug_info_for_using (decl, t);

  if (is_overloaded_fn (decl))
    flist = decl;

  if (! old_value)
    ;
  else if (is_overloaded_fn (old_value))
    {
      if (flist)
	/* It's OK to use functions from a base when there are functions with
	   the same name already present in the current class.  */;
      else
	{
	  error_at (DECL_SOURCE_LOCATION (using_decl), "%qD invalid in %q#T "
		    "because of local method %q#D with same name",
		    using_decl, t, old_value);
	  inform (DECL_SOURCE_LOCATION (old_value),
		  "local method %q#D declared here", old_value);
	  return;
	}
    }
  else if (!DECL_ARTIFICIAL (old_value))
    {
      error_at (DECL_SOURCE_LOCATION (using_decl), "%qD invalid in %q#T "
		"because of local member %q#D with same name",
		using_decl, t, old_value);
      inform (DECL_SOURCE_LOCATION (old_value),
	      "local member %q#D declared here", old_value);
      return;
    }

  /* Make type T see field decl FDECL with access ACCESS.  */
  if (flist)
    for (ovl_iterator iter (flist); iter; ++iter)
      {
	add_method (t, *iter, true);
	alter_access (t, *iter, access);
      }
  else
    alter_access (t, decl, access);
}

/* Data structure for find_abi_tags_r, below.  */

struct abi_tag_data
{
  tree t;		// The type that we're checking for missing tags.
  tree subob;		// The subobject of T that we're getting tags from.
  tree tags; // error_mark_node for diagnostics, or a list of missing tags.
};

/* Subroutine of find_abi_tags_r. Handle a single TAG found on the class TP
   in the context of P.  TAG can be either an identifier (the DECL_NAME of
   a tag NAMESPACE_DECL) or a STRING_CST (a tag attribute).  */

static void
check_tag (tree tag, tree id, tree *tp, abi_tag_data *p)
{
  if (!IDENTIFIER_MARKED (id))
    {
      if (p->tags != error_mark_node)
	{
	  /* We're collecting tags from template arguments or from
	     the type of a variable or function return type.  */
	  p->tags = tree_cons (NULL_TREE, tag, p->tags);

	  /* Don't inherit this tag multiple times.  */
	  IDENTIFIER_MARKED (id) = true;

	  if (TYPE_P (p->t))
	    {
	      /* Tags inherited from type template arguments are only used
		 to avoid warnings.  */
	      ABI_TAG_IMPLICIT (p->tags) = true;
	      return;
	    }
	  /* For functions and variables we want to warn, too.  */
	}

      /* Otherwise we're diagnosing missing tags.  */
      if (TREE_CODE (p->t) == FUNCTION_DECL)
	{
	  if (warning (OPT_Wabi_tag, "%qD inherits the %E ABI tag "
		       "that %qT (used in its return type) has",
		       p->t, tag, *tp))
	    inform (location_of (*tp), "%qT declared here", *tp);
	}
      else if (VAR_P (p->t))
	{
	  if (warning (OPT_Wabi_tag, "%qD inherits the %E ABI tag "
		       "that %qT (used in its type) has", p->t, tag, *tp))
	    inform (location_of (*tp), "%qT declared here", *tp);
	}
      else if (TYPE_P (p->subob))
	{
	  if (warning (OPT_Wabi_tag, "%qT does not have the %E ABI tag "
		       "that base %qT has", p->t, tag, p->subob))
	    inform (location_of (p->subob), "%qT declared here",
		    p->subob);
	}
      else
	{
	  if (warning (OPT_Wabi_tag, "%qT does not have the %E ABI tag "
		       "that %qT (used in the type of %qD) has",
		       p->t, tag, *tp, p->subob))
	    {
	      inform (location_of (p->subob), "%qD declared here",
		      p->subob);
	      inform (location_of (*tp), "%qT declared here", *tp);
	    }
	}
    }
}

/* Find all the ABI tags in the attribute list ATTR and either call
   check_tag (if TP is non-null) or set IDENTIFIER_MARKED to val.  */

static void
mark_or_check_attr_tags (tree attr, tree *tp, abi_tag_data *p, bool val)
{
  if (!attr)
    return;
  for (; (attr = lookup_attribute ("abi_tag", attr));
       attr = TREE_CHAIN (attr))
    for (tree list = TREE_VALUE (attr); list;
	 list = TREE_CHAIN (list))
      {
	tree tag = TREE_VALUE (list);
	tree id = get_identifier (TREE_STRING_POINTER (tag));
	if (tp)
	  check_tag (tag, id, tp, p);
	else
	  IDENTIFIER_MARKED (id) = val;
      }
}

/* Find all the ABI tags on T and its enclosing scopes and either call
   check_tag (if TP is non-null) or set IDENTIFIER_MARKED to val.  */

static void
mark_or_check_tags (tree t, tree *tp, abi_tag_data *p, bool val)
{
  while (t != global_namespace)
    {
      tree attr;
      if (TYPE_P (t))
	{
	  attr = TYPE_ATTRIBUTES (t);
	  t = CP_TYPE_CONTEXT (t);
	}
      else
	{
	  attr = DECL_ATTRIBUTES (t);
	  t = CP_DECL_CONTEXT (t);
	}
      mark_or_check_attr_tags (attr, tp, p, val);
    }
}

/* walk_tree callback for check_abi_tags: if the type at *TP involves any
   types with ABI tags, add the corresponding identifiers to the VEC in
   *DATA and set IDENTIFIER_MARKED.  */

static tree
find_abi_tags_r (tree *tp, int *walk_subtrees, void *data)
{
  if (!OVERLOAD_TYPE_P (*tp))
    return NULL_TREE;

  /* walk_tree shouldn't be walking into any subtrees of a RECORD_TYPE
     anyway, but let's make sure of it.  */
  *walk_subtrees = false;

  abi_tag_data *p = static_cast<struct abi_tag_data*>(data);

  mark_or_check_tags (*tp, tp, p, false);

  return NULL_TREE;
}

/* walk_tree callback for mark_abi_tags: if *TP is a class, set
   IDENTIFIER_MARKED on its ABI tags.  */

static tree
mark_abi_tags_r (tree *tp, int *walk_subtrees, void *data)
{
  if (!OVERLOAD_TYPE_P (*tp))
    return NULL_TREE;

  /* walk_tree shouldn't be walking into any subtrees of a RECORD_TYPE
     anyway, but let's make sure of it.  */
  *walk_subtrees = false;

  bool *valp = static_cast<bool*>(data);

  mark_or_check_tags (*tp, NULL, NULL, *valp);

  return NULL_TREE;
}

/* Set IDENTIFIER_MARKED on all the ABI tags on T and its enclosing
   scopes.  */

static void
mark_abi_tags (tree t, bool val)
{
  mark_or_check_tags (t, NULL, NULL, val);
  if (DECL_P (t))
    {
      if (DECL_LANG_SPECIFIC (t) && DECL_USE_TEMPLATE (t)
	  && PRIMARY_TEMPLATE_P (DECL_TI_TEMPLATE (t)))
	{
	  /* Template arguments are part of the signature.  */
	  tree level = INNERMOST_TEMPLATE_ARGS (DECL_TI_ARGS (t));
	  for (int j = 0; j < TREE_VEC_LENGTH (level); ++j)
	    {
	      tree arg = TREE_VEC_ELT (level, j);
	      cp_walk_tree_without_duplicates (&arg, mark_abi_tags_r, &val);
	    }
	}
      if (TREE_CODE (t) == FUNCTION_DECL)
	/* A function's parameter types are part of the signature, so
	   we don't need to inherit any tags that are also in them.  */
	for (tree arg = FUNCTION_FIRST_USER_PARMTYPE (t); arg;
	     arg = TREE_CHAIN (arg))
	  cp_walk_tree_without_duplicates (&TREE_VALUE (arg),
					   mark_abi_tags_r, &val);
    }
}

/* Check that T has all the ABI tags that subobject SUBOB has, or
   warn if not.  If T is a (variable or function) declaration, also
   return any missing tags, and add them to T if JUST_CHECKING is false.  */

static tree
check_abi_tags (tree t, tree subob, bool just_checking = false)
{
  bool inherit = DECL_P (t);

  if (!inherit && !warn_abi_tag)
    return NULL_TREE;

  tree decl = TYPE_P (t) ? TYPE_NAME (t) : t;
  if (!TREE_PUBLIC (decl))
    /* No need to worry about things local to this TU.  */
    return NULL_TREE;

  mark_abi_tags (t, true);

  tree subtype = TYPE_P (subob) ? subob : TREE_TYPE (subob);
  struct abi_tag_data data = { t, subob, error_mark_node };
  if (inherit)
    data.tags = NULL_TREE;

  cp_walk_tree_without_duplicates (&subtype, find_abi_tags_r, &data);

  if (!(inherit && data.tags))
    /* We don't need to do anything with data.tags.  */;
  else if (just_checking)
    for (tree t = data.tags; t; t = TREE_CHAIN (t))
      {
	tree id = get_identifier (TREE_STRING_POINTER (TREE_VALUE (t)));
	IDENTIFIER_MARKED (id) = false;
      }
  else
    {
      tree attr = lookup_attribute ("abi_tag", DECL_ATTRIBUTES (t));
      if (attr)
	TREE_VALUE (attr) = chainon (data.tags, TREE_VALUE (attr));
      else
	DECL_ATTRIBUTES (t)
	  = tree_cons (get_identifier ("abi_tag"), data.tags,
		       DECL_ATTRIBUTES (t));
    }

  mark_abi_tags (t, false);

  return data.tags;
}

/* Check that DECL has all the ABI tags that are used in parts of its type
   that are not reflected in its mangled name.  */

void
check_abi_tags (tree decl)
{
  if (VAR_P (decl))
    check_abi_tags (decl, TREE_TYPE (decl));
  else if (TREE_CODE (decl) == FUNCTION_DECL
	   && !DECL_CONV_FN_P (decl)
	   && !mangle_return_type_p (decl))
    check_abi_tags (decl, TREE_TYPE (TREE_TYPE (decl)));
}

/* Return any ABI tags that are used in parts of the type of DECL
   that are not reflected in its mangled name.  This function is only
   used in backward-compatible mangling for ABI <11.  */

tree
missing_abi_tags (tree decl)
{
  if (VAR_P (decl))
    return check_abi_tags (decl, TREE_TYPE (decl), true);
  else if (TREE_CODE (decl) == FUNCTION_DECL
	   /* Don't check DECL_CONV_FN_P here like we do in check_abi_tags, so
	      that we can use this function for setting need_abi_warning
	      regardless of the current flag_abi_version.  */
	   && !mangle_return_type_p (decl))
    return check_abi_tags (decl, TREE_TYPE (TREE_TYPE (decl)), true);
  else
    return NULL_TREE;
}

void
inherit_targ_abi_tags (tree t)
{
  if (!CLASS_TYPE_P (t)
      || CLASSTYPE_TEMPLATE_INFO (t) == NULL_TREE)
    return;

  mark_abi_tags (t, true);

  tree args = CLASSTYPE_TI_ARGS (t);
  struct abi_tag_data data = { t, NULL_TREE, NULL_TREE };
  for (int i = 0; i < TMPL_ARGS_DEPTH (args); ++i)
    {
      tree level = TMPL_ARGS_LEVEL (args, i+1);
      for (int j = 0; j < TREE_VEC_LENGTH (level); ++j)
	{
	  tree arg = TREE_VEC_ELT (level, j);
	  data.subob = arg;
	  cp_walk_tree_without_duplicates (&arg, find_abi_tags_r, &data);
	}
    }

  // If we found some tags on our template arguments, add them to our
  // abi_tag attribute.
  if (data.tags)
    {
      tree attr = lookup_attribute ("abi_tag", TYPE_ATTRIBUTES (t));
      if (attr)
	TREE_VALUE (attr) = chainon (data.tags, TREE_VALUE (attr));
      else
	TYPE_ATTRIBUTES (t)
	  = tree_cons (get_identifier ("abi_tag"), data.tags,
		       TYPE_ATTRIBUTES (t));
    }

  mark_abi_tags (t, false);
}

/* Return true, iff class T has a non-virtual destructor that is
   accessible from outside the class heirarchy (i.e. is public, or
   there's a suitable friend.  */

static bool
accessible_nvdtor_p (tree t)
{
  tree dtor = CLASSTYPE_DESTRUCTOR (t);

  /* An implicitly declared destructor is always public.  And,
     if it were virtual, we would have created it by now.  */
  if (!dtor)
    return true;

  if (DECL_VINDEX (dtor))
    return false; /* Virtual */
  
  if (!TREE_PRIVATE (dtor) && !TREE_PROTECTED (dtor))
    return true;  /* Public */

  if (CLASSTYPE_FRIEND_CLASSES (t)
      || DECL_FRIENDLIST (TYPE_MAIN_DECL (t)))
    return true;   /* Has friends */

  return false;
}

/* Run through the base classes of T, updating CANT_HAVE_CONST_CTOR_P,
   and NO_CONST_ASN_REF_P.  Also set flag bits in T based on
   properties of the bases.  */

static void
check_bases (tree t,
	     int* cant_have_const_ctor_p,
	     int* no_const_asn_ref_p)
{
  int i;
  bool seen_non_virtual_nearly_empty_base_p = 0;
  int seen_tm_mask = 0;
  tree base_binfo;
  tree binfo;
  tree field = NULL_TREE;

  if (!CLASSTYPE_NON_STD_LAYOUT (t))
    for (field = TYPE_FIELDS (t); field; field = DECL_CHAIN (field))
      if (TREE_CODE (field) == FIELD_DECL)
	break;

  for (binfo = TYPE_BINFO (t), i = 0;
       BINFO_BASE_ITERATE (binfo, i, base_binfo); i++)
    {
      tree basetype = TREE_TYPE (base_binfo);

      gcc_assert (COMPLETE_TYPE_P (basetype));

      if (CLASSTYPE_FINAL (basetype))
        error ("cannot derive from %<final%> base %qT in derived type %qT",
               basetype, t);

      /* If any base class is non-literal, so is the derived class.  */
      if (!CLASSTYPE_LITERAL_P (basetype))
        CLASSTYPE_LITERAL_P (t) = false;

      /* If the base class doesn't have copy constructors or
	 assignment operators that take const references, then the
	 derived class cannot have such a member automatically
	 generated.  */
      if (TYPE_HAS_COPY_CTOR (basetype)
	  && ! TYPE_HAS_CONST_COPY_CTOR (basetype))
	*cant_have_const_ctor_p = 1;
      if (TYPE_HAS_COPY_ASSIGN (basetype)
	  && !TYPE_HAS_CONST_COPY_ASSIGN (basetype))
	*no_const_asn_ref_p = 1;

      if (BINFO_VIRTUAL_P (base_binfo))
	/* A virtual base does not effect nearly emptiness.  */
	;
      else if (CLASSTYPE_NEARLY_EMPTY_P (basetype))
	{
	  if (seen_non_virtual_nearly_empty_base_p)
	    /* And if there is more than one nearly empty base, then the
	       derived class is not nearly empty either.  */
	    CLASSTYPE_NEARLY_EMPTY_P (t) = 0;
	  else
	    /* Remember we've seen one.  */
	    seen_non_virtual_nearly_empty_base_p = 1;
	}
      else if (!is_empty_class (basetype))
	/* If the base class is not empty or nearly empty, then this
	   class cannot be nearly empty.  */
	CLASSTYPE_NEARLY_EMPTY_P (t) = 0;

      /* A lot of properties from the bases also apply to the derived
	 class.  */
      TYPE_NEEDS_CONSTRUCTING (t) |= TYPE_NEEDS_CONSTRUCTING (basetype);
      TYPE_HAS_NONTRIVIAL_DESTRUCTOR (t)
	|= TYPE_HAS_NONTRIVIAL_DESTRUCTOR (basetype);
      TYPE_HAS_COMPLEX_COPY_ASSIGN (t)
	|= (TYPE_HAS_COMPLEX_COPY_ASSIGN (basetype)
	    || !TYPE_HAS_COPY_ASSIGN (basetype));
      TYPE_HAS_COMPLEX_COPY_CTOR (t) |= (TYPE_HAS_COMPLEX_COPY_CTOR (basetype)
					 || !TYPE_HAS_COPY_CTOR (basetype));
      TYPE_HAS_COMPLEX_MOVE_ASSIGN (t)
	|= TYPE_HAS_COMPLEX_MOVE_ASSIGN (basetype);
      TYPE_HAS_COMPLEX_MOVE_CTOR (t) |= TYPE_HAS_COMPLEX_MOVE_CTOR (basetype);
      TYPE_POLYMORPHIC_P (t) |= TYPE_POLYMORPHIC_P (basetype);
      CLASSTYPE_CONTAINS_EMPTY_CLASS_P (t)
	|= CLASSTYPE_CONTAINS_EMPTY_CLASS_P (basetype);
      TYPE_HAS_COMPLEX_DFLT (t) |= (!TYPE_HAS_DEFAULT_CONSTRUCTOR (basetype)
				    || TYPE_HAS_COMPLEX_DFLT (basetype));
      SET_CLASSTYPE_READONLY_FIELDS_NEED_INIT
	(t, CLASSTYPE_READONLY_FIELDS_NEED_INIT (t)
	 | CLASSTYPE_READONLY_FIELDS_NEED_INIT (basetype));
      SET_CLASSTYPE_REF_FIELDS_NEED_INIT
	(t, CLASSTYPE_REF_FIELDS_NEED_INIT (t)
	 | CLASSTYPE_REF_FIELDS_NEED_INIT (basetype));
      if (TYPE_HAS_MUTABLE_P (basetype))
	CLASSTYPE_HAS_MUTABLE (t) = 1;

      /*  A standard-layout class is a class that:
	  ...
	  * has no non-standard-layout base classes,  */
      CLASSTYPE_NON_STD_LAYOUT (t) |= CLASSTYPE_NON_STD_LAYOUT (basetype);
      if (!CLASSTYPE_NON_STD_LAYOUT (t))
	{
	  tree basefield;
	  /* ...has no base classes of the same type as the first non-static
	     data member...  */
	  if (field && DECL_CONTEXT (field) == t
	      && (same_type_ignoring_top_level_qualifiers_p
		  (TREE_TYPE (field), basetype)))
	    CLASSTYPE_NON_STD_LAYOUT (t) = 1;
	  else
	    /* ...either has no non-static data members in the most-derived
	       class and at most one base class with non-static data
	       members, or has no base classes with non-static data
	       members */
	    for (basefield = TYPE_FIELDS (basetype); basefield;
		 basefield = DECL_CHAIN (basefield))
	      if (TREE_CODE (basefield) == FIELD_DECL
		  && !(DECL_FIELD_IS_BASE (basefield)
		       && integer_zerop (DECL_SIZE (basefield))))
		{
		  if (field)
		    CLASSTYPE_NON_STD_LAYOUT (t) = 1;
		  else
		    field = basefield;
		  break;
		}
	}

      /* Don't bother collecting tm attributes if transactional memory
	 support is not enabled.  */
      if (flag_tm)
	{
	  tree tm_attr = find_tm_attribute (TYPE_ATTRIBUTES (basetype));
	  if (tm_attr)
	    seen_tm_mask |= tm_attr_to_mask (tm_attr);
	}

      check_abi_tags (t, basetype);
    }

  /* If one of the base classes had TM attributes, and the current class
     doesn't define its own, then the current class inherits one.  */
  if (seen_tm_mask && !find_tm_attribute (TYPE_ATTRIBUTES (t)))
    {
      tree tm_attr = tm_mask_to_attr (least_bit_hwi (seen_tm_mask));
      TYPE_ATTRIBUTES (t) = tree_cons (tm_attr, NULL, TYPE_ATTRIBUTES (t));
    }
}

/* Determine all the primary bases within T.  Sets BINFO_PRIMARY_BASE_P for
   those that are primaries.  Sets BINFO_LOST_PRIMARY_P for those
   that have had a nearly-empty virtual primary base stolen by some
   other base in the hierarchy.  Determines CLASSTYPE_PRIMARY_BASE for
   T.  */

static void
determine_primary_bases (tree t)
{
  unsigned i;
  tree primary = NULL_TREE;
  tree type_binfo = TYPE_BINFO (t);
  tree base_binfo;

  /* Determine the primary bases of our bases.  */
  for (base_binfo = TREE_CHAIN (type_binfo); base_binfo;
       base_binfo = TREE_CHAIN (base_binfo))
    {
      tree primary = CLASSTYPE_PRIMARY_BINFO (BINFO_TYPE (base_binfo));

      /* See if we're the non-virtual primary of our inheritance
	 chain.  */
      if (!BINFO_VIRTUAL_P (base_binfo))
	{
	  tree parent = BINFO_INHERITANCE_CHAIN (base_binfo);
	  tree parent_primary = CLASSTYPE_PRIMARY_BINFO (BINFO_TYPE (parent));

	  if (parent_primary
	      && SAME_BINFO_TYPE_P (BINFO_TYPE (base_binfo),
				    BINFO_TYPE (parent_primary)))
	    /* We are the primary binfo.  */
	    BINFO_PRIMARY_P (base_binfo) = 1;
	}
      /* Determine if we have a virtual primary base, and mark it so.
       */
      if (primary && BINFO_VIRTUAL_P (primary))
	{
	  tree this_primary = copied_binfo (primary, base_binfo);

	  if (BINFO_PRIMARY_P (this_primary))
	    /* Someone already claimed this base.  */
	    BINFO_LOST_PRIMARY_P (base_binfo) = 1;
	  else
	    {
	      tree delta;

	      BINFO_PRIMARY_P (this_primary) = 1;
	      BINFO_INHERITANCE_CHAIN (this_primary) = base_binfo;

	      /* A virtual binfo might have been copied from within
		 another hierarchy. As we're about to use it as a
		 primary base, make sure the offsets match.  */
	      delta = size_diffop_loc (input_location,
				   fold_convert (ssizetype,
					    BINFO_OFFSET (base_binfo)),
				   fold_convert (ssizetype,
					    BINFO_OFFSET (this_primary)));

	      propagate_binfo_offsets (this_primary, delta);
	    }
	}
    }

  /* First look for a dynamic direct non-virtual base.  */
  for (i = 0; BINFO_BASE_ITERATE (type_binfo, i, base_binfo); i++)
    {
      tree basetype = BINFO_TYPE (base_binfo);

      if (TYPE_CONTAINS_VPTR_P (basetype) && !BINFO_VIRTUAL_P (base_binfo))
	{
	  primary = base_binfo;
	  goto found;
	}
    }

  /* A "nearly-empty" virtual base class can be the primary base
     class, if no non-virtual polymorphic base can be found.  Look for
     a nearly-empty virtual dynamic base that is not already a primary
     base of something in the hierarchy.  If there is no such base,
     just pick the first nearly-empty virtual base.  */

  for (base_binfo = TREE_CHAIN (type_binfo); base_binfo;
       base_binfo = TREE_CHAIN (base_binfo))
    if (BINFO_VIRTUAL_P (base_binfo)
	&& CLASSTYPE_NEARLY_EMPTY_P (BINFO_TYPE (base_binfo)))
      {
	if (!BINFO_PRIMARY_P (base_binfo))
	  {
	    /* Found one that is not primary.  */
	    primary = base_binfo;
	    goto found;
	  }
	else if (!primary)
	  /* Remember the first candidate.  */
	  primary = base_binfo;
      }

 found:
  /* If we've got a primary base, use it.  */
  if (primary)
    {
      tree basetype = BINFO_TYPE (primary);

      CLASSTYPE_PRIMARY_BINFO (t) = primary;
      if (BINFO_PRIMARY_P (primary))
	/* We are stealing a primary base.  */
	BINFO_LOST_PRIMARY_P (BINFO_INHERITANCE_CHAIN (primary)) = 1;
      BINFO_PRIMARY_P (primary) = 1;
      if (BINFO_VIRTUAL_P (primary))
	{
	  tree delta;

	  BINFO_INHERITANCE_CHAIN (primary) = type_binfo;
	  /* A virtual binfo might have been copied from within
	     another hierarchy. As we're about to use it as a primary
	     base, make sure the offsets match.  */
	  delta = size_diffop_loc (input_location, ssize_int (0),
			       fold_convert (ssizetype, BINFO_OFFSET (primary)));

	  propagate_binfo_offsets (primary, delta);
	}

      primary = TYPE_BINFO (basetype);

      TYPE_VFIELD (t) = TYPE_VFIELD (basetype);
      BINFO_VTABLE (type_binfo) = BINFO_VTABLE (primary);
      BINFO_VIRTUALS (type_binfo) = BINFO_VIRTUALS (primary);
    }
}

/* Update the variant types of T.  */

void
fixup_type_variants (tree t)
{
  tree variants;

  if (!t)
    return;

  for (variants = TYPE_NEXT_VARIANT (t);
       variants;
       variants = TYPE_NEXT_VARIANT (variants))
    {
      /* These fields are in the _TYPE part of the node, not in
	 the TYPE_LANG_SPECIFIC component, so they are not shared.  */
      TYPE_HAS_USER_CONSTRUCTOR (variants) = TYPE_HAS_USER_CONSTRUCTOR (t);
      TYPE_NEEDS_CONSTRUCTING (variants) = TYPE_NEEDS_CONSTRUCTING (t);
      TYPE_HAS_NONTRIVIAL_DESTRUCTOR (variants)
	= TYPE_HAS_NONTRIVIAL_DESTRUCTOR (t);

      TYPE_POLYMORPHIC_P (variants) = TYPE_POLYMORPHIC_P (t);

      TYPE_BINFO (variants) = TYPE_BINFO (t);

      /* Copy whatever these are holding today.  */
      TYPE_VFIELD (variants) = TYPE_VFIELD (t);
      TYPE_FIELDS (variants) = TYPE_FIELDS (t);
    }
}

/* KLASS is a class that we're applying may_alias to after the body is
   parsed.  Fixup any POINTER_TO and REFERENCE_TO types.  The
   canonical type(s) will be implicitly updated.  */

static void
fixup_may_alias (tree klass)
{
  tree t, v;

  for (t = TYPE_POINTER_TO (klass); t; t = TYPE_NEXT_PTR_TO (t))
    for (v = TYPE_MAIN_VARIANT (t); v; v = TYPE_NEXT_VARIANT (v))
      TYPE_REF_CAN_ALIAS_ALL (v) = true;
  for (t = TYPE_REFERENCE_TO (klass); t; t = TYPE_NEXT_REF_TO (t))
    for (v = TYPE_MAIN_VARIANT (t); v; v = TYPE_NEXT_VARIANT (v))
      TYPE_REF_CAN_ALIAS_ALL (v) = true;
}

/* Early variant fixups: we apply attributes at the beginning of the class
   definition, and we need to fix up any variants that have already been
   made via elaborated-type-specifier so that check_qualified_type works.  */

void
fixup_attribute_variants (tree t)
{
  tree variants;

  if (!t)
    return;

  tree attrs = TYPE_ATTRIBUTES (t);
  unsigned align = TYPE_ALIGN (t);
  bool user_align = TYPE_USER_ALIGN (t);
  bool may_alias = lookup_attribute ("may_alias", attrs);

  if (may_alias)
    fixup_may_alias (t);

  for (variants = TYPE_NEXT_VARIANT (t);
       variants;
       variants = TYPE_NEXT_VARIANT (variants))
    {
      /* These are the two fields that check_qualified_type looks at and
	 are affected by attributes.  */
      TYPE_ATTRIBUTES (variants) = attrs;
      unsigned valign = align;
      if (TYPE_USER_ALIGN (variants))
	valign = MAX (valign, TYPE_ALIGN (variants));
      else
	TYPE_USER_ALIGN (variants) = user_align;
      SET_TYPE_ALIGN (variants, valign);
      if (may_alias)
	fixup_may_alias (variants);
    }
}

/* Set memoizing fields and bits of T (and its variants) for later
   use.  */

static void
finish_struct_bits (tree t)
{
  /* Fix up variants (if any).  */
  fixup_type_variants (t);

  if (BINFO_N_BASE_BINFOS (TYPE_BINFO (t)) && TYPE_POLYMORPHIC_P (t))
    /* For a class w/o baseclasses, 'finish_struct' has set
       CLASSTYPE_PURE_VIRTUALS correctly (by definition).
       Similarly for a class whose base classes do not have vtables.
       When neither of these is true, we might have removed abstract
       virtuals (by providing a definition), added some (by declaring
       new ones), or redeclared ones from a base class.  We need to
       recalculate what's really an abstract virtual at this point (by
       looking in the vtables).  */
    get_pure_virtuals (t);

  /* If this type has a copy constructor or a destructor, force its
     mode to be BLKmode, and force its TREE_ADDRESSABLE bit to be
     nonzero.  This will cause it to be passed by invisible reference
     and prevent it from being returned in a register.  */
  if (type_has_nontrivial_copy_init (t)
      || TYPE_HAS_NONTRIVIAL_DESTRUCTOR (t))
    {
      tree variants;
      SET_DECL_MODE (TYPE_MAIN_DECL (t), BLKmode);
      for (variants = t; variants; variants = TYPE_NEXT_VARIANT (variants))
	{
	  SET_TYPE_MODE (variants, BLKmode);
	  TREE_ADDRESSABLE (variants) = 1;
	}
    }
}

/* Issue warnings about T having private constructors, but no friends,
   and so forth.

   HAS_NONPRIVATE_METHOD is nonzero if T has any non-private methods or
   static members.  HAS_NONPRIVATE_STATIC_FN is nonzero if T has any
   non-private static member functions.  */

static void
maybe_warn_about_overly_private_class (tree t)
{
  int has_member_fn = 0;
  int has_nonprivate_method = 0;

  if (!warn_ctor_dtor_privacy
      /* If the class has friends, those entities might create and
	 access instances, so we should not warn.  */
      || (CLASSTYPE_FRIEND_CLASSES (t)
	  || DECL_FRIENDLIST (TYPE_MAIN_DECL (t)))
      /* We will have warned when the template was declared; there's
	 no need to warn on every instantiation.  */
      || CLASSTYPE_TEMPLATE_INSTANTIATION (t))
    /* There's no reason to even consider warning about this
       class.  */
    return;

  /* We only issue one warning, if more than one applies, because
     otherwise, on code like:

     class A {
       // Oops - forgot `public:'
       A();
       A(const A&);
       ~A();
     };

     we warn several times about essentially the same problem.  */

  /* Check to see if all (non-constructor, non-destructor) member
     functions are private.  (Since there are no friends or
     non-private statics, we can't ever call any of the private member
     functions.)  */
  for (tree fn = TYPE_FIELDS (t); fn; fn = DECL_CHAIN (fn))
    if (!DECL_DECLARES_FUNCTION_P (fn))
      /* Not a function.  */;
    else if (DECL_ARTIFICIAL (fn))
      /* We're not interested in compiler-generated methods; they don't
	 provide any way to call private members.  */;
    else if (!TREE_PRIVATE (fn))
      {
	if (DECL_STATIC_FUNCTION_P (fn))
	  /* A non-private static member function is just like a
	     friend; it can create and invoke private member
	     functions, and be accessed without a class
	     instance.  */
	  return;

	has_nonprivate_method = 1;
	/* Keep searching for a static member function.  */
      }
    else if (!DECL_CONSTRUCTOR_P (fn) && !DECL_DESTRUCTOR_P (fn))
      has_member_fn = 1;

  if (!has_nonprivate_method && has_member_fn)
    {
      /* There are no non-private methods, and there's at least one
	 private member function that isn't a constructor or
	 destructor.  (If all the private members are
	 constructors/destructors we want to use the code below that
	 issues error messages specifically referring to
	 constructors/destructors.)  */
      unsigned i;
      tree binfo = TYPE_BINFO (t);

      for (i = 0; i != BINFO_N_BASE_BINFOS (binfo); i++)
	if (BINFO_BASE_ACCESS (binfo, i) != access_private_node)
	  {
	    has_nonprivate_method = 1;
	    break;
	  }
      if (!has_nonprivate_method)
	{
	  warning (OPT_Wctor_dtor_privacy,
		   "all member functions in class %qT are private", t);
	  return;
	}
    }

  /* Even if some of the member functions are non-private, the class
     won't be useful for much if all the constructors or destructors
     are private: such an object can never be created or destroyed.  */
  if (tree dtor = CLASSTYPE_DESTRUCTOR (t))
    if (TREE_PRIVATE (dtor))
      {
	warning (OPT_Wctor_dtor_privacy,
		 "%q#T only defines a private destructor and has no friends",
		 t);
	return;
      }

  /* Warn about classes that have private constructors and no friends.  */
  if (TYPE_HAS_USER_CONSTRUCTOR (t)
      /* Implicitly generated constructors are always public.  */
      && !CLASSTYPE_LAZY_DEFAULT_CTOR (t))
    {
      bool nonprivate_ctor = false;
      tree copy_or_move = NULL_TREE;

      /* If a non-template class does not define a copy
	 constructor, one is defined for it, enabling it to avoid
	 this warning.  For a template class, this does not
	 happen, and so we would normally get a warning on:

	   template <class T> class C { private: C(); };

	 To avoid this asymmetry, we check TYPE_HAS_COPY_CTOR.  All
	 complete non-template or fully instantiated classes have this
	 flag set.  */
      if (!TYPE_HAS_COPY_CTOR (t))
	nonprivate_ctor = true;
      else
	for (ovl_iterator iter (CLASSTYPE_CONSTRUCTORS (t));
	     !nonprivate_ctor && iter; ++iter)
	  if (TREE_PRIVATE (*iter))
	    continue;
	  else if (copy_fn_p (*iter) || move_fn_p (*iter))
	    /* Ideally, we wouldn't count any constructor that takes
	       an argument of the class type as a parameter, because
	       such things cannot be used to construct an instance of
	       the class unless you already have one.  */
	    copy_or_move = *iter;
	  else
	    nonprivate_ctor = true;

      if (!nonprivate_ctor)
	{
	  warning (OPT_Wctor_dtor_privacy,
		   "%q#T only defines private constructors and has no friends",
		   t);
	  if (copy_or_move)
	    inform (DECL_SOURCE_LOCATION (copy_or_move),
		    "%q#D is public, but requires an existing %q#T object",
		    copy_or_move, t);
	  return;
	}
    }
}

/* Make BINFO's vtable have N entries, including RTTI entries,
   vbase and vcall offsets, etc.  Set its type and call the back end
   to lay it out.  */

static void
layout_vtable_decl (tree binfo, int n)
{
  tree atype;
  tree vtable;

  atype = build_array_of_n_type (vtable_entry_type, n);
  layout_type (atype);

  /* We may have to grow the vtable.  */
  vtable = get_vtbl_decl_for_binfo (binfo);
  if (!same_type_p (TREE_TYPE (vtable), atype))
    {
      TREE_TYPE (vtable) = atype;
      DECL_SIZE (vtable) = DECL_SIZE_UNIT (vtable) = NULL_TREE;
      layout_decl (vtable, 0);
    }
}

/* True iff FNDECL and BASE_FNDECL (both non-static member functions)
   have the same signature.  */

int
same_signature_p (const_tree fndecl, const_tree base_fndecl)
{
  /* One destructor overrides another if they are the same kind of
     destructor.  */
  if (DECL_DESTRUCTOR_P (base_fndecl) && DECL_DESTRUCTOR_P (fndecl)
      && special_function_p (base_fndecl) == special_function_p (fndecl))
    return 1;
  /* But a non-destructor never overrides a destructor, nor vice
     versa, nor do different kinds of destructors override
     one-another.  For example, a complete object destructor does not
     override a deleting destructor.  */
  if (DECL_DESTRUCTOR_P (base_fndecl) || DECL_DESTRUCTOR_P (fndecl))
    return 0;

  if (DECL_NAME (fndecl) == DECL_NAME (base_fndecl)
      || (DECL_CONV_FN_P (fndecl)
	  && DECL_CONV_FN_P (base_fndecl)
	  && same_type_p (DECL_CONV_FN_TYPE (fndecl),
			  DECL_CONV_FN_TYPE (base_fndecl))))
    {
      tree fntype = TREE_TYPE (fndecl);
      tree base_fntype = TREE_TYPE (base_fndecl);
      if (type_memfn_quals (fntype) == type_memfn_quals (base_fntype)
	  && type_memfn_rqual (fntype) == type_memfn_rqual (base_fntype)
	  && compparms (FUNCTION_FIRST_USER_PARMTYPE (fndecl),
			FUNCTION_FIRST_USER_PARMTYPE (base_fndecl)))
	return 1;
    }
  return 0;
}

/* Returns TRUE if DERIVED is a binfo containing the binfo BASE as a
   subobject.  */

static bool
base_derived_from (tree derived, tree base)
{
  tree probe;

  for (probe = base; probe; probe = BINFO_INHERITANCE_CHAIN (probe))
    {
      if (probe == derived)
	return true;
      else if (BINFO_VIRTUAL_P (probe))
	/* If we meet a virtual base, we can't follow the inheritance
	   any more.  See if the complete type of DERIVED contains
	   such a virtual base.  */
	return (binfo_for_vbase (BINFO_TYPE (probe), BINFO_TYPE (derived))
		!= NULL_TREE);
    }
  return false;
}

struct find_final_overrider_data {
  /* The function for which we are trying to find a final overrider.  */
  tree fn;
  /* The base class in which the function was declared.  */
  tree declaring_base;
  /* The candidate overriders.  */
  tree candidates;
  /* Path to most derived.  */
  vec<tree> path;
};

/* Add the overrider along the current path to FFOD->CANDIDATES.
   Returns true if an overrider was found; false otherwise.  */

static bool
dfs_find_final_overrider_1 (tree binfo,
			    find_final_overrider_data *ffod,
			    unsigned depth)
{
  tree method;

  /* If BINFO is not the most derived type, try a more derived class.
     A definition there will overrider a definition here.  */
  if (depth)
    {
      depth--;
      if (dfs_find_final_overrider_1
	  (ffod->path[depth], ffod, depth))
	return true;
    }

  method = look_for_overrides_here (BINFO_TYPE (binfo), ffod->fn);
  if (method)
    {
      tree *candidate = &ffod->candidates;

      /* Remove any candidates overridden by this new function.  */
      while (*candidate)
	{
	  /* If *CANDIDATE overrides METHOD, then METHOD
	     cannot override anything else on the list.  */
	  if (base_derived_from (TREE_VALUE (*candidate), binfo))
	    return true;
	  /* If METHOD overrides *CANDIDATE, remove *CANDIDATE.  */
	  if (base_derived_from (binfo, TREE_VALUE (*candidate)))
	    *candidate = TREE_CHAIN (*candidate);
	  else
	    candidate = &TREE_CHAIN (*candidate);
	}

      /* Add the new function.  */
      ffod->candidates = tree_cons (method, binfo, ffod->candidates);
      return true;
    }

  return false;
}

/* Called from find_final_overrider via dfs_walk.  */

static tree
dfs_find_final_overrider_pre (tree binfo, void *data)
{
  find_final_overrider_data *ffod = (find_final_overrider_data *) data;

  if (binfo == ffod->declaring_base)
    dfs_find_final_overrider_1 (binfo, ffod, ffod->path.length ());
  ffod->path.safe_push (binfo);

  return NULL_TREE;
}

static tree
dfs_find_final_overrider_post (tree /*binfo*/, void *data)
{
  find_final_overrider_data *ffod = (find_final_overrider_data *) data;
  ffod->path.pop ();

  return NULL_TREE;
}

/* Returns a TREE_LIST whose TREE_PURPOSE is the final overrider for
   FN and whose TREE_VALUE is the binfo for the base where the
   overriding occurs.  BINFO (in the hierarchy dominated by the binfo
   DERIVED) is the base object in which FN is declared.  */

static tree
find_final_overrider (tree derived, tree binfo, tree fn)
{
  find_final_overrider_data ffod;

  /* Getting this right is a little tricky.  This is valid:

       struct S { virtual void f (); };
       struct T { virtual void f (); };
       struct U : public S, public T { };

     even though calling `f' in `U' is ambiguous.  But,

       struct R { virtual void f(); };
       struct S : virtual public R { virtual void f (); };
       struct T : virtual public R { virtual void f (); };
       struct U : public S, public T { };

     is not -- there's no way to decide whether to put `S::f' or
     `T::f' in the vtable for `R'.

     The solution is to look at all paths to BINFO.  If we find
     different overriders along any two, then there is a problem.  */
  if (DECL_THUNK_P (fn))
    fn = THUNK_TARGET (fn);

  /* Determine the depth of the hierarchy.  */
  ffod.fn = fn;
  ffod.declaring_base = binfo;
  ffod.candidates = NULL_TREE;
  ffod.path.create (30);

  dfs_walk_all (derived, dfs_find_final_overrider_pre,
		dfs_find_final_overrider_post, &ffod);

  ffod.path.release ();

  /* If there was no winner, issue an error message.  */
  if (!ffod.candidates || TREE_CHAIN (ffod.candidates))
    return error_mark_node;

  return ffod.candidates;
}

/* Return the index of the vcall offset for FN when TYPE is used as a
   virtual base.  */

static tree
get_vcall_index (tree fn, tree type)
{
  vec<tree_pair_s, va_gc> *indices = CLASSTYPE_VCALL_INDICES (type);
  tree_pair_p p;
  unsigned ix;

  FOR_EACH_VEC_SAFE_ELT (indices, ix, p)
    if ((DECL_DESTRUCTOR_P (fn) && DECL_DESTRUCTOR_P (p->purpose))
	|| same_signature_p (fn, p->purpose))
      return p->value;

  /* There should always be an appropriate index.  */
  gcc_unreachable ();
}

/* Update an entry in the vtable for BINFO, which is in the hierarchy
   dominated by T.  FN is the old function; VIRTUALS points to the
   corresponding position in the new BINFO_VIRTUALS list.  IX is the index
   of that entry in the list.  */

static void
update_vtable_entry_for_fn (tree t, tree binfo, tree fn, tree* virtuals,
			    unsigned ix)
{
  tree b;
  tree overrider;
  tree delta;
  tree virtual_base;
  tree first_defn;
  tree overrider_fn, overrider_target;
  tree target_fn = DECL_THUNK_P (fn) ? THUNK_TARGET (fn) : fn;
  tree over_return, base_return;
  bool lost = false;

  /* Find the nearest primary base (possibly binfo itself) which defines
     this function; this is the class the caller will convert to when
     calling FN through BINFO.  */
  for (b = binfo; ; b = get_primary_binfo (b))
    {
      gcc_assert (b);
      if (look_for_overrides_here (BINFO_TYPE (b), target_fn))
	break;

      /* The nearest definition is from a lost primary.  */
      if (BINFO_LOST_PRIMARY_P (b))
	lost = true;
    }
  first_defn = b;

  /* Find the final overrider.  */
  overrider = find_final_overrider (TYPE_BINFO (t), b, target_fn);
  if (overrider == error_mark_node)
    {
      error ("no unique final overrider for %qD in %qT", target_fn, t);
      return;
    }
  overrider_target = overrider_fn = TREE_PURPOSE (overrider);

  /* Check for adjusting covariant return types.  */
  over_return = TREE_TYPE (TREE_TYPE (overrider_target));
  base_return = TREE_TYPE (TREE_TYPE (target_fn));

  if (POINTER_TYPE_P (over_return)
      && TREE_CODE (over_return) == TREE_CODE (base_return)
      && CLASS_TYPE_P (TREE_TYPE (over_return))
      && CLASS_TYPE_P (TREE_TYPE (base_return))
      /* If the overrider is invalid, don't even try.  */
      && !DECL_INVALID_OVERRIDER_P (overrider_target))
    {
      /* If FN is a covariant thunk, we must figure out the adjustment
	 to the final base FN was converting to. As OVERRIDER_TARGET might
	 also be converting to the return type of FN, we have to
	 combine the two conversions here.  */
      tree fixed_offset, virtual_offset;

      over_return = TREE_TYPE (over_return);
      base_return = TREE_TYPE (base_return);

      if (DECL_THUNK_P (fn))
	{
	  gcc_assert (DECL_RESULT_THUNK_P (fn));
	  fixed_offset = ssize_int (THUNK_FIXED_OFFSET (fn));
	  virtual_offset = THUNK_VIRTUAL_OFFSET (fn);
	}
      else
	fixed_offset = virtual_offset = NULL_TREE;

      if (virtual_offset)
	/* Find the equivalent binfo within the return type of the
	   overriding function. We will want the vbase offset from
	   there.  */
	virtual_offset = binfo_for_vbase (BINFO_TYPE (virtual_offset),
					  over_return);
      else if (!same_type_ignoring_top_level_qualifiers_p
	       (over_return, base_return))
	{
	  /* There was no existing virtual thunk (which takes
	     precedence).  So find the binfo of the base function's
	     return type within the overriding function's return type.
	     Fortunately we know the covariancy is valid (it
	     has already been checked), so we can just iterate along
	     the binfos, which have been chained in inheritance graph
	     order.  Of course it is lame that we have to repeat the
	     search here anyway -- we should really be caching pieces
	     of the vtable and avoiding this repeated work.  */
	  tree thunk_binfo, base_binfo;

	  /* Find the base binfo within the overriding function's
	     return type.  We will always find a thunk_binfo, except
	     when the covariancy is invalid (which we will have
	     already diagnosed).  */
	  for (base_binfo = TYPE_BINFO (base_return),
	       thunk_binfo = TYPE_BINFO (over_return);
	       thunk_binfo;
	       thunk_binfo = TREE_CHAIN (thunk_binfo))
	    if (SAME_BINFO_TYPE_P (BINFO_TYPE (thunk_binfo),
				   BINFO_TYPE (base_binfo)))
	      break;

	  /* See if virtual inheritance is involved.  */
	  for (virtual_offset = thunk_binfo;
	       virtual_offset;
	       virtual_offset = BINFO_INHERITANCE_CHAIN (virtual_offset))
	    if (BINFO_VIRTUAL_P (virtual_offset))
	      break;

	  if (virtual_offset
	      || (thunk_binfo && !BINFO_OFFSET_ZEROP (thunk_binfo)))
	    {
	      tree offset = fold_convert (ssizetype, BINFO_OFFSET (thunk_binfo));

	      if (virtual_offset)
		{
		  /* We convert via virtual base.  Adjust the fixed
		     offset to be from there.  */
		  offset = 
		    size_diffop (offset,
				 fold_convert (ssizetype,
					  BINFO_OFFSET (virtual_offset)));
		}
	      if (fixed_offset)
		/* There was an existing fixed offset, this must be
		   from the base just converted to, and the base the
		   FN was thunking to.  */
		fixed_offset = size_binop (PLUS_EXPR, fixed_offset, offset);
	      else
		fixed_offset = offset;
	    }
	}

      if (fixed_offset || virtual_offset)
	/* Replace the overriding function with a covariant thunk.  We
	   will emit the overriding function in its own slot as
	   well.  */
	overrider_fn = make_thunk (overrider_target, /*this_adjusting=*/0,
				   fixed_offset, virtual_offset);
    }
  else
    gcc_assert (DECL_INVALID_OVERRIDER_P (overrider_target) ||
		!DECL_THUNK_P (fn));

  /* If we need a covariant thunk, then we may need to adjust first_defn.
     The ABI specifies that the thunks emitted with a function are
     determined by which bases the function overrides, so we need to be
     sure that we're using a thunk for some overridden base; even if we
     know that the necessary this adjustment is zero, there may not be an
     appropriate zero-this-adjustment thunk for us to use since thunks for
     overriding virtual bases always use the vcall offset.

     Furthermore, just choosing any base that overrides this function isn't
     quite right, as this slot won't be used for calls through a type that
     puts a covariant thunk here.  Calling the function through such a type
     will use a different slot, and that slot is the one that determines
     the thunk emitted for that base.

     So, keep looking until we find the base that we're really overriding
     in this slot: the nearest primary base that doesn't use a covariant
     thunk in this slot.  */
  if (overrider_target != overrider_fn)
    {
      if (BINFO_TYPE (b) == DECL_CONTEXT (overrider_target))
	/* We already know that the overrider needs a covariant thunk.  */
	b = get_primary_binfo (b);
      for (; ; b = get_primary_binfo (b))
	{
	  tree main_binfo = TYPE_BINFO (BINFO_TYPE (b));
	  tree bv = chain_index (ix, BINFO_VIRTUALS (main_binfo));
	  if (!DECL_THUNK_P (TREE_VALUE (bv)))
	    break;
	  if (BINFO_LOST_PRIMARY_P (b))
	    lost = true;
	}
      first_defn = b;
    }

  /* Assume that we will produce a thunk that convert all the way to
     the final overrider, and not to an intermediate virtual base.  */
  virtual_base = NULL_TREE;

  /* See if we can convert to an intermediate virtual base first, and then
     use the vcall offset located there to finish the conversion.  */
  for (; b; b = BINFO_INHERITANCE_CHAIN (b))
    {
      /* If we find the final overrider, then we can stop
	 walking.  */
      if (SAME_BINFO_TYPE_P (BINFO_TYPE (b),
			     BINFO_TYPE (TREE_VALUE (overrider))))
	break;

      /* If we find a virtual base, and we haven't yet found the
	 overrider, then there is a virtual base between the
	 declaring base (first_defn) and the final overrider.  */
      if (BINFO_VIRTUAL_P (b))
	{
	  virtual_base = b;
	  break;
	}
    }

  /* Compute the constant adjustment to the `this' pointer.  The
     `this' pointer, when this function is called, will point at BINFO
     (or one of its primary bases, which are at the same offset).  */
  if (virtual_base)
    /* The `this' pointer needs to be adjusted from the declaration to
       the nearest virtual base.  */
    delta = size_diffop_loc (input_location,
			 fold_convert (ssizetype, BINFO_OFFSET (virtual_base)),
			 fold_convert (ssizetype, BINFO_OFFSET (first_defn)));
  else if (lost)
    /* If the nearest definition is in a lost primary, we don't need an
       entry in our vtable.  Except possibly in a constructor vtable,
       if we happen to get our primary back.  In that case, the offset
       will be zero, as it will be a primary base.  */
    delta = size_zero_node;
  else
    /* The `this' pointer needs to be adjusted from pointing to
       BINFO to pointing at the base where the final overrider
       appears.  */
    delta = size_diffop_loc (input_location,
			 fold_convert (ssizetype,
				  BINFO_OFFSET (TREE_VALUE (overrider))),
			 fold_convert (ssizetype, BINFO_OFFSET (binfo)));

  modify_vtable_entry (t, binfo, overrider_fn, delta, virtuals);

  if (virtual_base)
    BV_VCALL_INDEX (*virtuals)
      = get_vcall_index (overrider_target, BINFO_TYPE (virtual_base));
  else
    BV_VCALL_INDEX (*virtuals) = NULL_TREE;

  BV_LOST_PRIMARY (*virtuals) = lost;
}

/* Called from modify_all_vtables via dfs_walk.  */

static tree
dfs_modify_vtables (tree binfo, void* data)
{
  tree t = (tree) data;
  tree virtuals;
  tree old_virtuals;
  unsigned ix;

  if (!TYPE_CONTAINS_VPTR_P (BINFO_TYPE (binfo)))
    /* A base without a vtable needs no modification, and its bases
       are uninteresting.  */
    return dfs_skip_bases;

  if (SAME_BINFO_TYPE_P (BINFO_TYPE (binfo), t)
      && !CLASSTYPE_HAS_PRIMARY_BASE_P (t))
    /* Don't do the primary vtable, if it's new.  */
    return NULL_TREE;

  if (BINFO_PRIMARY_P (binfo) && !BINFO_VIRTUAL_P (binfo))
    /* There's no need to modify the vtable for a non-virtual primary
       base; we're not going to use that vtable anyhow.  We do still
       need to do this for virtual primary bases, as they could become
       non-primary in a construction vtable.  */
    return NULL_TREE;

  make_new_vtable (t, binfo);

  /* Now, go through each of the virtual functions in the virtual
     function table for BINFO.  Find the final overrider, and update
     the BINFO_VIRTUALS list appropriately.  */
  for (ix = 0, virtuals = BINFO_VIRTUALS (binfo),
	 old_virtuals = BINFO_VIRTUALS (TYPE_BINFO (BINFO_TYPE (binfo)));
       virtuals;
       ix++, virtuals = TREE_CHAIN (virtuals),
	 old_virtuals = TREE_CHAIN (old_virtuals))
    update_vtable_entry_for_fn (t,
				binfo,
				BV_FN (old_virtuals),
				&virtuals, ix);

  return NULL_TREE;
}

/* Update all of the primary and secondary vtables for T.  Create new
   vtables as required, and initialize their RTTI information.  Each
   of the functions in VIRTUALS is declared in T and may override a
   virtual function from a base class; find and modify the appropriate
   entries to point to the overriding functions.  Returns a list, in
   declaration order, of the virtual functions that are declared in T,
   but do not appear in the primary base class vtable, and which
   should therefore be appended to the end of the vtable for T.  */

static tree
modify_all_vtables (tree t, tree virtuals)
{
  tree binfo = TYPE_BINFO (t);
  tree *fnsp;

  /* Mangle the vtable name before entering dfs_walk (c++/51884).  */
  if (TYPE_CONTAINS_VPTR_P (t))
    get_vtable_decl (t, false);

  /* Update all of the vtables.  */
  dfs_walk_once (binfo, dfs_modify_vtables, NULL, t);

  /* Add virtual functions not already in our primary vtable. These
     will be both those introduced by this class, and those overridden
     from secondary bases.  It does not include virtuals merely
     inherited from secondary bases.  */
  for (fnsp = &virtuals; *fnsp; )
    {
      tree fn = TREE_VALUE (*fnsp);

      if (!value_member (fn, BINFO_VIRTUALS (binfo))
	  || DECL_VINDEX (fn) == error_mark_node)
	{
	  /* We don't need to adjust the `this' pointer when
	     calling this function.  */
	  BV_DELTA (*fnsp) = integer_zero_node;
	  BV_VCALL_INDEX (*fnsp) = NULL_TREE;

	  /* This is a function not already in our vtable.  Keep it.  */
	  fnsp = &TREE_CHAIN (*fnsp);
	}
      else
	/* We've already got an entry for this function.  Skip it.  */
	*fnsp = TREE_CHAIN (*fnsp);
    }

  return virtuals;
}

/* Get the base virtual function declarations in T that have the
   indicated NAME.  */

static void
get_basefndecls (tree name, tree t, vec<tree> *base_fndecls)
{
  bool found_decls = false;

  /* Find virtual functions in T with the indicated NAME.  */
  for (ovl_iterator iter (get_class_binding (t, name)); iter; ++iter)
    {
      tree method = *iter;

      if (TREE_CODE (method) == FUNCTION_DECL && DECL_VINDEX (method))
	{
	  base_fndecls->safe_push (method);
	  found_decls = true;
	}
    }

  if (found_decls)
    return;

  int n_baseclasses = BINFO_N_BASE_BINFOS (TYPE_BINFO (t));
  for (int i = 0; i < n_baseclasses; i++)
    {
      tree basetype = BINFO_TYPE (BINFO_BASE_BINFO (TYPE_BINFO (t), i));
      get_basefndecls (name, basetype, base_fndecls);
    }
}

/* If this declaration supersedes the declaration of
   a method declared virtual in the base class, then
   mark this field as being virtual as well.  */

void
check_for_override (tree decl, tree ctype)
{
  bool overrides_found = false;
  if (TREE_CODE (decl) == TEMPLATE_DECL)
    /* In [temp.mem] we have:

	 A specialization of a member function template does not
	 override a virtual function from a base class.  */
    return;
  if ((DECL_DESTRUCTOR_P (decl)
       || IDENTIFIER_VIRTUAL_P (DECL_NAME (decl))
       || DECL_CONV_FN_P (decl))
      && look_for_overrides (ctype, decl)
      && !DECL_STATIC_FUNCTION_P (decl))
    /* Set DECL_VINDEX to a value that is neither an INTEGER_CST nor
       the error_mark_node so that we know it is an overriding
       function.  */
    {
      DECL_VINDEX (decl) = decl;
      overrides_found = true;
      if (warn_override && !DECL_OVERRIDE_P (decl)
	  && !DECL_DESTRUCTOR_P (decl))
	warning_at (DECL_SOURCE_LOCATION (decl), OPT_Wsuggest_override,
		    "%qD can be marked override", decl);
    }

  if (DECL_VIRTUAL_P (decl))
    {
      if (!DECL_VINDEX (decl))
	DECL_VINDEX (decl) = error_mark_node;
      IDENTIFIER_VIRTUAL_P (DECL_NAME (decl)) = 1;
      if (DECL_DESTRUCTOR_P (decl))
	TYPE_HAS_NONTRIVIAL_DESTRUCTOR (ctype) = true;
    }
  else if (DECL_FINAL_P (decl))
    error ("%q+#D marked %<final%>, but is not virtual", decl);
  if (DECL_OVERRIDE_P (decl) && !overrides_found)
    error ("%q+#D marked %<override%>, but does not override", decl);
}

/* Warn about hidden virtual functions that are not overridden in t.
   We know that constructors and destructors don't apply.  */

static void
warn_hidden (tree t)
{
  if (vec<tree, va_gc> *member_vec = CLASSTYPE_MEMBER_VEC (t))
    for (unsigned ix = member_vec->length (); ix--;)
      {
	tree fns = (*member_vec)[ix];

	if (!OVL_P (fns))
	  continue;

	tree name = OVL_NAME (fns);
	auto_vec<tree, 20> base_fndecls;
	tree base_binfo;
	tree binfo;
	unsigned j;

	/* Iterate through all of the base classes looking for possibly
	   hidden functions.  */
	for (binfo = TYPE_BINFO (t), j = 0;
	     BINFO_BASE_ITERATE (binfo, j, base_binfo); j++)
	  {
	    tree basetype = BINFO_TYPE (base_binfo);
	    get_basefndecls (name, basetype, &base_fndecls);
	  }

	/* If there are no functions to hide, continue.  */
	if (base_fndecls.is_empty ())
	  continue;

	/* Remove any overridden functions.  */
	for (ovl_iterator iter (fns); iter; ++iter)
	  {
	    tree fndecl = *iter;
	    if (TREE_CODE (fndecl) == FUNCTION_DECL
		&& DECL_VINDEX (fndecl))
	      {
		/* If the method from the base class has the same
		   signature as the method from the derived class, it
		   has been overridden.  */
		for (size_t k = 0; k < base_fndecls.length (); k++)
		  if (base_fndecls[k]
		      && same_signature_p (fndecl, base_fndecls[k]))
		    base_fndecls[k] = NULL_TREE;
	      }
	  }

	/* Now give a warning for all base functions without overriders,
	   as they are hidden.  */
	tree base_fndecl;
	FOR_EACH_VEC_ELT (base_fndecls, j, base_fndecl)
	  if (base_fndecl)
	    {
	      /* Here we know it is a hider, and no overrider exists.  */
	      warning_at (location_of (base_fndecl),
			  OPT_Woverloaded_virtual,
			  "%qD was hidden", base_fndecl);
	      warning_at (location_of (fns),
			  OPT_Woverloaded_virtual, "  by %qD", fns);
	    }
      }
}

/* Recursive helper for finish_struct_anon.  */

static void
finish_struct_anon_r (tree field, bool complain)
{
  bool is_union = TREE_CODE (TREE_TYPE (field)) == UNION_TYPE;
  tree elt = TYPE_FIELDS (TREE_TYPE (field));
  for (; elt; elt = DECL_CHAIN (elt))
    {
      /* We're generally only interested in entities the user
	 declared, but we also find nested classes by noticing
	 the TYPE_DECL that we create implicitly.  You're
	 allowed to put one anonymous union inside another,
	 though, so we explicitly tolerate that.  We use
	 TYPE_UNNAMED_P rather than ANON_AGGR_TYPE_P so that
	 we also allow unnamed types used for defining fields.  */
      if (DECL_ARTIFICIAL (elt)
	  && (!DECL_IMPLICIT_TYPEDEF_P (elt)
	      || TYPE_UNNAMED_P (TREE_TYPE (elt))))
	continue;

      if (TREE_CODE (elt) != FIELD_DECL)
	{
	  /* We already complained about static data members in
	     finish_static_data_member_decl.  */
	  if (complain && !VAR_P (elt))
	    {
	      if (is_union)
		permerror (DECL_SOURCE_LOCATION (elt),
			   "%q#D invalid; an anonymous union can "
			   "only have non-static data members", elt);
	      else
		permerror (DECL_SOURCE_LOCATION (elt),
			   "%q#D invalid; an anonymous struct can "
			   "only have non-static data members", elt);
	    }
	  continue;
	}

      if (complain)
	{
	  if (TREE_PRIVATE (elt))
	    {
	      if (is_union)
		permerror (DECL_SOURCE_LOCATION (elt),
			   "private member %q#D in anonymous union", elt);
	      else
		permerror (DECL_SOURCE_LOCATION (elt),
			   "private member %q#D in anonymous struct", elt);
	    }
	  else if (TREE_PROTECTED (elt))
	    {
	      if (is_union)
		permerror (DECL_SOURCE_LOCATION (elt),
			   "protected member %q#D in anonymous union", elt);
	      else
		permerror (DECL_SOURCE_LOCATION (elt),
			   "protected member %q#D in anonymous struct", elt);
	    }
	}

      TREE_PRIVATE (elt) = TREE_PRIVATE (field);
      TREE_PROTECTED (elt) = TREE_PROTECTED (field);

      /* Recurse into the anonymous aggregates to handle correctly
	 access control (c++/24926):

	 class A {
	   union {
	     union {
	       int i;
	     };
	   };
	 };

	 int j=A().i;  */
      if (DECL_NAME (elt) == NULL_TREE
	  && ANON_AGGR_TYPE_P (TREE_TYPE (elt)))
	finish_struct_anon_r (elt, /*complain=*/false);
    }
}

/* Check for things that are invalid.  There are probably plenty of other
   things we should check for also.  */

static void
finish_struct_anon (tree t)
{
  for (tree field = TYPE_FIELDS (t); field; field = DECL_CHAIN (field))
    {
      if (TREE_STATIC (field))
	continue;
      if (TREE_CODE (field) != FIELD_DECL)
	continue;

      if (DECL_NAME (field) == NULL_TREE
	  && ANON_AGGR_TYPE_P (TREE_TYPE (field)))
	finish_struct_anon_r (field, /*complain=*/true);
    }
}

/* Add T to CLASSTYPE_DECL_LIST of current_class_type which
   will be used later during class template instantiation.
   When FRIEND_P is zero, T can be a static member data (VAR_DECL),
   a non-static member data (FIELD_DECL), a member function
   (FUNCTION_DECL), a nested type (RECORD_TYPE, ENUM_TYPE),
   a typedef (TYPE_DECL) or a member class template (TEMPLATE_DECL)
   When FRIEND_P is nonzero, T is either a friend class
   (RECORD_TYPE, TEMPLATE_DECL) or a friend function
   (FUNCTION_DECL, TEMPLATE_DECL).  */

void
maybe_add_class_template_decl_list (tree type, tree t, int friend_p)
{
  /* Save some memory by not creating TREE_LIST if TYPE is not template.  */
  if (CLASSTYPE_TEMPLATE_INFO (type))
    CLASSTYPE_DECL_LIST (type)
      = tree_cons (friend_p ? NULL_TREE : type,
		   t, CLASSTYPE_DECL_LIST (type));
}

/* This function is called from declare_virt_assop_and_dtor via
   dfs_walk_all.

   DATA is a type that direcly or indirectly inherits the base
   represented by BINFO.  If BINFO contains a virtual assignment [copy
   assignment or move assigment] operator or a virtual constructor,
   declare that function in DATA if it hasn't been already declared.  */

static tree
dfs_declare_virt_assop_and_dtor (tree binfo, void *data)
{
  tree bv, fn, t = (tree)data;
  tree opname = cp_assignment_operator_id (NOP_EXPR);

  gcc_assert (t && CLASS_TYPE_P (t));
  gcc_assert (binfo && TREE_CODE (binfo) == TREE_BINFO);

  if (!TYPE_CONTAINS_VPTR_P (BINFO_TYPE (binfo)))
    /* A base without a vtable needs no modification, and its bases
       are uninteresting.  */
    return dfs_skip_bases;

  if (BINFO_PRIMARY_P (binfo))
    /* If this is a primary base, then we have already looked at the
       virtual functions of its vtable.  */
    return NULL_TREE;

  for (bv = BINFO_VIRTUALS (binfo); bv; bv = TREE_CHAIN (bv))
    {
      fn = BV_FN (bv);

      if (DECL_NAME (fn) == opname)
	{
	  if (CLASSTYPE_LAZY_COPY_ASSIGN (t))
	    lazily_declare_fn (sfk_copy_assignment, t);
	  if (CLASSTYPE_LAZY_MOVE_ASSIGN (t))
	    lazily_declare_fn (sfk_move_assignment, t);
	}
      else if (DECL_DESTRUCTOR_P (fn)
	       && CLASSTYPE_LAZY_DESTRUCTOR (t))
	lazily_declare_fn (sfk_destructor, t);
    }

  return NULL_TREE;
}

/* If the class type T has a direct or indirect base that contains a
   virtual assignment operator or a virtual destructor, declare that
   function in T if it hasn't been already declared.  */

static void
declare_virt_assop_and_dtor (tree t)
{
  if (!(TYPE_POLYMORPHIC_P (t)
	&& (CLASSTYPE_LAZY_COPY_ASSIGN (t)
	    || CLASSTYPE_LAZY_MOVE_ASSIGN (t)
	    || CLASSTYPE_LAZY_DESTRUCTOR (t))))
    return;

  dfs_walk_all (TYPE_BINFO (t),
		dfs_declare_virt_assop_and_dtor,
		NULL, t);
}

/* Declare the inheriting constructor for class T inherited from base
   constructor CTOR with the parameter array PARMS of size NPARMS.  */

static void
one_inheriting_sig (tree t, tree ctor, tree *parms, int nparms)
{
  gcc_assert (TYPE_MAIN_VARIANT (t) == t);

  /* We don't declare an inheriting ctor that would be a default,
     copy or move ctor for derived or base.  */
  if (nparms == 0)
    return;
  if (nparms == 1
      && TREE_CODE (parms[0]) == REFERENCE_TYPE)
    {
      tree parm = TYPE_MAIN_VARIANT (TREE_TYPE (parms[0]));
      if (parm == t || parm == DECL_CONTEXT (ctor))
	return;
    }

  tree parmlist = void_list_node;
  for (int i = nparms - 1; i >= 0; i--)
    parmlist = tree_cons (NULL_TREE, parms[i], parmlist);
  tree fn = implicitly_declare_fn (sfk_inheriting_constructor,
				   t, false, ctor, parmlist);

  if (add_method (t, fn, false))
    {
      DECL_CHAIN (fn) = TYPE_FIELDS (t);
      TYPE_FIELDS (t) = fn;
    }
}

/* Declare all the inheriting constructors for class T inherited from base
   constructor CTOR.  */

static void
one_inherited_ctor (tree ctor, tree t, tree using_decl)
{
  tree parms = FUNCTION_FIRST_USER_PARMTYPE (ctor);

  if (flag_new_inheriting_ctors)
    {
      ctor = implicitly_declare_fn (sfk_inheriting_constructor,
				    t, /*const*/false, ctor, parms);
      add_method (t, ctor, using_decl != NULL_TREE);
      TYPE_HAS_USER_CONSTRUCTOR (t) = true;
      return;
    }

  tree *new_parms = XALLOCAVEC (tree, list_length (parms));
  int i = 0;
  for (; parms && parms != void_list_node; parms = TREE_CHAIN (parms))
    {
      if (TREE_PURPOSE (parms))
	one_inheriting_sig (t, ctor, new_parms, i);
      new_parms[i++] = TREE_VALUE (parms);
    }
  one_inheriting_sig (t, ctor, new_parms, i);
  if (parms == NULL_TREE)
    {
      if (warning (OPT_Winherited_variadic_ctor,
		   "the ellipsis in %qD is not inherited", ctor))
	inform (DECL_SOURCE_LOCATION (ctor), "%qD declared here", ctor);
    }
}

/* Create default constructors, assignment operators, and so forth for
   the type indicated by T, if they are needed.  CANT_HAVE_CONST_CTOR,
   and CANT_HAVE_CONST_ASSIGNMENT are nonzero if, for whatever reason,
   the class cannot have a default constructor, copy constructor
   taking a const reference argument, or an assignment operator taking
   a const reference, respectively.  */

static void
add_implicitly_declared_members (tree t, tree* access_decls,
				 int cant_have_const_cctor,
				 int cant_have_const_assignment)
{
  /* Destructor.  */
  if (!CLASSTYPE_DESTRUCTOR (t))
    /* In general, we create destructors lazily.  */
    CLASSTYPE_LAZY_DESTRUCTOR (t) = 1;

  bool move_ok = false;
  if (cxx_dialect >= cxx11 && CLASSTYPE_LAZY_DESTRUCTOR (t)
      && !TYPE_HAS_COPY_CTOR (t) && !TYPE_HAS_COPY_ASSIGN (t)
      && !classtype_has_move_assign_or_move_ctor_p (t, false))
    move_ok = true;

  /* [class.ctor]

     If there is no user-declared constructor for a class, a default
     constructor is implicitly declared.  */
  if (! TYPE_HAS_USER_CONSTRUCTOR (t))
    {
      TYPE_HAS_DEFAULT_CONSTRUCTOR (t) = 1;
      CLASSTYPE_LAZY_DEFAULT_CTOR (t) = 1;
      if (cxx_dialect >= cxx11)
	TYPE_HAS_CONSTEXPR_CTOR (t)
	  /* Don't force the declaration to get a hard answer; if the
	     definition would have made the class non-literal, it will still be
	     non-literal because of the base or member in question, and that
	     gives a better diagnostic.  */
	  = type_maybe_constexpr_default_constructor (t);
    }

  /* [class.ctor]

     If a class definition does not explicitly declare a copy
     constructor, one is declared implicitly.  */
  if (! TYPE_HAS_COPY_CTOR (t))
    {
      TYPE_HAS_COPY_CTOR (t) = 1;
      TYPE_HAS_CONST_COPY_CTOR (t) = !cant_have_const_cctor;
      CLASSTYPE_LAZY_COPY_CTOR (t) = 1;
      if (move_ok)
	CLASSTYPE_LAZY_MOVE_CTOR (t) = 1;
    }

  /* If there is no assignment operator, one will be created if and
     when it is needed.  For now, just record whether or not the type
     of the parameter to the assignment operator will be a const or
     non-const reference.  */
  if (!TYPE_HAS_COPY_ASSIGN (t))
    {
      TYPE_HAS_COPY_ASSIGN (t) = 1;
      TYPE_HAS_CONST_COPY_ASSIGN (t) = !cant_have_const_assignment;
      CLASSTYPE_LAZY_COPY_ASSIGN (t) = 1;
      if (move_ok && !LAMBDA_TYPE_P (t))
	CLASSTYPE_LAZY_MOVE_ASSIGN (t) = 1;
    }

  /* We can't be lazy about declaring functions that might override
     a virtual function from a base class.  */
  declare_virt_assop_and_dtor (t);

  while (*access_decls)
    {
      tree using_decl = TREE_VALUE (*access_decls);
      tree decl = USING_DECL_DECLS (using_decl);
      if (DECL_NAME (using_decl) == ctor_identifier)
	{
	  /* declare, then remove the decl */
	  tree ctor_list = decl;
	  location_t loc = input_location;
	  input_location = DECL_SOURCE_LOCATION (using_decl);
	  for (ovl_iterator iter (ctor_list); iter; ++iter)
	    one_inherited_ctor (*iter, t, using_decl);
	  *access_decls = TREE_CHAIN (*access_decls);
	  input_location = loc;
	}
      else
	access_decls = &TREE_CHAIN (*access_decls);
    }
}

/* FIELD is a bit-field.  We are finishing the processing for its
   enclosing type.  Issue any appropriate messages and set appropriate
   flags.  Returns false if an error has been diagnosed.  */

static bool
check_bitfield_decl (tree field)
{
  tree type = TREE_TYPE (field);
  tree w;

  /* Extract the declared width of the bitfield, which has been
     temporarily stashed in DECL_BIT_FIELD_REPRESENTATIVE by grokbitfield.  */
  w = DECL_BIT_FIELD_REPRESENTATIVE (field);
  gcc_assert (w != NULL_TREE);
  /* Remove the bit-field width indicator so that the rest of the
     compiler does not treat that value as a qualifier.  */
  DECL_BIT_FIELD_REPRESENTATIVE (field) = NULL_TREE;

  /* Detect invalid bit-field type.  */
  if (!INTEGRAL_OR_ENUMERATION_TYPE_P (type))
    {
      error ("bit-field %q+#D with non-integral type", field);
      w = error_mark_node;
    }
  else
    {
      location_t loc = input_location;
      /* Avoid the non_lvalue wrapper added by fold for PLUS_EXPRs.  */
      STRIP_NOPS (w);

      /* detect invalid field size.  */
      input_location = DECL_SOURCE_LOCATION (field);
      w = cxx_constant_value (w);
      input_location = loc;

      if (TREE_CODE (w) != INTEGER_CST)
	{
	  error ("bit-field %q+D width not an integer constant", field);
	  w = error_mark_node;
	}
      else if (tree_int_cst_sgn (w) < 0)
	{
	  error ("negative width in bit-field %q+D", field);
	  w = error_mark_node;
	}
      else if (integer_zerop (w) && DECL_NAME (field) != 0)
	{
	  error ("zero width for bit-field %q+D", field);
	  w = error_mark_node;
	}
      else if ((TREE_CODE (type) != ENUMERAL_TYPE
		&& TREE_CODE (type) != BOOLEAN_TYPE
		&& compare_tree_int (w, TYPE_PRECISION (type)) > 0)
	       || ((TREE_CODE (type) == ENUMERAL_TYPE
		    || TREE_CODE (type) == BOOLEAN_TYPE)
		   && tree_int_cst_lt (TYPE_SIZE (type), w)))
	warning_at (DECL_SOURCE_LOCATION (field), 0,
		    "width of %qD exceeds its type", field);
      else if (TREE_CODE (type) == ENUMERAL_TYPE
	       && (0 > (compare_tree_int
			(w, TYPE_PRECISION (ENUM_UNDERLYING_TYPE (type))))))
	warning_at (DECL_SOURCE_LOCATION (field), 0,
		    "%qD is too small to hold all values of %q#T",
		    field, type);
    }

  if (w != error_mark_node)
    {
      DECL_SIZE (field) = fold_convert (bitsizetype, w);
      DECL_BIT_FIELD (field) = 1;
      return true;
    }
  else
    {
      /* Non-bit-fields are aligned for their type.  */
      DECL_BIT_FIELD (field) = 0;
      CLEAR_DECL_C_BIT_FIELD (field);
      return false;
    }
}

/* FIELD is a non bit-field.  We are finishing the processing for its
   enclosing type T.  Issue any appropriate messages and set appropriate
   flags.  */

static bool
check_field_decl (tree field,
		  tree t,
		  int* cant_have_const_ctor,
		  int* no_const_asn_ref)
{
  tree type = strip_array_types (TREE_TYPE (field));
  bool any_default_members = false;

  /* In C++98 an anonymous union cannot contain any fields which would change
     the settings of CANT_HAVE_CONST_CTOR and friends.  */
  if (ANON_UNION_TYPE_P (type) && cxx_dialect < cxx11)
    ;
  /* And, we don't set TYPE_HAS_CONST_COPY_CTOR, etc., for anonymous
     structs.  So, we recurse through their fields here.  */
  else if (ANON_AGGR_TYPE_P (type))
    {
      for (tree fields = TYPE_FIELDS (type); fields;
	   fields = DECL_CHAIN (fields))
	if (TREE_CODE (fields) == FIELD_DECL)
	  any_default_members |= check_field_decl (fields, t,
						   cant_have_const_ctor,
						   no_const_asn_ref);
    }
  /* Check members with class type for constructors, destructors,
     etc.  */
  else if (CLASS_TYPE_P (type))
    {
      /* Never let anything with uninheritable virtuals
	 make it through without complaint.  */
      abstract_virtuals_error (field, type);

      if (TREE_CODE (t) == UNION_TYPE && cxx_dialect < cxx11)
	{
	  static bool warned;
	  int oldcount = errorcount;
	  if (TYPE_NEEDS_CONSTRUCTING (type))
	    error ("member %q+#D with constructor not allowed in union",
		   field);
	  if (TYPE_HAS_NONTRIVIAL_DESTRUCTOR (type))
	    error ("member %q+#D with destructor not allowed in union", field);
	  if (TYPE_HAS_COMPLEX_COPY_ASSIGN (type))
	    error ("member %q+#D with copy assignment operator not allowed in union",
		   field);
	  if (!warned && errorcount > oldcount)
	    {
	      inform (DECL_SOURCE_LOCATION (field), "unrestricted unions "
		      "only available with -std=c++11 or -std=gnu++11");
	      warned = true;
	    }
	}
      else
	{
	  TYPE_NEEDS_CONSTRUCTING (t) |= TYPE_NEEDS_CONSTRUCTING (type);
	  TYPE_HAS_NONTRIVIAL_DESTRUCTOR (t)
	    |= TYPE_HAS_NONTRIVIAL_DESTRUCTOR (type);
	  TYPE_HAS_COMPLEX_COPY_ASSIGN (t)
	    |= (TYPE_HAS_COMPLEX_COPY_ASSIGN (type)
		|| !TYPE_HAS_COPY_ASSIGN (type));
	  TYPE_HAS_COMPLEX_COPY_CTOR (t) |= (TYPE_HAS_COMPLEX_COPY_CTOR (type)
					     || !TYPE_HAS_COPY_CTOR (type));
	  TYPE_HAS_COMPLEX_MOVE_ASSIGN (t) |= TYPE_HAS_COMPLEX_MOVE_ASSIGN (type);
	  TYPE_HAS_COMPLEX_MOVE_CTOR (t) |= TYPE_HAS_COMPLEX_MOVE_CTOR (type);
	  TYPE_HAS_COMPLEX_DFLT (t) |= (!TYPE_HAS_DEFAULT_CONSTRUCTOR (type)
					|| TYPE_HAS_COMPLEX_DFLT (type));
	}

      if (TYPE_HAS_COPY_CTOR (type)
	  && !TYPE_HAS_CONST_COPY_CTOR (type))
	*cant_have_const_ctor = 1;

      if (TYPE_HAS_COPY_ASSIGN (type)
	  && !TYPE_HAS_CONST_COPY_ASSIGN (type))
	*no_const_asn_ref = 1;
    }

  check_abi_tags (t, field);

  if (DECL_INITIAL (field) != NULL_TREE)
    /* `build_class_init_list' does not recognize
       non-FIELD_DECLs.  */
    any_default_members = true;

  return any_default_members;
}

/* Check the data members (both static and non-static), class-scoped
   typedefs, etc., appearing in the declaration of T.  Issue
   appropriate diagnostics.  Sets ACCESS_DECLS to a list (in
   declaration order) of access declarations; each TREE_VALUE in this
   list is a USING_DECL.

   In addition, set the following flags:

     EMPTY_P
       The class is empty, i.e., contains no non-static data members.

     CANT_HAVE_CONST_CTOR_P
       This class cannot have an implicitly generated copy constructor
       taking a const reference.

     CANT_HAVE_CONST_ASN_REF
       This class cannot have an implicitly generated assignment
       operator taking a const reference.

   All of these flags should be initialized before calling this
   function.

   Returns a pointer to the end of the TYPE_FIELDs chain; additional
   fields can be added by adding to this chain.  */

static void
check_field_decls (tree t, tree *access_decls,
		   int *cant_have_const_ctor_p,
		   int *no_const_asn_ref_p)
{
  tree *field;
  tree *next;
  bool has_pointers;
  bool any_default_members;
  int cant_pack = 0;
  int field_access = -1;

  /* Assume there are no access declarations.  */
  *access_decls = NULL_TREE;
  /* Assume this class has no pointer members.  */
  has_pointers = false;
  /* Assume none of the members of this class have default
     initializations.  */
  any_default_members = false;

  for (field = &TYPE_FIELDS (t); *field; field = next)
    {
      tree x = *field;
      tree type = TREE_TYPE (x);
      int this_field_access;

      next = &DECL_CHAIN (x);

      if (TREE_CODE (x) == USING_DECL)
	{
	  /* Save the access declarations for our caller.  */
	  *access_decls = tree_cons (NULL_TREE, x, *access_decls);
	  continue;
	}

      if (TREE_CODE (x) == TYPE_DECL
	  || TREE_CODE (x) == TEMPLATE_DECL)
	continue;

      if (TREE_CODE (x) == FUNCTION_DECL)
	/* FIXME: We should fold in the checking from check_methods.  */
	continue;

      /* If we've gotten this far, it's a data member, possibly static,
	 or an enumerator.  */
      if (TREE_CODE (x) != CONST_DECL)
	DECL_CONTEXT (x) = t;

      /* When this goes into scope, it will be a non-local reference.  */
      DECL_NONLOCAL (x) = 1;

      if (TREE_CODE (t) == UNION_TYPE)
	{
	  /* [class.union] (C++98)

	     If a union contains a static data member, or a member of
	     reference type, the program is ill-formed.

	     In C++11 [class.union] says:
	     If a union contains a non-static data member of reference type
	     the program is ill-formed.  */
	  if (VAR_P (x) && cxx_dialect < cxx11)
	    {
	      error ("in C++98 %q+D may not be static because it is "
		     "a member of a union", x);
	      continue;
	    }
	  if (TREE_CODE (type) == REFERENCE_TYPE
	      && TREE_CODE (x) == FIELD_DECL)
	    {
	      error ("non-static data member %q+D in a union may not "
		     "have reference type %qT", x, type);
	      continue;
	    }
	}

      /* Perform error checking that did not get done in
	 grokdeclarator.  */
      if (TREE_CODE (type) == FUNCTION_TYPE)
	{
	  error ("field %q+D invalidly declared function type", x);
	  type = build_pointer_type (type);
	  TREE_TYPE (x) = type;
	}
      else if (TREE_CODE (type) == METHOD_TYPE)
	{
	  error ("field %q+D invalidly declared method type", x);
	  type = build_pointer_type (type);
	  TREE_TYPE (x) = type;
	}

      if (type == error_mark_node)
	continue;

      if (TREE_CODE (x) == CONST_DECL || VAR_P (x))
	continue;

      /* Now it can only be a FIELD_DECL.  */

      if (TREE_PRIVATE (x) || TREE_PROTECTED (x))
	CLASSTYPE_NON_AGGREGATE (t) = 1;

      /* If at least one non-static data member is non-literal, the whole
         class becomes non-literal.  Per Core/1453, volatile non-static
	 data members and base classes are also not allowed.
	 Note: if the type is incomplete we will complain later on.  */
      if (COMPLETE_TYPE_P (type)
	  && (!literal_type_p (type) || CP_TYPE_VOLATILE_P (type))) 
        CLASSTYPE_LITERAL_P (t) = false;

      /* A standard-layout class is a class that:
	 ...
	 has the same access control (Clause 11) for all non-static data members,
         ...  */
      this_field_access = TREE_PROTECTED (x) ? 1 : TREE_PRIVATE (x) ? 2 : 0;
      if (field_access == -1)
	field_access = this_field_access;
      else if (this_field_access != field_access)
	CLASSTYPE_NON_STD_LAYOUT (t) = 1;

      /* If this is of reference type, check if it needs an init.  */
      if (TREE_CODE (type) == REFERENCE_TYPE)
	{
	  CLASSTYPE_NON_LAYOUT_POD_P (t) = 1;
	  CLASSTYPE_NON_STD_LAYOUT (t) = 1;
	  if (DECL_INITIAL (x) == NULL_TREE)
	    SET_CLASSTYPE_REF_FIELDS_NEED_INIT (t, 1);
	  if (cxx_dialect < cxx11)
	    {
	      /* ARM $12.6.2: [A member initializer list] (or, for an
		 aggregate, initialization by a brace-enclosed list) is the
		 only way to initialize nonstatic const and reference
		 members.  */
	      TYPE_HAS_COMPLEX_COPY_ASSIGN (t) = 1;
	      TYPE_HAS_COMPLEX_MOVE_ASSIGN (t) = 1;
	    }
	}

      type = strip_array_types (type);

      if (TYPE_PACKED (t))
	{
	  if (!layout_pod_type_p (type) && !TYPE_PACKED (type))
	    {
	      warning_at
		(DECL_SOURCE_LOCATION (x), 0,
		 "ignoring packed attribute because of unpacked non-POD field %q#D",
		 x);
	      cant_pack = 1;
	    }
	  else if (DECL_C_BIT_FIELD (x)
		   || TYPE_ALIGN (TREE_TYPE (x)) > BITS_PER_UNIT)
	    DECL_PACKED (x) = 1;
	}

      if (DECL_C_BIT_FIELD (x)
	  && integer_zerop (DECL_BIT_FIELD_REPRESENTATIVE (x)))
	/* We don't treat zero-width bitfields as making a class
	   non-empty.  */
	;
      else
	{
	  /* The class is non-empty.  */
	  CLASSTYPE_EMPTY_P (t) = 0;
	  /* The class is not even nearly empty.  */
	  CLASSTYPE_NEARLY_EMPTY_P (t) = 0;
	  /* If one of the data members contains an empty class,
	     so does T.  */
	  if (CLASS_TYPE_P (type)
	      && CLASSTYPE_CONTAINS_EMPTY_CLASS_P (type))
	    CLASSTYPE_CONTAINS_EMPTY_CLASS_P (t) = 1;
	}

      /* This is used by -Weffc++ (see below). Warn only for pointers
	 to members which might hold dynamic memory. So do not warn
	 for pointers to functions or pointers to members.  */
      if (TYPE_PTR_P (type)
	  && !TYPE_PTRFN_P (type))
	has_pointers = true;

      if (CLASS_TYPE_P (type))
	{
	  if (CLASSTYPE_REF_FIELDS_NEED_INIT (type))
	    SET_CLASSTYPE_REF_FIELDS_NEED_INIT (t, 1);
	  if (CLASSTYPE_READONLY_FIELDS_NEED_INIT (type))
	    SET_CLASSTYPE_READONLY_FIELDS_NEED_INIT (t, 1);
	}

      if (DECL_MUTABLE_P (x) || TYPE_HAS_MUTABLE_P (type))
	CLASSTYPE_HAS_MUTABLE (t) = 1;

      if (DECL_MUTABLE_P (x))
	{
	  if (CP_TYPE_CONST_P (type))
	    {
	      error ("member %q+D cannot be declared both %<const%> "
		     "and %<mutable%>", x);
	      continue;
	    }
	  if (TREE_CODE (type) == REFERENCE_TYPE)
	    {
	      error ("member %q+D cannot be declared as a %<mutable%> "
		     "reference", x);
	      continue;
	    }
	}

      if (! layout_pod_type_p (type))
	/* DR 148 now allows pointers to members (which are POD themselves),
	   to be allowed in POD structs.  */
	CLASSTYPE_NON_LAYOUT_POD_P (t) = 1;

      if (!std_layout_type_p (type))
	CLASSTYPE_NON_STD_LAYOUT (t) = 1;

      if (! zero_init_p (type))
	CLASSTYPE_NON_ZERO_INIT_P (t) = 1;

      /* We set DECL_C_BIT_FIELD in grokbitfield.
	 If the type and width are valid, we'll also set DECL_BIT_FIELD.  */
      if (DECL_C_BIT_FIELD (x))
	check_bitfield_decl (x);

      if (check_field_decl (x, t, cant_have_const_ctor_p, no_const_asn_ref_p))
	{
	  if (any_default_members
	      && TREE_CODE (t) == UNION_TYPE)
	    error ("multiple fields in union %qT initialized", t);
	  any_default_members = true;
	}

      /* Now that we've removed bit-field widths from DECL_INITIAL,
	 anything left in DECL_INITIAL is an NSDMI that makes the class
	 non-aggregate in C++11.  */
      if (DECL_INITIAL (x) && cxx_dialect < cxx14)
	CLASSTYPE_NON_AGGREGATE (t) = true;

      /* If any field is const, the structure type is pseudo-const.  */
      if (CP_TYPE_CONST_P (type))
	{
	  C_TYPE_FIELDS_READONLY (t) = 1;
	  if (DECL_INITIAL (x) == NULL_TREE)
	    SET_CLASSTYPE_READONLY_FIELDS_NEED_INIT (t, 1);
	  if (cxx_dialect < cxx11)
	    {
	      /* ARM $12.6.2: [A member initializer list] (or, for an
		 aggregate, initialization by a brace-enclosed list) is the
		 only way to initialize nonstatic const and reference
		 members.  */
	      TYPE_HAS_COMPLEX_COPY_ASSIGN (t) = 1;
	      TYPE_HAS_COMPLEX_MOVE_ASSIGN (t) = 1;
	    }
	}
      /* A field that is pseudo-const makes the structure likewise.  */
      else if (CLASS_TYPE_P (type))
	{
	  C_TYPE_FIELDS_READONLY (t) |= C_TYPE_FIELDS_READONLY (type);
	  SET_CLASSTYPE_READONLY_FIELDS_NEED_INIT (t,
	    CLASSTYPE_READONLY_FIELDS_NEED_INIT (t)
	    | CLASSTYPE_READONLY_FIELDS_NEED_INIT (type));
	}

      /* Core issue 80: A nonstatic data member is required to have a
	 different name from the class iff the class has a
	 user-declared constructor.  */
      if (constructor_name_p (DECL_NAME (x), t)
	  && TYPE_HAS_USER_CONSTRUCTOR (t))
	permerror (DECL_SOURCE_LOCATION (x),
		   "field %q#D with same name as class", x);
    }

  /* Effective C++ rule 11: if a class has dynamic memory held by pointers,
     it should also define a copy constructor and an assignment operator to
     implement the correct copy semantic (deep vs shallow, etc.). As it is
     not feasible to check whether the constructors do allocate dynamic memory
     and store it within members, we approximate the warning like this:

     -- Warn only if there are members which are pointers
     -- Warn only if there is a non-trivial constructor (otherwise,
	there cannot be memory allocated).
     -- Warn only if there is a non-trivial destructor. We assume that the
	user at least implemented the cleanup correctly, and a destructor
	is needed to free dynamic memory.

     This seems enough for practical purposes.  */
  if (warn_ecpp
      && has_pointers
      && TYPE_HAS_USER_CONSTRUCTOR (t)
      && TYPE_HAS_NONTRIVIAL_DESTRUCTOR (t)
      && !(TYPE_HAS_COPY_CTOR (t) && TYPE_HAS_COPY_ASSIGN (t)))
    {
      warning (OPT_Weffc__, "%q#T has pointer data members", t);

      if (! TYPE_HAS_COPY_CTOR (t))
	{
	  warning (OPT_Weffc__,
		   "  but does not override %<%T(const %T&)%>", t, t);
	  if (!TYPE_HAS_COPY_ASSIGN (t))
	    warning (OPT_Weffc__, "  or %<operator=(const %T&)%>", t);
	}
      else if (! TYPE_HAS_COPY_ASSIGN (t))
	warning (OPT_Weffc__,
		 "  but does not override %<operator=(const %T&)%>", t);
    }

  /* Non-static data member initializers make the default constructor
     non-trivial.  */
  if (any_default_members)
    {
      TYPE_NEEDS_CONSTRUCTING (t) = true;
      TYPE_HAS_COMPLEX_DFLT (t) = true;
    }

  /* If any of the fields couldn't be packed, unset TYPE_PACKED.  */
  if (cant_pack)
    TYPE_PACKED (t) = 0;

  /* Check anonymous struct/anonymous union fields.  */
  finish_struct_anon (t);

  /* We've built up the list of access declarations in reverse order.
     Fix that now.  */
  *access_decls = nreverse (*access_decls);
}

/* If TYPE is an empty class type, records its OFFSET in the table of
   OFFSETS.  */

static int
record_subobject_offset (tree type, tree offset, splay_tree offsets)
{
  splay_tree_node n;

  if (!is_empty_class (type))
    return 0;

  /* Record the location of this empty object in OFFSETS.  */
  n = splay_tree_lookup (offsets, (splay_tree_key) offset);
  if (!n)
    n = splay_tree_insert (offsets,
			   (splay_tree_key) offset,
			   (splay_tree_value) NULL_TREE);
  n->value = ((splay_tree_value)
	      tree_cons (NULL_TREE,
			 type,
			 (tree) n->value));

  return 0;
}

/* Returns nonzero if TYPE is an empty class type and there is
   already an entry in OFFSETS for the same TYPE as the same OFFSET.  */

static int
check_subobject_offset (tree type, tree offset, splay_tree offsets)
{
  splay_tree_node n;
  tree t;

  if (!is_empty_class (type))
    return 0;

  /* Record the location of this empty object in OFFSETS.  */
  n = splay_tree_lookup (offsets, (splay_tree_key) offset);
  if (!n)
    return 0;

  for (t = (tree) n->value; t; t = TREE_CHAIN (t))
    if (same_type_p (TREE_VALUE (t), type))
      return 1;

  return 0;
}

/* Walk through all the subobjects of TYPE (located at OFFSET).  Call
   F for every subobject, passing it the type, offset, and table of
   OFFSETS.  If VBASES_P is one, then virtual non-primary bases should
   be traversed.

   If MAX_OFFSET is non-NULL, then subobjects with an offset greater
   than MAX_OFFSET will not be walked.

   If F returns a nonzero value, the traversal ceases, and that value
   is returned.  Otherwise, returns zero.  */

static int
walk_subobject_offsets (tree type,
			subobject_offset_fn f,
			tree offset,
			splay_tree offsets,
			tree max_offset,
			int vbases_p)
{
  int r = 0;
  tree type_binfo = NULL_TREE;

  /* If this OFFSET is bigger than the MAX_OFFSET, then we should
     stop.  */
  if (max_offset && tree_int_cst_lt (max_offset, offset))
    return 0;

  if (type == error_mark_node)
    return 0;

  if (!TYPE_P (type))
    {
      type_binfo = type;
      type = BINFO_TYPE (type);
    }

  if (CLASS_TYPE_P (type))
    {
      tree field;
      tree binfo;
      int i;

      /* Avoid recursing into objects that are not interesting.  */
      if (!CLASSTYPE_CONTAINS_EMPTY_CLASS_P (type))
	return 0;

      /* Record the location of TYPE.  */
      r = (*f) (type, offset, offsets);
      if (r)
	return r;

      /* Iterate through the direct base classes of TYPE.  */
      if (!type_binfo)
	type_binfo = TYPE_BINFO (type);
      for (i = 0; BINFO_BASE_ITERATE (type_binfo, i, binfo); i++)
	{
	  tree binfo_offset;

	  if (BINFO_VIRTUAL_P (binfo))
	    continue;

	  tree orig_binfo;
	  /* We cannot rely on BINFO_OFFSET being set for the base
	     class yet, but the offsets for direct non-virtual
	     bases can be calculated by going back to the TYPE.  */
	  orig_binfo = BINFO_BASE_BINFO (TYPE_BINFO (type), i);
	  binfo_offset = size_binop (PLUS_EXPR,
				     offset,
				     BINFO_OFFSET (orig_binfo));

	  r = walk_subobject_offsets (binfo,
				      f,
				      binfo_offset,
				      offsets,
				      max_offset,
				      /*vbases_p=*/0);
	  if (r)
	    return r;
	}

      if (CLASSTYPE_VBASECLASSES (type))
	{
	  unsigned ix;
	  vec<tree, va_gc> *vbases;

	  /* Iterate through the virtual base classes of TYPE.  In G++
	     3.2, we included virtual bases in the direct base class
	     loop above, which results in incorrect results; the
	     correct offsets for virtual bases are only known when
	     working with the most derived type.  */
	  if (vbases_p)
	    for (vbases = CLASSTYPE_VBASECLASSES (type), ix = 0;
		 vec_safe_iterate (vbases, ix, &binfo); ix++)
	      {
		r = walk_subobject_offsets (binfo,
					    f,
					    size_binop (PLUS_EXPR,
							offset,
							BINFO_OFFSET (binfo)),
					    offsets,
					    max_offset,
					    /*vbases_p=*/0);
		if (r)
		  return r;
	      }
	  else
	    {
	      /* We still have to walk the primary base, if it is
		 virtual.  (If it is non-virtual, then it was walked
		 above.)  */
	      tree vbase = get_primary_binfo (type_binfo);

	      if (vbase && BINFO_VIRTUAL_P (vbase)
		  && BINFO_PRIMARY_P (vbase)
		  && BINFO_INHERITANCE_CHAIN (vbase) == type_binfo)
		{
		  r = (walk_subobject_offsets
		       (vbase, f, offset,
			offsets, max_offset, /*vbases_p=*/0));
		  if (r)
		    return r;
		}
	    }
	}

      /* Iterate through the fields of TYPE.  */
      for (field = TYPE_FIELDS (type); field; field = DECL_CHAIN (field))
	if (TREE_CODE (field) == FIELD_DECL
	    && TREE_TYPE (field) != error_mark_node
	    && !DECL_ARTIFICIAL (field))
	  {
	    tree field_offset;

	    field_offset = byte_position (field);

	    r = walk_subobject_offsets (TREE_TYPE (field),
					f,
					size_binop (PLUS_EXPR,
						    offset,
						    field_offset),
					offsets,
					max_offset,
					/*vbases_p=*/1);
	    if (r)
	      return r;
	  }
    }
  else if (TREE_CODE (type) == ARRAY_TYPE)
    {
      tree element_type = strip_array_types (type);
      tree domain = TYPE_DOMAIN (type);
      tree index;

      /* Avoid recursing into objects that are not interesting.  */
      if (!CLASS_TYPE_P (element_type)
	  || !CLASSTYPE_CONTAINS_EMPTY_CLASS_P (element_type)
	  || !domain
	  || integer_minus_onep (TYPE_MAX_VALUE (domain)))
	return 0;

      /* Step through each of the elements in the array.  */
      for (index = size_zero_node;
	   !tree_int_cst_lt (TYPE_MAX_VALUE (domain), index);
	   index = size_binop (PLUS_EXPR, index, size_one_node))
	{
	  r = walk_subobject_offsets (TREE_TYPE (type),
				      f,
				      offset,
				      offsets,
				      max_offset,
				      /*vbases_p=*/1);
	  if (r)
	    return r;
	  offset = size_binop (PLUS_EXPR, offset,
			       TYPE_SIZE_UNIT (TREE_TYPE (type)));
	  /* If this new OFFSET is bigger than the MAX_OFFSET, then
	     there's no point in iterating through the remaining
	     elements of the array.  */
	  if (max_offset && tree_int_cst_lt (max_offset, offset))
	    break;
	}
    }

  return 0;
}

/* Record all of the empty subobjects of TYPE (either a type or a
   binfo).  If IS_DATA_MEMBER is true, then a non-static data member
   is being placed at OFFSET; otherwise, it is a base class that is
   being placed at OFFSET.  */

static void
record_subobject_offsets (tree type,
			  tree offset,
			  splay_tree offsets,
			  bool is_data_member)
{
  tree max_offset;
  /* If recording subobjects for a non-static data member or a
     non-empty base class , we do not need to record offsets beyond
     the size of the biggest empty class.  Additional data members
     will go at the end of the class.  Additional base classes will go
     either at offset zero (if empty, in which case they cannot
     overlap with offsets past the size of the biggest empty class) or
     at the end of the class.

     However, if we are placing an empty base class, then we must record
     all offsets, as either the empty class is at offset zero (where
     other empty classes might later be placed) or at the end of the
     class (where other objects might then be placed, so other empty
     subobjects might later overlap).  */
  if (is_data_member
      || !is_empty_class (BINFO_TYPE (type)))
    max_offset = sizeof_biggest_empty_class;
  else
    max_offset = NULL_TREE;
  walk_subobject_offsets (type, record_subobject_offset, offset,
			  offsets, max_offset, is_data_member);
}

/* Returns nonzero if any of the empty subobjects of TYPE (located at
   OFFSET) conflict with entries in OFFSETS.  If VBASES_P is nonzero,
   virtual bases of TYPE are examined.  */

static int
layout_conflict_p (tree type,
		   tree offset,
		   splay_tree offsets,
		   int vbases_p)
{
  splay_tree_node max_node;

  /* Get the node in OFFSETS that indicates the maximum offset where
     an empty subobject is located.  */
  max_node = splay_tree_max (offsets);
  /* If there aren't any empty subobjects, then there's no point in
     performing this check.  */
  if (!max_node)
    return 0;

  return walk_subobject_offsets (type, check_subobject_offset, offset,
				 offsets, (tree) (max_node->key),
				 vbases_p);
}

/* DECL is a FIELD_DECL corresponding either to a base subobject of a
   non-static data member of the type indicated by RLI.  BINFO is the
   binfo corresponding to the base subobject, OFFSETS maps offsets to
   types already located at those offsets.  This function determines
   the position of the DECL.  */

static void
layout_nonempty_base_or_field (record_layout_info rli,
			       tree decl,
			       tree binfo,
			       splay_tree offsets)
{
  tree offset = NULL_TREE;
  bool field_p;
  tree type;

  if (binfo)
    {
      /* For the purposes of determining layout conflicts, we want to
	 use the class type of BINFO; TREE_TYPE (DECL) will be the
	 CLASSTYPE_AS_BASE version, which does not contain entries for
	 zero-sized bases.  */
      type = TREE_TYPE (binfo);
      field_p = false;
    }
  else
    {
      type = TREE_TYPE (decl);
      field_p = true;
    }

  /* Try to place the field.  It may take more than one try if we have
     a hard time placing the field without putting two objects of the
     same type at the same address.  */
  while (1)
    {
      struct record_layout_info_s old_rli = *rli;

      /* Place this field.  */
      place_field (rli, decl);
      offset = byte_position (decl);

      /* We have to check to see whether or not there is already
	 something of the same type at the offset we're about to use.
	 For example, consider:

	   struct S {};
	   struct T : public S { int i; };
	   struct U : public S, public T {};

	 Here, we put S at offset zero in U.  Then, we can't put T at
	 offset zero -- its S component would be at the same address
	 as the S we already allocated.  So, we have to skip ahead.
	 Since all data members, including those whose type is an
	 empty class, have nonzero size, any overlap can happen only
	 with a direct or indirect base-class -- it can't happen with
	 a data member.  */
      /* In a union, overlap is permitted; all members are placed at
	 offset zero.  */
      if (TREE_CODE (rli->t) == UNION_TYPE)
	break;
      if (layout_conflict_p (field_p ? type : binfo, offset,
			     offsets, field_p))
	{
	  /* Strip off the size allocated to this field.  That puts us
	     at the first place we could have put the field with
	     proper alignment.  */
	  *rli = old_rli;

	  /* Bump up by the alignment required for the type.  */
	  rli->bitpos
	    = size_binop (PLUS_EXPR, rli->bitpos,
			  bitsize_int (binfo
				       ? CLASSTYPE_ALIGN (type)
				       : TYPE_ALIGN (type)));
	  normalize_rli (rli);
	}
      else if (TREE_CODE (type) == NULLPTR_TYPE
	       && warn_abi && abi_version_crosses (9))
	{
	  /* Before ABI v9, we were giving nullptr_t alignment of 1; if
	     the offset wasn't aligned like a pointer when we started to
	     layout this field, that affects its position.  */
	  tree pos = rli_size_unit_so_far (&old_rli);
	  if (int_cst_value (pos) % TYPE_ALIGN_UNIT (ptr_type_node) != 0)
	    {
	      if (abi_version_at_least (9))
		warning_at (DECL_SOURCE_LOCATION (decl), OPT_Wabi,
			    "alignment of %qD increased in -fabi-version=9 "
			    "(GCC 5.2)", decl);
	      else
		warning_at (DECL_SOURCE_LOCATION (decl), OPT_Wabi, "alignment "
			    "of %qD will increase in -fabi-version=9", decl);
	    }
	  break;
	}
      else
	/* There was no conflict.  We're done laying out this field.  */
	break;
    }

  /* Now that we know where it will be placed, update its
     BINFO_OFFSET.  */
  if (binfo && CLASS_TYPE_P (BINFO_TYPE (binfo)))
    /* Indirect virtual bases may have a nonzero BINFO_OFFSET at
       this point because their BINFO_OFFSET is copied from another
       hierarchy.  Therefore, we may not need to add the entire
       OFFSET.  */
    propagate_binfo_offsets (binfo,
			     size_diffop_loc (input_location,
					  fold_convert (ssizetype, offset),
					  fold_convert (ssizetype,
						   BINFO_OFFSET (binfo))));
}

/* Returns true if TYPE is empty and OFFSET is nonzero.  */

static int
empty_base_at_nonzero_offset_p (tree type,
				tree offset,
				splay_tree /*offsets*/)
{
  return is_empty_class (type) && !integer_zerop (offset);
}

/* Layout the empty base BINFO.  EOC indicates the byte currently just
   past the end of the class, and should be correctly aligned for a
   class of the type indicated by BINFO; OFFSETS gives the offsets of
   the empty bases allocated so far. T is the most derived
   type.  Return nonzero iff we added it at the end.  */

static bool
layout_empty_base (record_layout_info rli, tree binfo,
		   tree eoc, splay_tree offsets)
{
  tree alignment;
  tree basetype = BINFO_TYPE (binfo);
  bool atend = false;

  /* This routine should only be used for empty classes.  */
  gcc_assert (is_empty_class (basetype));
  alignment = ssize_int (CLASSTYPE_ALIGN_UNIT (basetype));

  if (!integer_zerop (BINFO_OFFSET (binfo)))
    propagate_binfo_offsets
      (binfo, size_diffop_loc (input_location,
			       size_zero_node, BINFO_OFFSET (binfo)));

  /* This is an empty base class.  We first try to put it at offset
     zero.  */
  if (layout_conflict_p (binfo,
			 BINFO_OFFSET (binfo),
			 offsets,
			 /*vbases_p=*/0))
    {
      /* That didn't work.  Now, we move forward from the next
	 available spot in the class.  */
      atend = true;
      propagate_binfo_offsets (binfo, fold_convert (ssizetype, eoc));
      while (1)
	{
	  if (!layout_conflict_p (binfo,
				  BINFO_OFFSET (binfo),
				  offsets,
				  /*vbases_p=*/0))
	    /* We finally found a spot where there's no overlap.  */
	    break;

	  /* There's overlap here, too.  Bump along to the next spot.  */
	  propagate_binfo_offsets (binfo, alignment);
	}
    }

  if (CLASSTYPE_USER_ALIGN (basetype))
    {
      rli->record_align = MAX (rli->record_align, CLASSTYPE_ALIGN (basetype));
      if (warn_packed)
	rli->unpacked_align = MAX (rli->unpacked_align, CLASSTYPE_ALIGN (basetype));
      TYPE_USER_ALIGN (rli->t) = 1;
    }

  return atend;
}

/* Build the FIELD_DECL for BASETYPE as a base of T, add it to the chain of
   fields at NEXT_FIELD, and return it.  */

static tree
build_base_field_1 (tree t, tree basetype, tree *&next_field)
{
  /* Create the FIELD_DECL.  */
  gcc_assert (CLASSTYPE_AS_BASE (basetype));
  tree decl = build_decl (input_location,
			  FIELD_DECL, NULL_TREE, CLASSTYPE_AS_BASE (basetype));
  DECL_ARTIFICIAL (decl) = 1;
  DECL_IGNORED_P (decl) = 1;
  DECL_FIELD_CONTEXT (decl) = t;
  DECL_SIZE (decl) = CLASSTYPE_SIZE (basetype);
  DECL_SIZE_UNIT (decl) = CLASSTYPE_SIZE_UNIT (basetype);
  SET_DECL_ALIGN (decl, CLASSTYPE_ALIGN (basetype));
  DECL_USER_ALIGN (decl) = CLASSTYPE_USER_ALIGN (basetype);
  SET_DECL_MODE (decl, TYPE_MODE (basetype));
  DECL_FIELD_IS_BASE (decl) = 1;

  /* Add the new FIELD_DECL to the list of fields for T.  */
  DECL_CHAIN (decl) = *next_field;
  *next_field = decl;
  next_field = &DECL_CHAIN (decl);

  return decl;
}

/* Layout the base given by BINFO in the class indicated by RLI.
   *BASE_ALIGN is a running maximum of the alignments of
   any base class.  OFFSETS gives the location of empty base
   subobjects.  T is the most derived type.  Return nonzero if the new
   object cannot be nearly-empty.  A new FIELD_DECL is inserted at
   *NEXT_FIELD, unless BINFO is for an empty base class.

   Returns the location at which the next field should be inserted.  */

static tree *
build_base_field (record_layout_info rli, tree binfo,
		  splay_tree offsets, tree *next_field)
{
  tree t = rli->t;
  tree basetype = BINFO_TYPE (binfo);

  if (!COMPLETE_TYPE_P (basetype))
    /* This error is now reported in xref_tag, thus giving better
       location information.  */
    return next_field;

  /* Place the base class.  */
  if (!is_empty_class (basetype))
    {
      tree decl;

      /* The containing class is non-empty because it has a non-empty
	 base class.  */
      CLASSTYPE_EMPTY_P (t) = 0;

      /* Create the FIELD_DECL.  */
      decl = build_base_field_1 (t, basetype, next_field);

      /* Try to place the field.  It may take more than one try if we
	 have a hard time placing the field without putting two
	 objects of the same type at the same address.  */
      layout_nonempty_base_or_field (rli, decl, binfo, offsets);
    }
  else
    {
      tree eoc;
      bool atend;

      /* On some platforms (ARM), even empty classes will not be
	 byte-aligned.  */
      eoc = round_up_loc (input_location,
		      rli_size_unit_so_far (rli),
		      CLASSTYPE_ALIGN_UNIT (basetype));
      atend = layout_empty_base (rli, binfo, eoc, offsets);
      /* A nearly-empty class "has no proper base class that is empty,
	 not morally virtual, and at an offset other than zero."  */
      if (!BINFO_VIRTUAL_P (binfo) && CLASSTYPE_NEARLY_EMPTY_P (t))
	{
	  if (atend)
	    CLASSTYPE_NEARLY_EMPTY_P (t) = 0;
	  /* The check above (used in G++ 3.2) is insufficient because
	     an empty class placed at offset zero might itself have an
	     empty base at a nonzero offset.  */
	  else if (walk_subobject_offsets (basetype,
					   empty_base_at_nonzero_offset_p,
					   size_zero_node,
					   /*offsets=*/NULL,
					   /*max_offset=*/NULL_TREE,
					   /*vbases_p=*/true))
	    CLASSTYPE_NEARLY_EMPTY_P (t) = 0;
	}

      /* We used to not create a FIELD_DECL for empty base classes because of
	 back end issues with overlapping FIELD_DECLs, but that doesn't seem to
	 be a problem anymore.  We need them to handle initialization of C++17
	 aggregate bases.  */
      if (cxx_dialect >= cxx17 && !BINFO_VIRTUAL_P (binfo))
	{
	  tree decl = build_base_field_1 (t, basetype, next_field);
	  DECL_FIELD_OFFSET (decl) = BINFO_OFFSET (binfo);
	  DECL_FIELD_BIT_OFFSET (decl) = bitsize_zero_node;
	  SET_DECL_OFFSET_ALIGN (decl, BITS_PER_UNIT);
	}

      /* An empty virtual base causes a class to be non-empty
	 -- but in that case we do not need to clear CLASSTYPE_EMPTY_P
	 here because that was already done when the virtual table
	 pointer was created.  */
    }

  /* Record the offsets of BINFO and its base subobjects.  */
  record_subobject_offsets (binfo,
			    BINFO_OFFSET (binfo),
			    offsets,
			    /*is_data_member=*/false);

  return next_field;
}

/* Layout all of the non-virtual base classes.  Record empty
   subobjects in OFFSETS.  T is the most derived type.  Return nonzero
   if the type cannot be nearly empty.  The fields created
   corresponding to the base classes will be inserted at
   *NEXT_FIELD.  */

static void
build_base_fields (record_layout_info rli,
		   splay_tree offsets, tree *next_field)
{
  /* Chain to hold all the new FIELD_DECLs which stand in for base class
     subobjects.  */
  tree t = rli->t;
  int n_baseclasses = BINFO_N_BASE_BINFOS (TYPE_BINFO (t));
  int i;

  /* The primary base class is always allocated first.  */
  if (CLASSTYPE_HAS_PRIMARY_BASE_P (t))
    next_field = build_base_field (rli, CLASSTYPE_PRIMARY_BINFO (t),
				   offsets, next_field);

  /* Now allocate the rest of the bases.  */
  for (i = 0; i < n_baseclasses; ++i)
    {
      tree base_binfo;

      base_binfo = BINFO_BASE_BINFO (TYPE_BINFO (t), i);

      /* The primary base was already allocated above, so we don't
	 need to allocate it again here.  */
      if (base_binfo == CLASSTYPE_PRIMARY_BINFO (t))
	continue;

      /* Virtual bases are added at the end (a primary virtual base
	 will have already been added).  */
      if (BINFO_VIRTUAL_P (base_binfo))
	continue;

      next_field = build_base_field (rli, base_binfo,
				     offsets, next_field);
    }
}

/* Go through the TYPE_FIELDS of T issuing any appropriate
   diagnostics, figuring out which methods override which other
   methods, and so forth.  */

static void
check_methods (tree t)
{
  for (tree x = TYPE_FIELDS (t); x; x = DECL_CHAIN (x))
    if (DECL_DECLARES_FUNCTION_P (x))
      {
	check_for_override (x, t);

	if (DECL_PURE_VIRTUAL_P (x)
	    && (TREE_CODE (x) != FUNCTION_DECL || ! DECL_VINDEX (x)))
	  error ("initializer specified for non-virtual method %q+D", x);
	/* The name of the field is the original field name
	   Save this in auxiliary field for later overloading.  */
	if (TREE_CODE (x) == FUNCTION_DECL && DECL_VINDEX (x))
	  {
	    TYPE_POLYMORPHIC_P (t) = 1;
	    if (DECL_PURE_VIRTUAL_P (x))
	      vec_safe_push (CLASSTYPE_PURE_VIRTUALS (t), x);
	  }

	/* All user-provided destructors are non-trivial.
	   Constructors and assignment ops are handled in
	   grok_special_member_properties.  */
	if (DECL_DESTRUCTOR_P (x) && user_provided_p (x))
	  TYPE_HAS_NONTRIVIAL_DESTRUCTOR (t) = 1;
	if (!DECL_VIRTUAL_P (x)
	    && lookup_attribute ("transaction_safe_dynamic",
				 DECL_ATTRIBUTES (x)))
	  error_at (DECL_SOURCE_LOCATION (x),
		    "%<transaction_safe_dynamic%> may only be specified for "
		    "a virtual function");
      }
}

/* FN is a constructor or destructor.  Clone the declaration to create
   a specialized in-charge or not-in-charge version, as indicated by
   NAME.  */

static tree
build_clone (tree fn, tree name)
{
  tree parms;
  tree clone;

  /* Copy the function.  */
  clone = copy_decl (fn);
  /* Reset the function name.  */
  DECL_NAME (clone) = name;
  /* Remember where this function came from.  */
  DECL_ABSTRACT_ORIGIN (clone) = fn;
  /* Make it easy to find the CLONE given the FN.  */
  DECL_CHAIN (clone) = DECL_CHAIN (fn);
  DECL_CHAIN (fn) = clone;

  /* If this is a template, do the rest on the DECL_TEMPLATE_RESULT.  */
  if (TREE_CODE (clone) == TEMPLATE_DECL)
    {
      tree result = build_clone (DECL_TEMPLATE_RESULT (clone), name);
      DECL_TEMPLATE_RESULT (clone) = result;
      DECL_TEMPLATE_INFO (result) = copy_node (DECL_TEMPLATE_INFO (result));
      DECL_TI_TEMPLATE (result) = clone;
      TREE_TYPE (clone) = TREE_TYPE (result);
      return clone;
    }
  else
    {
      // Clone constraints.
      if (flag_concepts)
        if (tree ci = get_constraints (fn))
          set_constraints (clone, copy_node (ci));
    }


  SET_DECL_ASSEMBLER_NAME (clone, NULL_TREE);
  DECL_CLONED_FUNCTION (clone) = fn;
  /* There's no pending inline data for this function.  */
  DECL_PENDING_INLINE_INFO (clone) = NULL;
  DECL_PENDING_INLINE_P (clone) = 0;

  /* The base-class destructor is not virtual.  */
  if (name == base_dtor_identifier)
    {
      DECL_VIRTUAL_P (clone) = 0;
      if (TREE_CODE (clone) != TEMPLATE_DECL)
	DECL_VINDEX (clone) = NULL_TREE;
    }

  bool ctor_omit_inherited_parms_p = ctor_omit_inherited_parms (clone);
  if (ctor_omit_inherited_parms_p)
    gcc_assert (DECL_HAS_IN_CHARGE_PARM_P (clone));

  /* If there was an in-charge parameter, drop it from the function
     type.  */
  if (DECL_HAS_IN_CHARGE_PARM_P (clone))
    {
      tree basetype;
      tree parmtypes;
      tree exceptions;

      exceptions = TYPE_RAISES_EXCEPTIONS (TREE_TYPE (clone));
      basetype = TYPE_METHOD_BASETYPE (TREE_TYPE (clone));
      parmtypes = TYPE_ARG_TYPES (TREE_TYPE (clone));
      /* Skip the `this' parameter.  */
      parmtypes = TREE_CHAIN (parmtypes);
      /* Skip the in-charge parameter.  */
      parmtypes = TREE_CHAIN (parmtypes);
      /* And the VTT parm, in a complete [cd]tor.  */
      if (DECL_HAS_VTT_PARM_P (fn)
	  && ! DECL_NEEDS_VTT_PARM_P (clone))
	parmtypes = TREE_CHAIN (parmtypes);
      if (ctor_omit_inherited_parms_p)
	{
	  /* If we're omitting inherited parms, that just leaves the VTT.  */
	  gcc_assert (DECL_NEEDS_VTT_PARM_P (clone));
	  parmtypes = tree_cons (NULL_TREE, vtt_parm_type, void_list_node);
	}
      TREE_TYPE (clone)
	= build_method_type_directly (basetype,
				      TREE_TYPE (TREE_TYPE (clone)),
				      parmtypes);
      if (exceptions)
	TREE_TYPE (clone) = build_exception_variant (TREE_TYPE (clone),
						     exceptions);
      TREE_TYPE (clone)
	= cp_build_type_attribute_variant (TREE_TYPE (clone),
					   TYPE_ATTRIBUTES (TREE_TYPE (fn)));
    }

  /* Copy the function parameters.  */
  DECL_ARGUMENTS (clone) = copy_list (DECL_ARGUMENTS (clone));
  /* Remove the in-charge parameter.  */
  if (DECL_HAS_IN_CHARGE_PARM_P (clone))
    {
      DECL_CHAIN (DECL_ARGUMENTS (clone))
	= DECL_CHAIN (DECL_CHAIN (DECL_ARGUMENTS (clone)));
      DECL_HAS_IN_CHARGE_PARM_P (clone) = 0;
    }
  /* And the VTT parm, in a complete [cd]tor.  */
  if (DECL_HAS_VTT_PARM_P (fn))
    {
      if (DECL_NEEDS_VTT_PARM_P (clone))
	DECL_HAS_VTT_PARM_P (clone) = 1;
      else
	{
	  DECL_CHAIN (DECL_ARGUMENTS (clone))
	    = DECL_CHAIN (DECL_CHAIN (DECL_ARGUMENTS (clone)));
	  DECL_HAS_VTT_PARM_P (clone) = 0;
	}
    }

  /* A base constructor inheriting from a virtual base doesn't get the
     arguments.  */
  if (ctor_omit_inherited_parms_p)
    DECL_CHAIN (DECL_CHAIN (DECL_ARGUMENTS (clone))) = NULL_TREE;

  for (parms = DECL_ARGUMENTS (clone); parms; parms = DECL_CHAIN (parms))
    {
      DECL_CONTEXT (parms) = clone;
      cxx_dup_lang_specific_decl (parms);
    }

  /* Create the RTL for this function.  */
  SET_DECL_RTL (clone, NULL);
  rest_of_decl_compilation (clone, /*top_level=*/1, at_eof);

  return clone;
}

/* Implementation of DECL_CLONED_FUNCTION and DECL_CLONED_FUNCTION_P, do
   not invoke this function directly.

   For a non-thunk function, returns the address of the slot for storing
   the function it is a clone of.  Otherwise returns NULL_TREE.

   If JUST_TESTING, looks through TEMPLATE_DECL and returns NULL if
   cloned_function is unset.  This is to support the separate
   DECL_CLONED_FUNCTION and DECL_CLONED_FUNCTION_P modes; using the latter
   on a template makes sense, but not the former.  */

tree *
decl_cloned_function_p (const_tree decl, bool just_testing)
{
  tree *ptr;
  if (just_testing)
    decl = STRIP_TEMPLATE (decl);

  if (TREE_CODE (decl) != FUNCTION_DECL
      || !DECL_LANG_SPECIFIC (decl)
      || DECL_LANG_SPECIFIC (decl)->u.fn.thunk_p)
    {
#if defined ENABLE_TREE_CHECKING && (GCC_VERSION >= 2007)
      if (!just_testing)
	lang_check_failed (__FILE__, __LINE__, __FUNCTION__);
      else
#endif
	return NULL;
    }

  ptr = &DECL_LANG_SPECIFIC (decl)->u.fn.u5.cloned_function;
  if (just_testing && *ptr == NULL_TREE)
    return NULL;
  else
    return ptr;
}

/* Produce declarations for all appropriate clones of FN.  If
   UPDATE_METHODS is true, the clones are added to the
   CLASSTYPE_METHOD_VEC.  VIA_USING indicates whether these are
   cloning decls brought in via using declarations (i.e. inheriting
   ctors).  */

void
clone_function_decl (tree fn, bool update_methods, bool via_using)
{
  tree clone;

  /* Avoid inappropriate cloning.  */
  if (DECL_CHAIN (fn)
      && DECL_CLONED_FUNCTION_P (DECL_CHAIN (fn)))
    return;

  if (DECL_MAYBE_IN_CHARGE_CONSTRUCTOR_P (fn))
    {
      /* For each constructor, we need two variants: an in-charge version
	 and a not-in-charge version.  */
      clone = build_clone (fn, complete_ctor_identifier);
      if (update_methods)
	add_method (DECL_CONTEXT (clone), clone, via_using);
      clone = build_clone (fn, base_ctor_identifier);
      if (update_methods)
	add_method (DECL_CONTEXT (clone), clone, via_using);
    }
  else
    {
      gcc_assert (DECL_MAYBE_IN_CHARGE_DESTRUCTOR_P (fn));

      /* For each destructor, we need three variants: an in-charge
	 version, a not-in-charge version, and an in-charge deleting
	 version.  We clone the deleting version first because that
	 means it will go second on the TYPE_FIELDS list -- and that
	 corresponds to the correct layout order in the virtual
	 function table.

	 For a non-virtual destructor, we do not build a deleting
	 destructor.  */
      if (DECL_VIRTUAL_P (fn))
	{
	  clone = build_clone (fn, deleting_dtor_identifier);
	  if (update_methods)
	    add_method (DECL_CONTEXT (clone), clone, via_using);
	}
      clone = build_clone (fn, complete_dtor_identifier);
      if (update_methods)
	add_method (DECL_CONTEXT (clone), clone, via_using);
      clone = build_clone (fn, base_dtor_identifier);
      if (update_methods)
	add_method (DECL_CONTEXT (clone), clone, via_using);
    }

  /* Note that this is an abstract function that is never emitted.  */
  DECL_ABSTRACT_P (fn) = true;
}

/* DECL is an in charge constructor, which is being defined. This will
   have had an in class declaration, from whence clones were
   declared. An out-of-class definition can specify additional default
   arguments. As it is the clones that are involved in overload
   resolution, we must propagate the information from the DECL to its
   clones.  */

void
adjust_clone_args (tree decl)
{
  tree clone;

  for (clone = DECL_CHAIN (decl); clone && DECL_CLONED_FUNCTION_P (clone);
       clone = DECL_CHAIN (clone))
    {
      tree orig_clone_parms = TYPE_ARG_TYPES (TREE_TYPE (clone));
      tree orig_decl_parms = TYPE_ARG_TYPES (TREE_TYPE (decl));
      tree decl_parms, clone_parms;

      clone_parms = orig_clone_parms;

      /* Skip the 'this' parameter.  */
      orig_clone_parms = TREE_CHAIN (orig_clone_parms);
      orig_decl_parms = TREE_CHAIN (orig_decl_parms);

      if (DECL_HAS_IN_CHARGE_PARM_P (decl))
	orig_decl_parms = TREE_CHAIN (orig_decl_parms);
      if (DECL_HAS_VTT_PARM_P (decl))
	orig_decl_parms = TREE_CHAIN (orig_decl_parms);

      clone_parms = orig_clone_parms;
      if (DECL_HAS_VTT_PARM_P (clone))
	clone_parms = TREE_CHAIN (clone_parms);

      for (decl_parms = orig_decl_parms; decl_parms;
	   decl_parms = TREE_CHAIN (decl_parms),
	     clone_parms = TREE_CHAIN (clone_parms))
	{
	  if (clone_parms == void_list_node)
	    {
	      gcc_assert (decl_parms == clone_parms
			  || ctor_omit_inherited_parms (clone));
	      break;
	    }

	  gcc_assert (same_type_p (TREE_TYPE (decl_parms),
				   TREE_TYPE (clone_parms)));

	  if (TREE_PURPOSE (decl_parms) && !TREE_PURPOSE (clone_parms))
	    {
	      /* A default parameter has been added. Adjust the
		 clone's parameters.  */
	      tree exceptions = TYPE_RAISES_EXCEPTIONS (TREE_TYPE (clone));
	      tree attrs = TYPE_ATTRIBUTES (TREE_TYPE (clone));
	      tree basetype = TYPE_METHOD_BASETYPE (TREE_TYPE (clone));
	      tree type;

	      clone_parms = orig_decl_parms;

	      if (DECL_HAS_VTT_PARM_P (clone))
		{
		  clone_parms = tree_cons (TREE_PURPOSE (orig_clone_parms),
					   TREE_VALUE (orig_clone_parms),
					   clone_parms);
		  TREE_TYPE (clone_parms) = TREE_TYPE (orig_clone_parms);
		}
	      type = build_method_type_directly (basetype,
						 TREE_TYPE (TREE_TYPE (clone)),
						 clone_parms);
	      if (exceptions)
		type = build_exception_variant (type, exceptions);
	      if (attrs)
		type = cp_build_type_attribute_variant (type, attrs);
	      TREE_TYPE (clone) = type;

	      clone_parms = NULL_TREE;
	      break;
	    }
	}
      gcc_assert (!clone_parms || clone_parms == void_list_node);
    }
}

/* For each of the constructors and destructors in T, create an
   in-charge and not-in-charge variant.  */

static void
clone_constructors_and_destructors (tree t)
{
  /* Because we can lazily declare functions, we need to propagate
     the usingness of the source function.  */
  for (ovl_iterator iter (CLASSTYPE_CONSTRUCTORS (t)); iter; ++iter)
    clone_function_decl (*iter, /*update_methods=*/true, iter.using_p ());

  if (tree dtor = CLASSTYPE_DESTRUCTOR (t))
    clone_function_decl (dtor, /*update_methods=*/true);
}

/* Deduce noexcept for a destructor DTOR.  */

void
deduce_noexcept_on_destructor (tree dtor)
{
  if (!TYPE_RAISES_EXCEPTIONS (TREE_TYPE (dtor)))
    TREE_TYPE (dtor) = build_exception_variant (TREE_TYPE (dtor),
						noexcept_deferred_spec);
}

/* Subroutine of set_one_vmethod_tm_attributes.  Search base classes
   of TYPE for virtual functions which FNDECL overrides.  Return a
   mask of the tm attributes found therein.  */

static int
look_for_tm_attr_overrides (tree type, tree fndecl)
{
  tree binfo = TYPE_BINFO (type);
  tree base_binfo;
  int ix, found = 0;

  for (ix = 0; BINFO_BASE_ITERATE (binfo, ix, base_binfo); ++ix)
    {
      tree o, basetype = BINFO_TYPE (base_binfo);

      if (!TYPE_POLYMORPHIC_P (basetype))
	continue;

      o = look_for_overrides_here (basetype, fndecl);
      if (o)
	{
	  if (lookup_attribute ("transaction_safe_dynamic",
				DECL_ATTRIBUTES (o)))
	    /* transaction_safe_dynamic is not inherited.  */;
	  else
	    found |= tm_attr_to_mask (find_tm_attribute
				      (TYPE_ATTRIBUTES (TREE_TYPE (o))));
	}
      else
	found |= look_for_tm_attr_overrides (basetype, fndecl);
    }

  return found;
}

/* Subroutine of set_method_tm_attributes.  Handle the checks and
   inheritance for one virtual method FNDECL.  */

static void
set_one_vmethod_tm_attributes (tree type, tree fndecl)
{
  tree tm_attr;
  int found, have;

  found = look_for_tm_attr_overrides (type, fndecl);

  /* If FNDECL doesn't actually override anything (i.e. T is the
     class that first declares FNDECL virtual), then we're done.  */
  if (found == 0)
    return;

  tm_attr = find_tm_attribute (TYPE_ATTRIBUTES (TREE_TYPE (fndecl)));
  have = tm_attr_to_mask (tm_attr);

  /* Intel STM Language Extension 3.0, Section 4.2 table 4:
     tm_pure must match exactly, otherwise no weakening of
     tm_safe > tm_callable > nothing.  */
  /* ??? The tm_pure attribute didn't make the transition to the
     multivendor language spec.  */
  if (have == TM_ATTR_PURE)
    {
      if (found != TM_ATTR_PURE)
	{
	  found &= -found;
	  goto err_override;
	}
    }
  /* If the overridden function is tm_pure, then FNDECL must be.  */
  else if (found == TM_ATTR_PURE && tm_attr)
    goto err_override;
  /* Look for base class combinations that cannot be satisfied.  */
  else if (found != TM_ATTR_PURE && (found & TM_ATTR_PURE))
    {
      found &= ~TM_ATTR_PURE;
      found &= -found;
      error_at (DECL_SOURCE_LOCATION (fndecl),
		"method overrides both %<transaction_pure%> and %qE methods",
		tm_mask_to_attr (found));
    }
  /* If FNDECL did not declare an attribute, then inherit the most
     restrictive one.  */
  else if (tm_attr == NULL)
    {
      apply_tm_attr (fndecl, tm_mask_to_attr (least_bit_hwi (found)));
    }
  /* Otherwise validate that we're not weaker than a function
     that is being overridden.  */
  else
    {
      found &= -found;
      if (found <= TM_ATTR_CALLABLE && have > found)
	goto err_override;
    }
  return;

 err_override:
  error_at (DECL_SOURCE_LOCATION (fndecl),
	    "method declared %qE overriding %qE method",
	    tm_attr, tm_mask_to_attr (found));
}

/* For each of the methods in T, propagate a class-level tm attribute.  */

static void
set_method_tm_attributes (tree t)
{
  tree class_tm_attr, fndecl;

  /* Don't bother collecting tm attributes if transactional memory
     support is not enabled.  */
  if (!flag_tm)
    return;

  /* Process virtual methods first, as they inherit directly from the
     base virtual function and also require validation of new attributes.  */
  if (TYPE_CONTAINS_VPTR_P (t))
    {
      tree vchain;
      for (vchain = BINFO_VIRTUALS (TYPE_BINFO (t)); vchain;
	   vchain = TREE_CHAIN (vchain))
	{
	  fndecl = BV_FN (vchain);
	  if (DECL_THUNK_P (fndecl))
	    fndecl = THUNK_TARGET (fndecl);
	  set_one_vmethod_tm_attributes (t, fndecl);
	}
    }

  /* If the class doesn't have an attribute, nothing more to do.  */
  class_tm_attr = find_tm_attribute (TYPE_ATTRIBUTES (t));
  if (class_tm_attr == NULL)
    return;

  /* Any method that does not yet have a tm attribute inherits
     the one from the class.  */
  for (fndecl = TYPE_FIELDS (t); fndecl; fndecl = DECL_CHAIN (fndecl))
    if (DECL_DECLARES_FUNCTION_P (fndecl)
	&& !find_tm_attribute (TYPE_ATTRIBUTES (TREE_TYPE (fndecl))))
      apply_tm_attr (fndecl, class_tm_attr);
}

/* Returns true if FN is a default constructor.  */

bool
default_ctor_p (tree fn)
{
  return (DECL_CONSTRUCTOR_P (fn)
	  && sufficient_parms_p (FUNCTION_FIRST_USER_PARMTYPE (fn)));
}

/* Returns true iff class T has a user-defined constructor that can be called
   with more than zero arguments.  */

bool
type_has_user_nondefault_constructor (tree t)
{
  if (!TYPE_HAS_USER_CONSTRUCTOR (t))
    return false;

  for (ovl_iterator iter (CLASSTYPE_CONSTRUCTORS (t)); iter; ++iter)
    {
      tree fn = *iter;
      if (!DECL_ARTIFICIAL (fn)
	  && (TREE_CODE (fn) == TEMPLATE_DECL
	      || (skip_artificial_parms_for (fn, DECL_ARGUMENTS (fn))
		  != NULL_TREE)))
	return true;
    }

  return false;
}

/* Returns the defaulted constructor if T has one. Otherwise, returns
   NULL_TREE.  */

tree
in_class_defaulted_default_constructor (tree t)
{
  if (!TYPE_HAS_USER_CONSTRUCTOR (t))
    return NULL_TREE;

  for (ovl_iterator iter (CLASSTYPE_CONSTRUCTORS (t)); iter; ++iter)
    {
      tree fn = *iter;

      if (DECL_DEFAULTED_IN_CLASS_P (fn)
	  && default_ctor_p (fn))
	return fn;
    }

  return NULL_TREE;
}

/* Returns true iff FN is a user-provided function, i.e. user-declared
   and not defaulted at its first declaration.  */

bool
user_provided_p (tree fn)
{
  if (TREE_CODE (fn) == TEMPLATE_DECL)
    return true;
  else
    return (!DECL_ARTIFICIAL (fn)
	    && !(DECL_INITIALIZED_IN_CLASS_P (fn)
		 && (DECL_DEFAULTED_FN (fn) || DECL_DELETED_FN (fn))));
}

/* Returns true iff class T has a user-provided constructor.  */

bool
type_has_user_provided_constructor (tree t)
{
  if (!CLASS_TYPE_P (t))
    return false;

  if (!TYPE_HAS_USER_CONSTRUCTOR (t))
    return false;

  for (ovl_iterator iter (CLASSTYPE_CONSTRUCTORS (t)); iter; ++iter)
    if (user_provided_p (*iter))
      return true;

  return false;
}

/* Returns true iff class T has a user-provided or explicit constructor.  */

bool
type_has_user_provided_or_explicit_constructor (tree t)
{
  if (!CLASS_TYPE_P (t))
    return false;

  if (!TYPE_HAS_USER_CONSTRUCTOR (t))
    return false;

  for (ovl_iterator iter (CLASSTYPE_CONSTRUCTORS (t)); iter; ++iter)
    {
      tree fn = *iter;
      if (user_provided_p (fn) || DECL_NONCONVERTING_P (fn))
	return true;
    }

  return false;
}

/* Returns true iff class T has a non-user-provided (i.e. implicitly
   declared or explicitly defaulted in the class body) default
   constructor.  */

bool
type_has_non_user_provided_default_constructor (tree t)
{
  if (!TYPE_HAS_DEFAULT_CONSTRUCTOR (t))
    return false;
  if (CLASSTYPE_LAZY_DEFAULT_CTOR (t))
    return true;

  for (ovl_iterator iter (CLASSTYPE_CONSTRUCTORS (t)); iter; ++iter)
    {
      tree fn = *iter;
      if (TREE_CODE (fn) == FUNCTION_DECL
	  && default_ctor_p (fn)
	  && !user_provided_p (fn))
	return true;
    }

  return false;
}

/* TYPE is being used as a virtual base, and has a non-trivial move
   assignment.  Return true if this is due to there being a user-provided
   move assignment in TYPE or one of its subobjects; if there isn't, then
   multiple move assignment can't cause any harm.  */

bool
vbase_has_user_provided_move_assign (tree type)
{
  /* Does the type itself have a user-provided move assignment operator?  */
  if (!CLASSTYPE_LAZY_MOVE_ASSIGN (type))
    for (ovl_iterator iter (get_class_binding_direct
			    (type, cp_assignment_operator_id (NOP_EXPR)));
	 iter; ++iter)
      if (!DECL_ARTIFICIAL (*iter) && move_fn_p (*iter))
	return true;

  /* Do any of its bases?  */
  tree binfo = TYPE_BINFO (type);
  tree base_binfo;
  for (int i = 0; BINFO_BASE_ITERATE (binfo, i, base_binfo); ++i)
    if (vbase_has_user_provided_move_assign (BINFO_TYPE (base_binfo)))
      return true;

  /* Or non-static data members?  */
  for (tree field = TYPE_FIELDS (type); field; field = DECL_CHAIN (field))
    {
      if (TREE_CODE (field) == FIELD_DECL
	  && CLASS_TYPE_P (TREE_TYPE (field))
	  && vbase_has_user_provided_move_assign (TREE_TYPE (field)))
	return true;
    }

  /* Seems not.  */
  return false;
}

/* If default-initialization leaves part of TYPE uninitialized, returns
   a DECL for the field or TYPE itself (DR 253).  */

tree
default_init_uninitialized_part (tree type)
{
  tree t, r, binfo;
  int i;

  type = strip_array_types (type);
  if (!CLASS_TYPE_P (type))
    return type;
  if (!type_has_non_user_provided_default_constructor (type))
    return NULL_TREE;
  for (binfo = TYPE_BINFO (type), i = 0;
       BINFO_BASE_ITERATE (binfo, i, t); ++i)
    {
      r = default_init_uninitialized_part (BINFO_TYPE (t));
      if (r)
	return r;
    }
  for (t = TYPE_FIELDS (type); t; t = DECL_CHAIN (t))
    if (TREE_CODE (t) == FIELD_DECL
	&& !DECL_ARTIFICIAL (t)
	&& !DECL_INITIAL (t))
      {
	r = default_init_uninitialized_part (TREE_TYPE (t));
	if (r)
	  return DECL_P (r) ? r : t;
      }

  return NULL_TREE;
}

/* Returns true iff for class T, a trivial synthesized default constructor
   would be constexpr.  */

bool
trivial_default_constructor_is_constexpr (tree t)
{
  /* A defaulted trivial default constructor is constexpr
     if there is nothing to initialize.  */
  gcc_assert (!TYPE_HAS_COMPLEX_DFLT (t));
  return is_really_empty_class (t);
}

/* Returns true iff class T has a constexpr default constructor.  */

bool
type_has_constexpr_default_constructor (tree t)
{
  tree fns;

  if (!CLASS_TYPE_P (t))
    {
      /* The caller should have stripped an enclosing array.  */
      gcc_assert (TREE_CODE (t) != ARRAY_TYPE);
      return false;
    }
  if (CLASSTYPE_LAZY_DEFAULT_CTOR (t))
    {
      if (!TYPE_HAS_COMPLEX_DFLT (t))
	return trivial_default_constructor_is_constexpr (t);
      /* Non-trivial, we need to check subobject constructors.  */
      lazily_declare_fn (sfk_constructor, t);
    }
  fns = locate_ctor (t);
  return (fns && DECL_DECLARED_CONSTEXPR_P (fns));
}

/* Returns true iff class T has a constexpr default constructor or has an
   implicitly declared default constructor that we can't tell if it's constexpr
   without forcing a lazy declaration (which might cause undesired
   instantiations).  */

bool
type_maybe_constexpr_default_constructor (tree t)
{
  if (CLASS_TYPE_P (t) && CLASSTYPE_LAZY_DEFAULT_CTOR (t)
      && TYPE_HAS_COMPLEX_DFLT (t))
    /* Assume it's constexpr.  */
    return true;
  return type_has_constexpr_default_constructor (t);
}

/* Returns true iff class TYPE has a virtual destructor.  */

bool
type_has_virtual_destructor (tree type)
{
  tree dtor;

  if (!CLASS_TYPE_P (type))
    return false;

  gcc_assert (COMPLETE_TYPE_P (type));
  dtor = CLASSTYPE_DESTRUCTOR (type);
  return (dtor && DECL_VIRTUAL_P (dtor));
}

/* Returns true iff T, a class, has a move-assignment or
   move-constructor.  Does not lazily declare either.
   If USER_P is false, any move function will do.  If it is true, the
   move function must be user-declared.

   Note that user-declared here is different from "user-provided",
   which doesn't include functions that are defaulted in the
   class.  */

bool
classtype_has_move_assign_or_move_ctor_p (tree t, bool user_p)
{
  gcc_assert (user_p
	      || (!CLASSTYPE_LAZY_MOVE_CTOR (t)
		  && !CLASSTYPE_LAZY_MOVE_ASSIGN (t)));

  if (!CLASSTYPE_LAZY_MOVE_CTOR (t))
    for (ovl_iterator iter (CLASSTYPE_CONSTRUCTORS (t)); iter; ++iter)
      if ((!user_p || !DECL_ARTIFICIAL (*iter)) && move_fn_p (*iter))
	return true;

  if (!CLASSTYPE_LAZY_MOVE_ASSIGN (t))
    for (ovl_iterator iter (get_class_binding_direct
			    (t, cp_assignment_operator_id (NOP_EXPR)));
	 iter; ++iter)
      if ((!user_p || !DECL_ARTIFICIAL (*iter)) && move_fn_p (*iter))
	return true;
  
  return false;
}

/* Nonzero if we need to build up a constructor call when initializing an
   object of this class, either because it has a user-declared constructor
   or because it doesn't have a default constructor (so we need to give an
   error if no initializer is provided).  Use TYPE_NEEDS_CONSTRUCTING when
   what you care about is whether or not an object can be produced by a
   constructor (e.g. so we don't set TREE_READONLY on const variables of
   such type); use this function when what you care about is whether or not
   to try to call a constructor to create an object.  The latter case is
   the former plus some cases of constructors that cannot be called.  */

bool
type_build_ctor_call (tree t)
{
  tree inner;
  if (TYPE_NEEDS_CONSTRUCTING (t))
    return true;
  inner = strip_array_types (t);
  if (!CLASS_TYPE_P (inner) || ANON_AGGR_TYPE_P (inner))
    return false;
  if (!TYPE_HAS_DEFAULT_CONSTRUCTOR (inner))
    return true;
  if (cxx_dialect < cxx11)
    return false;
  /* A user-declared constructor might be private, and a constructor might
     be trivial but deleted.  */
  for (ovl_iterator iter (get_class_binding (inner, complete_ctor_identifier));
       iter; ++iter)
    {
      tree fn = *iter;
      if (!DECL_ARTIFICIAL (fn)
	  || DECL_DELETED_FN (fn))
	return true;
    }
  return false;
}

/* Like type_build_ctor_call, but for destructors.  */

bool
type_build_dtor_call (tree t)
{
  tree inner;
  if (TYPE_HAS_NONTRIVIAL_DESTRUCTOR (t))
    return true;
  inner = strip_array_types (t);
  if (!CLASS_TYPE_P (inner) || ANON_AGGR_TYPE_P (inner)
      || !COMPLETE_TYPE_P (inner))
    return false;
  if (cxx_dialect < cxx11)
    return false;
  /* A user-declared destructor might be private, and a destructor might
     be trivial but deleted.  */
  for (ovl_iterator iter (get_class_binding (inner, complete_dtor_identifier));
       iter; ++iter)
    {
      tree fn = *iter;
      if (!DECL_ARTIFICIAL (fn)
	  || DECL_DELETED_FN (fn))
	return true;
    }
  return false;
}

/* Remove all zero-width bit-fields from T.  */

static void
remove_zero_width_bit_fields (tree t)
{
  tree *fieldsp;

  fieldsp = &TYPE_FIELDS (t);
  while (*fieldsp)
    {
      if (TREE_CODE (*fieldsp) == FIELD_DECL
	  && DECL_C_BIT_FIELD (*fieldsp)
	  /* We should not be confused by the fact that grokbitfield
	     temporarily sets the width of the bit field into
	     DECL_BIT_FIELD_REPRESENTATIVE (*fieldsp).
	     check_bitfield_decl eventually sets DECL_SIZE (*fieldsp)
	     to that width.  */
	  && (DECL_SIZE (*fieldsp) == NULL_TREE
	      || integer_zerop (DECL_SIZE (*fieldsp))))
	*fieldsp = DECL_CHAIN (*fieldsp);
      else
	fieldsp = &DECL_CHAIN (*fieldsp);
    }
}

/* Returns TRUE iff we need a cookie when dynamically allocating an
   array whose elements have the indicated class TYPE.  */

static bool
type_requires_array_cookie (tree type)
{
  tree fns;
  bool has_two_argument_delete_p = false;

  gcc_assert (CLASS_TYPE_P (type));

  /* If there's a non-trivial destructor, we need a cookie.  In order
     to iterate through the array calling the destructor for each
     element, we'll have to know how many elements there are.  */
  if (TYPE_HAS_NONTRIVIAL_DESTRUCTOR (type))
    return true;

  /* If the usual deallocation function is a two-argument whose second
     argument is of type `size_t', then we have to pass the size of
     the array to the deallocation function, so we will need to store
     a cookie.  */
  fns = lookup_fnfields (TYPE_BINFO (type),
			 cp_operator_id (VEC_DELETE_EXPR),
			 /*protect=*/0);
  /* If there are no `operator []' members, or the lookup is
     ambiguous, then we don't need a cookie.  */
  if (!fns || fns == error_mark_node)
    return false;
  /* Loop through all of the functions.  */
  for (lkp_iterator iter (BASELINK_FUNCTIONS (fns)); iter; ++iter)
    {
      tree fn = *iter;

      /* See if this function is a one-argument delete function.  If
	 it is, then it will be the usual deallocation function.  */
      tree second_parm = TREE_CHAIN (TYPE_ARG_TYPES (TREE_TYPE (fn)));
      if (second_parm == void_list_node)
	return false;
      /* Do not consider this function if its second argument is an
	 ellipsis.  */
      if (!second_parm)
	continue;
      /* Otherwise, if we have a two-argument function and the second
	 argument is `size_t', it will be the usual deallocation
	 function -- unless there is one-argument function, too.  */
      if (TREE_CHAIN (second_parm) == void_list_node
	  && same_type_p (TREE_VALUE (second_parm), size_type_node))
	has_two_argument_delete_p = true;
    }

  return has_two_argument_delete_p;
}

/* Finish computing the `literal type' property of class type T.

   At this point, we have already processed base classes and
   non-static data members.  We need to check whether the copy
   constructor is trivial, the destructor is trivial, and there
   is a trivial default constructor or at least one constexpr
   constructor other than the copy constructor.  */

static void
finalize_literal_type_property (tree t)
{
  tree fn;

  if (cxx_dialect < cxx11
      || TYPE_HAS_NONTRIVIAL_DESTRUCTOR (t))
    CLASSTYPE_LITERAL_P (t) = false;
  else if (CLASSTYPE_LITERAL_P (t) && LAMBDA_TYPE_P (t))
    CLASSTYPE_LITERAL_P (t) = (cxx_dialect >= cxx17);
  else if (CLASSTYPE_LITERAL_P (t) && !TYPE_HAS_TRIVIAL_DFLT (t)
	   && CLASSTYPE_NON_AGGREGATE (t)
	   && !TYPE_HAS_CONSTEXPR_CTOR (t))
    CLASSTYPE_LITERAL_P (t) = false;

  /* C++14 DR 1684 removed this restriction.  */
  if (cxx_dialect < cxx14
      && !CLASSTYPE_LITERAL_P (t) && !LAMBDA_TYPE_P (t))
    for (fn = TYPE_FIELDS (t); fn; fn = DECL_CHAIN (fn))
      if (TREE_CODE (fn) == FUNCTION_DECL
	  && DECL_DECLARED_CONSTEXPR_P (fn)
	  && DECL_NONSTATIC_MEMBER_FUNCTION_P (fn)
	  && !DECL_CONSTRUCTOR_P (fn))
	{
	  DECL_DECLARED_CONSTEXPR_P (fn) = false;
	  if (!DECL_GENERATED_P (fn)
	      && pedwarn (DECL_SOURCE_LOCATION (fn), OPT_Wpedantic,
			  "enclosing class of constexpr non-static member "
			  "function %q+#D is not a literal type", fn))
	    explain_non_literal_class (t);
	}
}

/* T is a non-literal type used in a context which requires a constant
   expression.  Explain why it isn't literal.  */

void
explain_non_literal_class (tree t)
{
  static hash_set<tree> *diagnosed;

  if (!CLASS_TYPE_P (t))
    return;
  t = TYPE_MAIN_VARIANT (t);

  if (diagnosed == NULL)
    diagnosed = new hash_set<tree>;
  if (diagnosed->add (t))
    /* Already explained.  */
    return;

  inform (0, "%q+T is not literal because:", t);
  if (cxx_dialect < cxx17 && LAMBDA_TYPE_P (t))
    inform (0, "  %qT is a closure type, which is only literal in "
	    "C++17 and later", t);
  else if (TYPE_HAS_NONTRIVIAL_DESTRUCTOR (t))
    inform (0, "  %q+T has a non-trivial destructor", t);
  else if (CLASSTYPE_NON_AGGREGATE (t)
	   && !TYPE_HAS_TRIVIAL_DFLT (t)
	   && !LAMBDA_TYPE_P (t)
	   && !TYPE_HAS_CONSTEXPR_CTOR (t))
    {
      inform (0, "  %q+T is not an aggregate, does not have a trivial "
	      "default constructor, and has no constexpr constructor that "
	      "is not a copy or move constructor", t);
      if (type_has_non_user_provided_default_constructor (t))
	/* Note that we can't simply call locate_ctor because when the
	   constructor is deleted it just returns NULL_TREE.  */
	for (ovl_iterator iter (CLASSTYPE_CONSTRUCTORS (t)); iter; ++iter)
	  {
	    tree fn = *iter;
	    tree parms = TYPE_ARG_TYPES (TREE_TYPE (fn));

	    parms = skip_artificial_parms_for (fn, parms);

	    if (sufficient_parms_p (parms))
	      {
		if (DECL_DELETED_FN (fn))
		  maybe_explain_implicit_delete (fn);
		else
		  explain_invalid_constexpr_fn (fn);
		break;
	      }
	}
    }
  else
    {
      tree binfo, base_binfo, field; int i;
      for (binfo = TYPE_BINFO (t), i = 0;
	   BINFO_BASE_ITERATE (binfo, i, base_binfo); i++)
	{
	  tree basetype = TREE_TYPE (base_binfo);
	  if (!CLASSTYPE_LITERAL_P (basetype))
	    {
	      inform (0, "  base class %qT of %q+T is non-literal",
		      basetype, t);
	      explain_non_literal_class (basetype);
	      return;
	    }
	}
      for (field = TYPE_FIELDS (t); field; field = TREE_CHAIN (field))
	{
	  tree ftype;
	  if (TREE_CODE (field) != FIELD_DECL)
	    continue;
	  ftype = TREE_TYPE (field);
	  if (!literal_type_p (ftype))
	    {
	      inform (DECL_SOURCE_LOCATION (field),
		      "  non-static data member %qD has non-literal type",
		      field);
	      if (CLASS_TYPE_P (ftype))
		explain_non_literal_class (ftype);
	    }
	  if (CP_TYPE_VOLATILE_P (ftype))
	    inform (DECL_SOURCE_LOCATION (field),
		    "  non-static data member %qD has volatile type", field);
	}
    }
}

/* Check the validity of the bases and members declared in T.  Add any
   implicitly-generated functions (like copy-constructors and
   assignment operators).  Compute various flag bits (like
   CLASSTYPE_NON_LAYOUT_POD_T) for T.  This routine works purely at the C++
   level: i.e., independently of the ABI in use.  */

static void
check_bases_and_members (tree t)
{
  /* Nonzero if the implicitly generated copy constructor should take
     a non-const reference argument.  */
  int cant_have_const_ctor;
  /* Nonzero if the implicitly generated assignment operator
     should take a non-const reference argument.  */
  int no_const_asn_ref;
  tree access_decls;
  bool saved_complex_asn_ref;
  bool saved_nontrivial_dtor;
  tree fn;

  /* By default, we use const reference arguments and generate default
     constructors.  */
  cant_have_const_ctor = 0;
  no_const_asn_ref = 0;

  /* Check all the base-classes and set FMEM members to point to arrays
     of potential interest.  */
  check_bases (t, &cant_have_const_ctor, &no_const_asn_ref);

  /* Deduce noexcept on destructor.  This needs to happen after we've set
     triviality flags appropriately for our bases.  */
  if (cxx_dialect >= cxx11)
    if (tree dtor = CLASSTYPE_DESTRUCTOR (t))
      deduce_noexcept_on_destructor (dtor);

  /* Check all the method declarations.  */
  check_methods (t);

  /* Save the initial values of these flags which only indicate whether
     or not the class has user-provided functions.  As we analyze the
     bases and members we can set these flags for other reasons.  */
  saved_complex_asn_ref = TYPE_HAS_COMPLEX_COPY_ASSIGN (t);
  saved_nontrivial_dtor = TYPE_HAS_NONTRIVIAL_DESTRUCTOR (t);

  /* Check all the data member declarations.  We cannot call
     check_field_decls until we have called check_bases check_methods,
     as check_field_decls depends on TYPE_HAS_NONTRIVIAL_DESTRUCTOR
     being set appropriately.  */
  check_field_decls (t, &access_decls,
		     &cant_have_const_ctor,
		     &no_const_asn_ref);

  /* A nearly-empty class has to be vptr-containing; a nearly empty
     class contains just a vptr.  */
  if (!TYPE_CONTAINS_VPTR_P (t))
    CLASSTYPE_NEARLY_EMPTY_P (t) = 0;

  /* Do some bookkeeping that will guide the generation of implicitly
     declared member functions.  */
  TYPE_HAS_COMPLEX_COPY_CTOR (t) |= TYPE_CONTAINS_VPTR_P (t);
  TYPE_HAS_COMPLEX_MOVE_CTOR (t) |= TYPE_CONTAINS_VPTR_P (t);
  /* We need to call a constructor for this class if it has a
     user-provided constructor, or if the default constructor is going
     to initialize the vptr.  (This is not an if-and-only-if;
     TYPE_NEEDS_CONSTRUCTING is set elsewhere if bases or members
     themselves need constructing.)  */
  TYPE_NEEDS_CONSTRUCTING (t)
    |= (type_has_user_provided_constructor (t) || TYPE_CONTAINS_VPTR_P (t));
  /* [dcl.init.aggr]

     An aggregate is an array or a class with no user-provided
     constructors ... and no virtual functions.  

     Again, other conditions for being an aggregate are checked
     elsewhere.  */
  CLASSTYPE_NON_AGGREGATE (t)
    |= (type_has_user_provided_or_explicit_constructor (t)
	|| TYPE_POLYMORPHIC_P (t));
  /* This is the C++98/03 definition of POD; it changed in C++0x, but we
     retain the old definition internally for ABI reasons.  */
  CLASSTYPE_NON_LAYOUT_POD_P (t)
    |= (CLASSTYPE_NON_AGGREGATE (t)
	|| saved_nontrivial_dtor || saved_complex_asn_ref);
  CLASSTYPE_NON_STD_LAYOUT (t) |= TYPE_CONTAINS_VPTR_P (t);
  TYPE_HAS_COMPLEX_COPY_ASSIGN (t) |= TYPE_CONTAINS_VPTR_P (t);
  TYPE_HAS_COMPLEX_MOVE_ASSIGN (t) |= TYPE_CONTAINS_VPTR_P (t);
  TYPE_HAS_COMPLEX_DFLT (t) |= TYPE_CONTAINS_VPTR_P (t);

  /* If the only explicitly declared default constructor is user-provided,
     set TYPE_HAS_COMPLEX_DFLT.  */
  if (!TYPE_HAS_COMPLEX_DFLT (t)
      && TYPE_HAS_DEFAULT_CONSTRUCTOR (t)
      && !type_has_non_user_provided_default_constructor (t))
    TYPE_HAS_COMPLEX_DFLT (t) = true;

  /* Warn if a public base of a polymorphic type has an accessible
     non-virtual destructor.  It is only now that we know the class is
     polymorphic.  Although a polymorphic base will have a already
     been diagnosed during its definition, we warn on use too.  */
  if (TYPE_POLYMORPHIC_P (t) && warn_nonvdtor)
    {
      tree binfo = TYPE_BINFO (t);
      vec<tree, va_gc> *accesses = BINFO_BASE_ACCESSES (binfo);
      tree base_binfo;
      unsigned i;
      
      for (i = 0; BINFO_BASE_ITERATE (binfo, i, base_binfo); i++)
	{
	  tree basetype = TREE_TYPE (base_binfo);

	  if ((*accesses)[i] == access_public_node
	      && (TYPE_POLYMORPHIC_P (basetype) || warn_ecpp)
	      && accessible_nvdtor_p (basetype))
	    warning (OPT_Wnon_virtual_dtor,
		     "base class %q#T has accessible non-virtual destructor",
		     basetype);
	}
    }
  
  /* If the class has no user-declared constructor, but does have
     non-static const or reference data members that can never be
     initialized, issue a warning.  */
  if (warn_uninitialized
      /* Classes with user-declared constructors are presumed to
	 initialize these members.  */
      && !TYPE_HAS_USER_CONSTRUCTOR (t)
      /* Aggregates can be initialized with brace-enclosed
	 initializers.  */
      && CLASSTYPE_NON_AGGREGATE (t))
    {
      tree field;

      for (field = TYPE_FIELDS (t); field; field = DECL_CHAIN (field))
	{
	  tree type;

	  if (TREE_CODE (field) != FIELD_DECL
	      || DECL_INITIAL (field) != NULL_TREE)
	    continue;

	  type = TREE_TYPE (field);
	  if (TREE_CODE (type) == REFERENCE_TYPE)
	    warning_at (DECL_SOURCE_LOCATION (field),
			OPT_Wuninitialized, "non-static reference %q#D "
			"in class without a constructor", field);
	  else if (CP_TYPE_CONST_P (type)
		   && (!CLASS_TYPE_P (type)
		       || !TYPE_HAS_DEFAULT_CONSTRUCTOR (type)))
	    warning_at (DECL_SOURCE_LOCATION (field),
			OPT_Wuninitialized, "non-static const member %q#D "
			"in class without a constructor", field);
	}
    }

  /* Synthesize any needed methods.  */
  add_implicitly_declared_members (t, &access_decls,
				   cant_have_const_ctor,
				   no_const_asn_ref);

  /* Check defaulted declarations here so we have cant_have_const_ctor
     and don't need to worry about clones.  */
  for (fn = TYPE_FIELDS (t); fn; fn = DECL_CHAIN (fn))
    if (DECL_DECLARES_FUNCTION_P (fn)
	&& !DECL_ARTIFICIAL (fn)
	&& DECL_DEFAULTED_IN_CLASS_P (fn))
      {
	int copy = copy_fn_p (fn);
	if (copy > 0)
	  {
	    bool imp_const_p
	      = (DECL_CONSTRUCTOR_P (fn) ? !cant_have_const_ctor
		 : !no_const_asn_ref);
	    bool fn_const_p = (copy == 2);

	    if (fn_const_p && !imp_const_p)
	      /* If the function is defaulted outside the class, we just
		 give the synthesis error.  */
	      error ("%q+D declared to take const reference, but implicit "
		     "declaration would take non-const", fn);
	  }
	defaulted_late_check (fn);
      }

  if (LAMBDA_TYPE_P (t))
    {
      /* "This class type is not an aggregate."  */
      CLASSTYPE_NON_AGGREGATE (t) = 1;
    }

  /* Compute the 'literal type' property before we
     do anything with non-static member functions.  */
  finalize_literal_type_property (t);

  /* Create the in-charge and not-in-charge variants of constructors
     and destructors.  */
  clone_constructors_and_destructors (t);

  /* Process the using-declarations.  */
  for (; access_decls; access_decls = TREE_CHAIN (access_decls))
    handle_using_decl (TREE_VALUE (access_decls), t);

  /* Figure out whether or not we will need a cookie when dynamically
     allocating an array of this type.  */
  LANG_TYPE_CLASS_CHECK (t)->vec_new_uses_cookie
    = type_requires_array_cookie (t);
}

/* If T needs a pointer to its virtual function table, set TYPE_VFIELD
   accordingly.  If a new vfield was created (because T doesn't have a
   primary base class), then the newly created field is returned.  It
   is not added to the TYPE_FIELDS list; it is the caller's
   responsibility to do that.  Accumulate declared virtual functions
   on VIRTUALS_P.  */

static tree
create_vtable_ptr (tree t, tree* virtuals_p)
{
  tree fn;

  /* Collect the virtual functions declared in T.  */
  for (fn = TYPE_FIELDS (t); fn; fn = DECL_CHAIN (fn))
    if (TREE_CODE (fn) == FUNCTION_DECL
	&& DECL_VINDEX (fn) && !DECL_MAYBE_IN_CHARGE_DESTRUCTOR_P (fn)
	&& TREE_CODE (DECL_VINDEX (fn)) != INTEGER_CST)
      {
	tree new_virtual = make_node (TREE_LIST);

	BV_FN (new_virtual) = fn;
	BV_DELTA (new_virtual) = integer_zero_node;
	BV_VCALL_INDEX (new_virtual) = NULL_TREE;

	TREE_CHAIN (new_virtual) = *virtuals_p;
	*virtuals_p = new_virtual;
      }

  /* If we couldn't find an appropriate base class, create a new field
     here.  Even if there weren't any new virtual functions, we might need a
     new virtual function table if we're supposed to include vptrs in
     all classes that need them.  */
  if (!TYPE_VFIELD (t) && (*virtuals_p || TYPE_CONTAINS_VPTR_P (t)))
    {
      /* We build this decl with vtbl_ptr_type_node, which is a
	 `vtable_entry_type*'.  It might seem more precise to use
	 `vtable_entry_type (*)[N]' where N is the number of virtual
	 functions.  However, that would require the vtable pointer in
	 base classes to have a different type than the vtable pointer
	 in derived classes.  We could make that happen, but that
	 still wouldn't solve all the problems.  In particular, the
	 type-based alias analysis code would decide that assignments
	 to the base class vtable pointer can't alias assignments to
	 the derived class vtable pointer, since they have different
	 types.  Thus, in a derived class destructor, where the base
	 class constructor was inlined, we could generate bad code for
	 setting up the vtable pointer.

	 Therefore, we use one type for all vtable pointers.  We still
	 use a type-correct type; it's just doesn't indicate the array
	 bounds.  That's better than using `void*' or some such; it's
	 cleaner, and it let's the alias analysis code know that these
	 stores cannot alias stores to void*!  */
      tree field;

      field = build_decl (input_location, 
			  FIELD_DECL, get_vfield_name (t), vtbl_ptr_type_node);
      DECL_VIRTUAL_P (field) = 1;
      DECL_ARTIFICIAL (field) = 1;
      DECL_FIELD_CONTEXT (field) = t;
      DECL_FCONTEXT (field) = t;
      if (TYPE_PACKED (t))
	DECL_PACKED (field) = 1;

      TYPE_VFIELD (t) = field;

      /* This class is non-empty.  */
      CLASSTYPE_EMPTY_P (t) = 0;

      return field;
    }

  return NULL_TREE;
}

/* Add OFFSET to all base types of BINFO which is a base in the
   hierarchy dominated by T.

   OFFSET, which is a type offset, is number of bytes.  */

static void
propagate_binfo_offsets (tree binfo, tree offset)
{
  int i;
  tree primary_binfo;
  tree base_binfo;

  /* Update BINFO's offset.  */
  BINFO_OFFSET (binfo)
    = fold_convert (sizetype,
	       size_binop (PLUS_EXPR,
			   fold_convert (ssizetype, BINFO_OFFSET (binfo)),
			   offset));

  /* Find the primary base class.  */
  primary_binfo = get_primary_binfo (binfo);

  if (primary_binfo && BINFO_INHERITANCE_CHAIN (primary_binfo) == binfo)
    propagate_binfo_offsets (primary_binfo, offset);

  /* Scan all of the bases, pushing the BINFO_OFFSET adjust
     downwards.  */
  for (i = 0; BINFO_BASE_ITERATE (binfo, i, base_binfo); ++i)
    {
      /* Don't do the primary base twice.  */
      if (base_binfo == primary_binfo)
	continue;

      if (BINFO_VIRTUAL_P (base_binfo))
	continue;

      propagate_binfo_offsets (base_binfo, offset);
    }
}

/* Set BINFO_OFFSET for all of the virtual bases for RLI->T.  Update
   TYPE_ALIGN and TYPE_SIZE for T.  OFFSETS gives the location of
   empty subobjects of T.  */

static void
layout_virtual_bases (record_layout_info rli, splay_tree offsets)
{
  tree vbase;
  tree t = rli->t;
  tree *next_field;

  if (BINFO_N_BASE_BINFOS (TYPE_BINFO (t)) == 0)
    return;

  /* Find the last field.  The artificial fields created for virtual
     bases will go after the last extant field to date.  */
  next_field = &TYPE_FIELDS (t);
  while (*next_field)
    next_field = &DECL_CHAIN (*next_field);

  /* Go through the virtual bases, allocating space for each virtual
     base that is not already a primary base class.  These are
     allocated in inheritance graph order.  */
  for (vbase = TYPE_BINFO (t); vbase; vbase = TREE_CHAIN (vbase))
    {
      if (!BINFO_VIRTUAL_P (vbase))
	continue;

      if (!BINFO_PRIMARY_P (vbase))
	{
	  /* This virtual base is not a primary base of any class in the
	     hierarchy, so we have to add space for it.  */
	  next_field = build_base_field (rli, vbase,
					 offsets, next_field);
	}
    }
}

/* Returns the offset of the byte just past the end of the base class
   BINFO.  */

static tree
end_of_base (tree binfo)
{
  tree size;

  if (!CLASSTYPE_AS_BASE (BINFO_TYPE (binfo)))
    size = TYPE_SIZE_UNIT (char_type_node);
  else if (is_empty_class (BINFO_TYPE (binfo)))
    /* An empty class has zero CLASSTYPE_SIZE_UNIT, but we need to
       allocate some space for it. It cannot have virtual bases, so
       TYPE_SIZE_UNIT is fine.  */
    size = TYPE_SIZE_UNIT (BINFO_TYPE (binfo));
  else
    size = CLASSTYPE_SIZE_UNIT (BINFO_TYPE (binfo));

  return size_binop (PLUS_EXPR, BINFO_OFFSET (binfo), size);
}

/* Returns the offset of the byte just past the end of the base class
   with the highest offset in T.  If INCLUDE_VIRTUALS_P is zero, then
   only non-virtual bases are included.  */

static tree
end_of_class (tree t, int include_virtuals_p)
{
  tree result = size_zero_node;
  vec<tree, va_gc> *vbases;
  tree binfo;
  tree base_binfo;
  tree offset;
  int i;

  for (binfo = TYPE_BINFO (t), i = 0;
       BINFO_BASE_ITERATE (binfo, i, base_binfo); ++i)
    {
      if (!include_virtuals_p
	  && BINFO_VIRTUAL_P (base_binfo)
	  && (!BINFO_PRIMARY_P (base_binfo)
	      || BINFO_INHERITANCE_CHAIN (base_binfo) != TYPE_BINFO (t)))
	continue;

      offset = end_of_base (base_binfo);
      if (tree_int_cst_lt (result, offset))
	result = offset;
    }

  if (include_virtuals_p)
    for (vbases = CLASSTYPE_VBASECLASSES (t), i = 0;
	 vec_safe_iterate (vbases, i, &base_binfo); i++)
      {
	offset = end_of_base (base_binfo);
	if (tree_int_cst_lt (result, offset))
	  result = offset;
      }

  return result;
}

/* Warn about bases of T that are inaccessible because they are
   ambiguous.  For example:

     struct S {};
     struct T : public S {};
     struct U : public S, public T {};

   Here, `(S*) new U' is not allowed because there are two `S'
   subobjects of U.  */

static void
warn_about_ambiguous_bases (tree t)
{
  int i;
  vec<tree, va_gc> *vbases;
  tree basetype;
  tree binfo;
  tree base_binfo;

  /* If there are no repeated bases, nothing can be ambiguous.  */
  if (!CLASSTYPE_REPEATED_BASE_P (t))
    return;

  /* Check direct bases.  */
  for (binfo = TYPE_BINFO (t), i = 0;
       BINFO_BASE_ITERATE (binfo, i, base_binfo); ++i)
    {
      basetype = BINFO_TYPE (base_binfo);

      if (!uniquely_derived_from_p (basetype, t))
	warning (0, "direct base %qT inaccessible in %qT due to ambiguity",
		 basetype, t);
    }

  /* Check for ambiguous virtual bases.  */
  if (extra_warnings)
    for (vbases = CLASSTYPE_VBASECLASSES (t), i = 0;
	 vec_safe_iterate (vbases, i, &binfo); i++)
      {
	basetype = BINFO_TYPE (binfo);

	if (!uniquely_derived_from_p (basetype, t))
	  warning (OPT_Wextra, "virtual base %qT inaccessible in %qT due "
		   "to ambiguity", basetype, t);
      }
}

/* Compare two INTEGER_CSTs K1 and K2.  */

static int
splay_tree_compare_integer_csts (splay_tree_key k1, splay_tree_key k2)
{
  return tree_int_cst_compare ((tree) k1, (tree) k2);
}

/* Increase the size indicated in RLI to account for empty classes
   that are "off the end" of the class.  */

static void
include_empty_classes (record_layout_info rli)
{
  tree eoc;
  tree rli_size;

  /* It might be the case that we grew the class to allocate a
     zero-sized base class.  That won't be reflected in RLI, yet,
     because we are willing to overlay multiple bases at the same
     offset.  However, now we need to make sure that RLI is big enough
     to reflect the entire class.  */
  eoc = end_of_class (rli->t, CLASSTYPE_AS_BASE (rli->t) != NULL_TREE);
  rli_size = rli_size_unit_so_far (rli);
  if (TREE_CODE (rli_size) == INTEGER_CST
      && tree_int_cst_lt (rli_size, eoc))
    {
      /* The size should have been rounded to a whole byte.  */
      gcc_assert (tree_int_cst_equal
		  (rli->bitpos, round_down (rli->bitpos, BITS_PER_UNIT)));
      rli->bitpos
	= size_binop (PLUS_EXPR,
		      rli->bitpos,
		      size_binop (MULT_EXPR,
				  fold_convert (bitsizetype,
					   size_binop (MINUS_EXPR,
						       eoc, rli_size)),
				  bitsize_int (BITS_PER_UNIT)));
      normalize_rli (rli);
    }
}

/* Calculate the TYPE_SIZE, TYPE_ALIGN, etc for T.  Calculate
   BINFO_OFFSETs for all of the base-classes.  Position the vtable
   pointer.  Accumulate declared virtual functions on VIRTUALS_P.  */

static void
layout_class_type (tree t, tree *virtuals_p)
{
  tree non_static_data_members;
  tree field;
  tree vptr;
  record_layout_info rli;
  /* Maps offsets (represented as INTEGER_CSTs) to a TREE_LIST of
     types that appear at that offset.  */
  splay_tree empty_base_offsets;
  /* True if the last field laid out was a bit-field.  */
  bool last_field_was_bitfield = false;
  /* The location at which the next field should be inserted.  */
  tree *next_field;

  /* Keep track of the first non-static data member.  */
  non_static_data_members = TYPE_FIELDS (t);

  /* Start laying out the record.  */
  rli = start_record_layout (t);

  /* Mark all the primary bases in the hierarchy.  */
  determine_primary_bases (t);

  /* Create a pointer to our virtual function table.  */
  vptr = create_vtable_ptr (t, virtuals_p);

  /* The vptr is always the first thing in the class.  */
  if (vptr)
    {
      DECL_CHAIN (vptr) = TYPE_FIELDS (t);
      TYPE_FIELDS (t) = vptr;
      next_field = &DECL_CHAIN (vptr);
      place_field (rli, vptr);
    }
  else
    next_field = &TYPE_FIELDS (t);

  /* Build FIELD_DECLs for all of the non-virtual base-types.  */
  empty_base_offsets = splay_tree_new (splay_tree_compare_integer_csts,
				       NULL, NULL);
  build_base_fields (rli, empty_base_offsets, next_field);

  /* Layout the non-static data members.  */
  for (field = non_static_data_members; field; field = DECL_CHAIN (field))
    {
      tree type;
      tree padding;

      /* We still pass things that aren't non-static data members to
	 the back end, in case it wants to do something with them.  */
      if (TREE_CODE (field) != FIELD_DECL)
	{
	  place_field (rli, field);
	  /* If the static data member has incomplete type, keep track
	     of it so that it can be completed later.  (The handling
	     of pending statics in finish_record_layout is
	     insufficient; consider:

	       struct S1;
	       struct S2 { static S1 s1; };

	     At this point, finish_record_layout will be called, but
	     S1 is still incomplete.)  */
	  if (VAR_P (field))
	    {
	      maybe_register_incomplete_var (field);
	      /* The visibility of static data members is determined
		 at their point of declaration, not their point of
		 definition.  */
	      determine_visibility (field);
	    }
	  continue;
	}

      type = TREE_TYPE (field);
      if (type == error_mark_node)
	continue;

      padding = NULL_TREE;

      /* If this field is a bit-field whose width is greater than its
	 type, then there are some special rules for allocating
	 it.  */
      if (DECL_C_BIT_FIELD (field)
	  && tree_int_cst_lt (TYPE_SIZE (type), DECL_SIZE (field)))
	{
	  bool was_unnamed_p = false;
	  /* We must allocate the bits as if suitably aligned for the
	     longest integer type that fits in this many bits.  Then,
	     we are supposed to use the left over bits as additional
	     padding.  */

	  /* Do not pick a type bigger than MAX_FIXED_MODE_SIZE.  */
	  tree limit = size_int (MAX_FIXED_MODE_SIZE);
	  if (tree_int_cst_lt (DECL_SIZE (field), limit))
	    limit = DECL_SIZE (field);

	  tree integer_type = integer_types[itk_char];
	  for (unsigned itk = itk_char; itk != itk_none; itk++)
	    if (tree next = integer_types[itk])
	      {
		if (tree_int_cst_lt (limit, TYPE_SIZE (next)))
		  /* Too big, so our current guess is what we want.  */
		  break;
		/* Not bigger than limit, ok  */
		integer_type = next;
	      }

	  /* Figure out how much additional padding is required.  */
	  if (TREE_CODE (t) == UNION_TYPE)
	    /* In a union, the padding field must have the full width
	       of the bit-field; all fields start at offset zero.  */
	    padding = DECL_SIZE (field);
	  else
	    padding = size_binop (MINUS_EXPR, DECL_SIZE (field),
				  TYPE_SIZE (integer_type));

 	  if (integer_zerop (padding))
	    padding = NULL_TREE;

	  /* An unnamed bitfield does not normally affect the
	     alignment of the containing class on a target where
	     PCC_BITFIELD_TYPE_MATTERS.  But, the C++ ABI does not
	     make any exceptions for unnamed bitfields when the
	     bitfields are longer than their types.  Therefore, we
	     temporarily give the field a name.  */
	  if (PCC_BITFIELD_TYPE_MATTERS && !DECL_NAME (field))
	    {
	      was_unnamed_p = true;
	      DECL_NAME (field) = make_anon_name ();
	    }

	  DECL_SIZE (field) = TYPE_SIZE (integer_type);
	  SET_DECL_ALIGN (field, TYPE_ALIGN (integer_type));
	  DECL_USER_ALIGN (field) = TYPE_USER_ALIGN (integer_type);
	  layout_nonempty_base_or_field (rli, field, NULL_TREE,
					 empty_base_offsets);
	  if (was_unnamed_p)
	    DECL_NAME (field) = NULL_TREE;
	  /* Now that layout has been performed, set the size of the
	     field to the size of its declared type; the rest of the
	     field is effectively invisible.  */
	  DECL_SIZE (field) = TYPE_SIZE (type);
	  /* We must also reset the DECL_MODE of the field.  */
	  SET_DECL_MODE (field, TYPE_MODE (type));
	}
      else
	layout_nonempty_base_or_field (rli, field, NULL_TREE,
				       empty_base_offsets);

      /* Remember the location of any empty classes in FIELD.  */
      record_subobject_offsets (TREE_TYPE (field),
				byte_position(field),
				empty_base_offsets,
				/*is_data_member=*/true);

      /* If a bit-field does not immediately follow another bit-field,
	 and yet it starts in the middle of a byte, we have failed to
	 comply with the ABI.  */
      if (warn_abi
	  && DECL_C_BIT_FIELD (field)
	  /* The TREE_NO_WARNING flag gets set by Objective-C when
	     laying out an Objective-C class.  The ObjC ABI differs
	     from the C++ ABI, and so we do not want a warning
	     here.  */
	  && !TREE_NO_WARNING (field)
	  && !last_field_was_bitfield
	  && !integer_zerop (size_binop (TRUNC_MOD_EXPR,
					 DECL_FIELD_BIT_OFFSET (field),
					 bitsize_unit_node)))
	warning_at (DECL_SOURCE_LOCATION (field), OPT_Wabi,
		    "offset of %qD is not ABI-compliant and may "
		    "change in a future version of GCC", field);

      /* The middle end uses the type of expressions to determine the
	 possible range of expression values.  In order to optimize
	 "x.i > 7" to "false" for a 2-bit bitfield "i", the middle end
	 must be made aware of the width of "i", via its type.

	 Because C++ does not have integer types of arbitrary width,
	 we must (for the purposes of the front end) convert from the
	 type assigned here to the declared type of the bitfield
	 whenever a bitfield expression is used as an rvalue.
	 Similarly, when assigning a value to a bitfield, the value
	 must be converted to the type given the bitfield here.  */
      if (DECL_C_BIT_FIELD (field))
	{
	  unsigned HOST_WIDE_INT width;
	  tree ftype = TREE_TYPE (field);
	  width = tree_to_uhwi (DECL_SIZE (field));
	  if (width != TYPE_PRECISION (ftype))
	    {
	      TREE_TYPE (field)
		= c_build_bitfield_integer_type (width,
						 TYPE_UNSIGNED (ftype));
	      TREE_TYPE (field)
		= cp_build_qualified_type (TREE_TYPE (field),
					   cp_type_quals (ftype));
	    }
	}

      /* If we needed additional padding after this field, add it
	 now.  */
      if (padding)
	{
	  tree padding_field;

	  padding_field = build_decl (input_location,
				      FIELD_DECL,
				      NULL_TREE,
				      char_type_node);
	  DECL_BIT_FIELD (padding_field) = 1;
	  DECL_SIZE (padding_field) = padding;
	  DECL_CONTEXT (padding_field) = t;
	  DECL_ARTIFICIAL (padding_field) = 1;
	  DECL_IGNORED_P (padding_field) = 1;
	  layout_nonempty_base_or_field (rli, padding_field,
					 NULL_TREE,
					 empty_base_offsets);
	}

      last_field_was_bitfield = DECL_C_BIT_FIELD (field);
    }

  if (!integer_zerop (rli->bitpos))
    {
      /* Make sure that we are on a byte boundary so that the size of
	 the class without virtual bases will always be a round number
	 of bytes.  */
      rli->bitpos = round_up_loc (input_location, rli->bitpos, BITS_PER_UNIT);
      normalize_rli (rli);
    }

  /* Delete all zero-width bit-fields from the list of fields.  Now
     that the type is laid out they are no longer important.  */
  remove_zero_width_bit_fields (t);

<<<<<<< HEAD
  if (ANON_AGGR_TYPE_P (t))
    ;
  else if (CLASSTYPE_NON_LAYOUT_POD_P (t) || CLASSTYPE_EMPTY_P (t))
    {
      /* Create the version of T used for virtual bases.  We do not use
	 make_class_type for this version; this is an artificial type.  For
	 a POD type, we just reuse T.  */
      tree base_t = make_node (TREE_CODE (t));

#if 0
      // FIXME: Needed for modules, but currently kills an lto
      // testcase with debug info confusion
      /* Make an artificial typedef for the base.  */
      tree base_name = build_lang_decl (TYPE_DECL, as_base_identifier, base_t);
      DECL_ARTIFICIAL (base_name) = true;
      DECL_SOURCE_LOCATION (base_name) = BUILTINS_LOCATION;
      DECL_CONTEXT (base_name) = t;
      set_underlying_type (base_name);
      TYPE_DECL_SUPPRESS_DEBUG(base_name) = true;

      /* Chain it into the field list.  */
      TREE_CHAIN (base_name) = TYPE_FIELDS (t);
      TYPE_FIELDS (t) = base_name;
#endif
      TYPE_CONTEXT (base_t) = t;
=======
  if (CLASSTYPE_NON_LAYOUT_POD_P (t) || CLASSTYPE_EMPTY_P (t))
    {
      /* T needs a different layout as a base (eliding virtual bases
	 or whatever).  Create that version.  */
      tree base_t = make_node (TREE_CODE (t));
>>>>>>> 9401eb07

      /* If the ABI version is not at least two, and the last
	 field was a bit-field, RLI may not be on a byte
	 boundary.  In particular, rli_size_unit_so_far might
	 indicate the last complete byte, while rli_size_so_far
	 indicates the total number of bits used.  Therefore,
	 rli_size_so_far, rather than rli_size_unit_so_far, is
	 used to compute TYPE_SIZE_UNIT.  */
      tree eoc = end_of_class (t, /*include_virtuals_p=*/0);
<<<<<<< HEAD

      /* Set the size and alignment for the new type.  */
=======
>>>>>>> 9401eb07
      TYPE_SIZE_UNIT (base_t)
	= size_binop (MAX_EXPR,
		      fold_convert (sizetype,
			       size_binop (CEIL_DIV_EXPR,
					   rli_size_so_far (rli),
					   bitsize_int (BITS_PER_UNIT))),
		      eoc);
      TYPE_SIZE (base_t)
	= size_binop (MAX_EXPR,
		      rli_size_so_far (rli),
		      size_binop (MULT_EXPR,
				  fold_convert (bitsizetype, eoc),
				  bitsize_int (BITS_PER_UNIT)));
      SET_TYPE_ALIGN (base_t, rli->record_align);
      TYPE_USER_ALIGN (base_t) = TYPE_USER_ALIGN (t);

      /* Copy the non-static data members of T. This will include its
	 direct non-virtual bases & vtable.  */
      next_field = &TYPE_FIELDS (base_t);
      for (field = TYPE_FIELDS (t); field; field = DECL_CHAIN (field))
	if (TREE_CODE (field) == FIELD_DECL)
	  {
	    *next_field = copy_node (field);
	    DECL_CONTEXT (*next_field) = base_t;
	    next_field = &DECL_CHAIN (*next_field);
	  }
      *next_field = NULL_TREE;

      /* We use the base type for trivial assignments, and hence it
	 needs a mode.  */
      compute_record_mode (base_t);

      TYPE_CONTEXT (base_t) = t;

      /* Record the base version of the type.  */
      CLASSTYPE_AS_BASE (t) = base_t;
    }
  else
    CLASSTYPE_AS_BASE (t) = t;

  /* Every empty class contains an empty class.  */
  if (CLASSTYPE_EMPTY_P (t))
    CLASSTYPE_CONTAINS_EMPTY_CLASS_P (t) = 1;

  /* Set the TYPE_DECL for this type to contain the right
     value for DECL_OFFSET, so that we can use it as part
     of a COMPONENT_REF for multiple inheritance.  */
  layout_decl (TYPE_MAIN_DECL (t), 0);

  /* Now fix up any virtual base class types that we left lying
     around.  We must get these done before we try to lay out the
     virtual function table.  As a side-effect, this will remove the
     base subobject fields.  */
  layout_virtual_bases (rli, empty_base_offsets);

  /* Make sure that empty classes are reflected in RLI at this
     point.  */
  include_empty_classes (rli);

  /* Make sure not to create any structures with zero size.  */
  if (integer_zerop (rli_size_unit_so_far (rli)) && CLASSTYPE_EMPTY_P (t))
    place_field (rli,
		 build_decl (input_location,
			     FIELD_DECL, NULL_TREE, char_type_node));

  /* If this is a non-POD, declaring it packed makes a difference to how it
     can be used as a field; don't let finalize_record_size undo it.  */
  if (TYPE_PACKED (t) && !layout_pod_type_p (t))
    rli->packed_maybe_necessary = true;

  /* Let the back end lay out the type.  */
  finish_record_layout (rli, /*free_p=*/true);

  if (TYPE_SIZE_UNIT (t)
      && TREE_CODE (TYPE_SIZE_UNIT (t)) == INTEGER_CST
      && !TREE_OVERFLOW (TYPE_SIZE_UNIT (t))
      && !valid_constant_size_p (TYPE_SIZE_UNIT (t)))
    error ("size of type %qT is too large (%qE bytes)", t, TYPE_SIZE_UNIT (t));

  /* Warn about bases that can't be talked about due to ambiguity.  */
  warn_about_ambiguous_bases (t);

  /* Now that we're done with layout, give the base fields the real types.  */
  for (field = TYPE_FIELDS (t); field; field = DECL_CHAIN (field))
    if (DECL_ARTIFICIAL (field) && IS_FAKE_BASE_TYPE (TREE_TYPE (field)))
      TREE_TYPE (field) = TYPE_CONTEXT (TREE_TYPE (field));

  /* Clean up.  */
  splay_tree_delete (empty_base_offsets);

  if (CLASSTYPE_EMPTY_P (t)
      && tree_int_cst_lt (sizeof_biggest_empty_class,
			  TYPE_SIZE_UNIT (t)))
    sizeof_biggest_empty_class = TYPE_SIZE_UNIT (t);
}

/* Determine the "key method" for the class type indicated by TYPE,
   and set CLASSTYPE_KEY_METHOD accordingly.  */

void
determine_key_method (tree type)
{
  tree method;

  if (processing_template_decl
      || CLASSTYPE_TEMPLATE_INSTANTIATION (type)
      || CLASSTYPE_INTERFACE_KNOWN (type))
    return;

  /* The key method is the first non-pure virtual function that is not
     inline at the point of class definition.  On some targets the
     key function may not be inline; those targets should not call
     this function until the end of the translation unit.  */
  for (method = TYPE_FIELDS (type); method; method = DECL_CHAIN (method))
    if (TREE_CODE (method) == FUNCTION_DECL
	&& DECL_VINDEX (method) != NULL_TREE
	&& ! DECL_DECLARED_INLINE_P (method)
	&& ! DECL_PURE_VIRTUAL_P (method))
      {
	CLASSTYPE_KEY_METHOD (type) = method;
	break;
      }

  return;
}

/* Helper of find_flexarrays.  Return true when FLD refers to a non-static
   class data member of non-zero size, otherwise false.  */

static inline bool
field_nonempty_p (const_tree fld)
{
  if (TREE_CODE (fld) == ERROR_MARK)
    return false;

  tree type = TREE_TYPE (fld);
  if (TREE_CODE (fld) == FIELD_DECL
      && TREE_CODE (type) != ERROR_MARK
      && (DECL_NAME (fld) || RECORD_OR_UNION_TYPE_P (type)))
    {
      return TYPE_SIZE (type)
	&& (TREE_CODE (TYPE_SIZE (type)) != INTEGER_CST
	    || !tree_int_cst_equal (size_zero_node, TYPE_SIZE (type)));
    }

  return false;
}

/* Used by find_flexarrays and related functions.  */

struct flexmems_t
{
  /* The first flexible array member or non-zero array member found
     in the order of layout.  */
  tree array;
  /* First non-static non-empty data member in the class or its bases.  */
  tree first;
  /* The first non-static non-empty data member following either
     the flexible array member, if found, or the zero-length array member
     otherwise.  AFTER[1] refers to the first such data member of a union
     of which the struct containing the flexible array member or zero-length
     array is a member, or NULL when no such union exists.  This element is
     only used during searching, not for diagnosing problems.  AFTER[0]
     refers to the first such data member that is not a member of such
     a union.  */
  tree after[2];

  /* Refers to a struct (not union) in which the struct of which the flexible
     array is member is defined.  Used to diagnose strictly (according to C)
     invalid uses of the latter structs.  */
  tree enclosing;
};

/* Find either the first flexible array member or the first zero-length
   array, in that order of preference, among members of class T (but not
   its base classes), and set members of FMEM accordingly.
   BASE_P is true if T is a base class of another class.
   PUN is set to the outermost union in which the flexible array member
   (or zero-length array) is defined if one such union exists, otherwise
   to NULL.
   Similarly, PSTR is set to a data member of the outermost struct of
   which the flexible array is a member if one such struct exists,
   otherwise to NULL.  */

static void
find_flexarrays (tree t, flexmems_t *fmem, bool base_p,
		 tree pun /* = NULL_TREE */,
		 tree pstr /* = NULL_TREE */)
{
  /* Set the "pointer" to the outermost enclosing union if not set
     yet and maintain it for the remainder of the recursion.   */
  if (!pun && TREE_CODE (t) == UNION_TYPE)
    pun = t;

  for (tree fld = TYPE_FIELDS (t); fld; fld = DECL_CHAIN (fld))
    {
      if (fld == error_mark_node)
	return;

      /* Is FLD a typedef for an anonymous struct?  */

      /* FIXME: Note that typedefs (as well as arrays) need to be fully
	 handled elsewhere so that errors like the following are detected
	 as well:
	   typedef struct { int i, a[], j; } S;   // bug c++/72753
	   S s [2];                               // bug c++/68489
      */
      if (TREE_CODE (fld) == TYPE_DECL
	  && DECL_IMPLICIT_TYPEDEF_P (fld)
	  && CLASS_TYPE_P (TREE_TYPE (fld))
	  && anon_aggrname_p (DECL_NAME (fld)))
	{
	  /* Check the nested unnamed type referenced via a typedef
	     independently of FMEM (since it's not a data member of
	     the enclosing class).  */
	  check_flexarrays (TREE_TYPE (fld));
	  continue;
	}

      /* Skip anything that's GCC-generated or not a (non-static) data
	 member.  */
      if (DECL_ARTIFICIAL (fld) || TREE_CODE (fld) != FIELD_DECL)
	continue;

      /* Type of the member.  */
      tree fldtype = TREE_TYPE (fld);
      if (fldtype == error_mark_node)
	return;

      /* Determine the type of the array element or object referenced
	 by the member so that it can be checked for flexible array
	 members if it hasn't been yet.  */
      tree eltype = fldtype;
      while (TREE_CODE (eltype) == ARRAY_TYPE
	     || TREE_CODE (eltype) == POINTER_TYPE
	     || TREE_CODE (eltype) == REFERENCE_TYPE)
	eltype = TREE_TYPE (eltype);

      if (RECORD_OR_UNION_TYPE_P (eltype))
	{
	  if (fmem->array && !fmem->after[bool (pun)])
	    {
	      /* Once the member after the flexible array has been found
		 we're done.  */
	      fmem->after[bool (pun)] = fld;
	      break;
	    }

	  if (eltype == fldtype || TYPE_UNNAMED_P (eltype))
	    {
	      /* Descend into the non-static member struct or union and try
		 to find a flexible array member or zero-length array among
		 its members.  This is only necessary for anonymous types
		 and types in whose context the current type T has not been
		 defined (the latter must not be checked again because they
		 are already in the process of being checked by one of the
		 recursive calls).  */

	      tree first = fmem->first;
	      tree array = fmem->array;

	      /* If this member isn't anonymous and a prior non-flexible array
		 member has been seen in one of the enclosing structs, clear
		 the FIRST member since it doesn't contribute to the flexible
		 array struct's members.  */
	      if (first && !array && !ANON_AGGR_TYPE_P (eltype))
		fmem->first = NULL_TREE;

	      find_flexarrays (eltype, fmem, false, pun,
			       !pstr && TREE_CODE (t) == RECORD_TYPE ? fld : pstr);

	      if (fmem->array != array)
		continue;

	      if (first && !array && !ANON_AGGR_TYPE_P (eltype))
		{
		  /* Restore the FIRST member reset above if no flexible
		     array member has been found in this member's struct.  */
		  fmem->first = first;
		}

	      /* If the member struct contains the first flexible array
		 member, or if this member is a base class, continue to
		 the next member and avoid setting the FMEM->NEXT pointer
		 to point to it.  */
	      if (base_p)
		continue;
	    }
	}

      if (field_nonempty_p (fld))
	{
	  /* Remember the first non-static data member.  */
	  if (!fmem->first)
	    fmem->first = fld;

	  /* Remember the first non-static data member after the flexible
	     array member, if one has been found, or the zero-length array
	     if it has been found.  */
	  if (fmem->array && !fmem->after[bool (pun)])
	    fmem->after[bool (pun)] = fld;
	}

      /* Skip non-arrays.  */
      if (TREE_CODE (fldtype) != ARRAY_TYPE)
	continue;

      /* Determine the upper bound of the array if it has one.  */
      if (TYPE_DOMAIN (fldtype))
	{
	  if (fmem->array)
	    {
	      /* Make a record of the zero-length array if either one
		 such field or a flexible array member has been seen to
		 handle the pathological and unlikely case of multiple
		 such members.  */
	      if (!fmem->after[bool (pun)])
		fmem->after[bool (pun)] = fld;
	    }
	  else if (integer_all_onesp (TYPE_MAX_VALUE (TYPE_DOMAIN (fldtype))))
	    {
	      /* Remember the first zero-length array unless a flexible array
		 member has already been seen.  */
	      fmem->array = fld;
	      fmem->enclosing = pstr;
	    }
	}
      else
	{
	  /* Flexible array members have no upper bound.  */
	  if (fmem->array)
	    {
	      /* Replace the zero-length array if it's been stored and
		 reset the after pointer.  */
	      if (TYPE_DOMAIN (TREE_TYPE (fmem->array)))
		{
		  fmem->after[bool (pun)] = NULL_TREE;
		  fmem->array = fld;
		  fmem->enclosing = pstr;
		}
	    }
	  else
	    {
	      fmem->array = fld;
	      fmem->enclosing = pstr;
	    }
	}
    }
}

/* Diagnose a strictly (by the C standard) invalid use of a struct with
   a flexible array member (or the zero-length array extension).  */

static void
diagnose_invalid_flexarray (const flexmems_t *fmem)
{
  if (fmem->array && fmem->enclosing
      && pedwarn (location_of (fmem->enclosing), OPT_Wpedantic,
		  TYPE_DOMAIN (TREE_TYPE (fmem->array))
		  ? G_("invalid use of %q#T with a zero-size array "
		       "in %q#D")
		  : G_("invalid use of %q#T with a flexible array member "
		       "in %q#T"),
		  DECL_CONTEXT (fmem->array),
		  DECL_CONTEXT (fmem->enclosing)))
    inform (DECL_SOURCE_LOCATION (fmem->array),
	    "array member %q#D declared here", fmem->array);
}

/* Issue diagnostics for invalid flexible array members or zero-length
   arrays that are not the last elements of the containing class or its
   base classes or that are its sole members.  */

static void
diagnose_flexarrays (tree t, const flexmems_t *fmem)
{
  if (!fmem->array)
    return;

  if (fmem->first && !fmem->after[0])
    {
      diagnose_invalid_flexarray (fmem);
      return;
    }

  /* Has a diagnostic been issued?  */
  bool diagd = false;

  const char *msg = 0;

  if (TYPE_DOMAIN (TREE_TYPE (fmem->array)))
    {
      if (fmem->after[0])
	msg = G_("zero-size array member %qD not at end of %q#T");
      else if (!fmem->first)
	msg = G_("zero-size array member %qD in an otherwise empty %q#T");

      if (msg)
	{
	  location_t loc = DECL_SOURCE_LOCATION (fmem->array);

	  if (pedwarn (loc, OPT_Wpedantic, msg, fmem->array, t))
	    {
	      inform (location_of (t), "in the definition of %q#T", t);
	      diagd = true;
	    }
	}
    }
  else
    {
      if (fmem->after[0])
	msg = G_("flexible array member %qD not at end of %q#T");
      else if (!fmem->first)
	msg = G_("flexible array member %qD in an otherwise empty %q#T");

      if (msg)
	{
	  location_t loc = DECL_SOURCE_LOCATION (fmem->array);
	  diagd = true;

	  error_at (loc, msg, fmem->array, t);

	  /* In the unlikely event that the member following the flexible
	     array member is declared in a different class, or the member
	     overlaps another member of a common union, point to it.
	     Otherwise it should be obvious.  */
	  if (fmem->after[0]
	      && ((DECL_CONTEXT (fmem->after[0])
		   != DECL_CONTEXT (fmem->array))))
	    {
	      inform (DECL_SOURCE_LOCATION (fmem->after[0]),
		      "next member %q#D declared here",
		      fmem->after[0]);
	      inform (location_of (t), "in the definition of %q#T", t);
	    }
	}
    }

  if (!diagd && fmem->array && fmem->enclosing)
    diagnose_invalid_flexarray (fmem);
}


/* Recursively check to make sure that any flexible array or zero-length
   array members of class T or its bases are valid (i.e., not the sole
   non-static data member of T and, if one exists, that it is the last
   non-static data member of T and its base classes.  FMEM is expected
   to be initially null and is used internally by recursive calls to
   the function.  Issue the appropriate diagnostics for the array member
   that fails the checks.  */

static void
check_flexarrays (tree t, flexmems_t *fmem /* = NULL */,
		  bool base_p /* = false */)
{
  /* Initialize the result of a search for flexible array and zero-length
     array members.  Avoid doing any work if the most interesting FMEM data
     have already been populated.  */
  flexmems_t flexmems = flexmems_t ();
  if (!fmem)
    fmem = &flexmems;
  else if (fmem->array && fmem->first && fmem->after[0])
    return;

  tree fam = fmem->array;

  /* Recursively check the primary base class first.  */
  if (CLASSTYPE_HAS_PRIMARY_BASE_P (t))
    {
      tree basetype = BINFO_TYPE (CLASSTYPE_PRIMARY_BINFO (t));
      check_flexarrays (basetype, fmem, true);
    }

  /* Recursively check the base classes.  */
  int nbases = TYPE_BINFO (t) ? BINFO_N_BASE_BINFOS (TYPE_BINFO (t)) : 0;
  for (int i = 0; i < nbases; ++i)
    {
      tree base_binfo = BINFO_BASE_BINFO (TYPE_BINFO (t), i);

      /* The primary base class was already checked above.  */
      if (base_binfo == CLASSTYPE_PRIMARY_BINFO (t))
	continue;

      /* Virtual base classes are at the end.  */
      if (BINFO_VIRTUAL_P (base_binfo))
	continue;

      /* Check the base class.  */
      check_flexarrays (BINFO_TYPE (base_binfo), fmem, /*base_p=*/true);
    }

  if (fmem == &flexmems)
    {
      /* Check virtual base classes only once per derived class.
	 I.e., this check is not performed recursively for base
	 classes.  */
      int i;
      tree base_binfo;
      vec<tree, va_gc> *vbases;
      for (vbases = CLASSTYPE_VBASECLASSES (t), i = 0;
	   vec_safe_iterate (vbases, i, &base_binfo); i++)
	{
	  /* Check the virtual base class.  */
	  tree basetype = TREE_TYPE (base_binfo);

	  check_flexarrays (basetype, fmem, /*base_p=*/true);
	}
    }

  /* Is the type unnamed (and therefore a member of it potentially
     an anonymous struct or union)?  */
  bool maybe_anon_p = TYPE_UNNAMED_P (t);

  /* Search the members of the current (possibly derived) class, skipping
     unnamed structs and unions since those could be anonymous.  */
  if (fmem != &flexmems || !maybe_anon_p)
    find_flexarrays (t, fmem, base_p || fam != fmem->array);

  if (fmem == &flexmems && !maybe_anon_p)
    {
      /* Issue diagnostics for invalid flexible and zero-length array
	 members found in base classes or among the members of the current
	 class.  Ignore anonymous structs and unions whose members are
	 considered to be members of the enclosing class and thus will
	 be diagnosed when checking it.  */
      diagnose_flexarrays (t, fmem);
    }
}

/* Perform processing required when the definition of T (a class type)
   is complete.  Diagnose invalid definitions of flexible array members
   and zero-size arrays.  */

void
finish_struct_1 (tree t)
{
  tree x;
  /* A TREE_LIST.  The TREE_VALUE of each node is a FUNCTION_DECL.  */
  tree virtuals = NULL_TREE;

  if (COMPLETE_TYPE_P (t))
    {
      gcc_assert (MAYBE_CLASS_TYPE_P (t));
      error ("redefinition of %q#T", t);
      popclass ();
      return;
    }

  /* If this type was previously laid out as a forward reference,
     make sure we lay it out again.  */
  TYPE_SIZE (t) = NULL_TREE;
  CLASSTYPE_PRIMARY_BINFO (t) = NULL_TREE;

  /* Make assumptions about the class; we'll reset the flags if
     necessary.  */
  CLASSTYPE_EMPTY_P (t) = 1;
  CLASSTYPE_NEARLY_EMPTY_P (t) = 1;
  CLASSTYPE_CONTAINS_EMPTY_CLASS_P (t) = 0;
  CLASSTYPE_LITERAL_P (t) = true;

  /* Do end-of-class semantic processing: checking the validity of the
     bases and members and add implicitly generated methods.  */
  check_bases_and_members (t);

  /* Find the key method.  */
  if (TYPE_CONTAINS_VPTR_P (t))
    {
      /* The Itanium C++ ABI permits the key method to be chosen when
	 the class is defined -- even though the key method so
	 selected may later turn out to be an inline function.  On
	 some systems (such as ARM Symbian OS) the key method cannot
	 be determined until the end of the translation unit.  On such
	 systems, we leave CLASSTYPE_KEY_METHOD set to NULL, which
	 will cause the class to be added to KEYED_CLASSES.  Then, in
	 finish_file we will determine the key method.  */
      if (targetm.cxx.key_method_may_be_inline ())
	determine_key_method (t);

      /* If a polymorphic class has no key method, we may emit the vtable
	 in every translation unit where the class definition appears.  If
	 we're devirtualizing, we can look into the vtable even if we
	 aren't emitting it.  */
      if (!CLASSTYPE_KEY_METHOD (t))
	vec_safe_push (keyed_classes, t);
    }

  /* Layout the class itself.  */
  layout_class_type (t, &virtuals);
  /* COMPLETE_TYPE_P is now true.  */

  set_class_bindings (t);

<<<<<<< HEAD
  if (CLASSTYPE_AS_BASE (t) && CLASSTYPE_AS_BASE (t) != t)
    /* We use the base type for trivial assignments, and hence it
       needs a mode.  */
    compute_record_mode (CLASSTYPE_AS_BASE (t));

=======
>>>>>>> 9401eb07
  /* With the layout complete, check for flexible array members and
     zero-length arrays that might overlap other members in the final
     layout.  */
  check_flexarrays (t);

  virtuals = modify_all_vtables (t, nreverse (virtuals));

  /* If necessary, create the primary vtable for this class.  */
  if (virtuals || TYPE_CONTAINS_VPTR_P (t))
    {
      /* We must enter these virtuals into the table.  */
      if (!CLASSTYPE_HAS_PRIMARY_BASE_P (t))
	build_primary_vtable (NULL_TREE, t);
      else if (! BINFO_NEW_VTABLE_MARKED (TYPE_BINFO (t)))
	/* Here we know enough to change the type of our virtual
	   function table, but we will wait until later this function.  */
	build_primary_vtable (CLASSTYPE_PRIMARY_BINFO (t), t);

      /* If we're warning about ABI tags, check the types of the new
	 virtual functions.  */
      if (warn_abi_tag)
	for (tree v = virtuals; v; v = TREE_CHAIN (v))
	  check_abi_tags (t, TREE_VALUE (v));
    }

  if (TYPE_CONTAINS_VPTR_P (t))
    {
      int vindex;
      tree fn;

      if (BINFO_VTABLE (TYPE_BINFO (t)))
	gcc_assert (DECL_VIRTUAL_P (BINFO_VTABLE (TYPE_BINFO (t))));
      if (!CLASSTYPE_HAS_PRIMARY_BASE_P (t))
	gcc_assert (BINFO_VIRTUALS (TYPE_BINFO (t)) == NULL_TREE);

      /* Add entries for virtual functions introduced by this class.  */
      BINFO_VIRTUALS (TYPE_BINFO (t))
	= chainon (BINFO_VIRTUALS (TYPE_BINFO (t)), virtuals);

      /* Set DECL_VINDEX for all functions declared in this class.  */
      for (vindex = 0, fn = BINFO_VIRTUALS (TYPE_BINFO (t));
	   fn;
	   fn = TREE_CHAIN (fn),
	     vindex += (TARGET_VTABLE_USES_DESCRIPTORS
			? TARGET_VTABLE_USES_DESCRIPTORS : 1))
	{
	  tree fndecl = BV_FN (fn);

	  if (DECL_THUNK_P (fndecl))
	    /* A thunk. We should never be calling this entry directly
	       from this vtable -- we'd use the entry for the non
	       thunk base function.  */
	    DECL_VINDEX (fndecl) = NULL_TREE;
	  else if (TREE_CODE (DECL_VINDEX (fndecl)) != INTEGER_CST)
	    DECL_VINDEX (fndecl) = build_int_cst (NULL_TREE, vindex);
	}
    }

  finish_struct_bits (t);

  set_method_tm_attributes (t);
  if (flag_openmp || flag_openmp_simd)
    finish_omp_declare_simd_methods (t);

  /* Clear DECL_IN_AGGR_P for all member functions.  Complete the rtl
     for any static member objects of the type we're working on.  */
  for (x = TYPE_FIELDS (t); x; x = DECL_CHAIN (x))
    if (DECL_DECLARES_FUNCTION_P (x))
      DECL_IN_AGGR_P (x) = false;
    else if (VAR_P (x) && TREE_STATIC (x)
	     && TREE_TYPE (x) != error_mark_node
	     && same_type_p (TYPE_MAIN_VARIANT (TREE_TYPE (x)), t))
      SET_DECL_MODE (x, TYPE_MODE (t));

  /* Complain if one of the field types requires lower visibility.  */
  constrain_class_visibility (t);

  /* Make the rtl for any new vtables we have created, and unmark
     the base types we marked.  */
  finish_vtbls (t);

  /* Build the VTT for T.  */
  build_vtt (t);

  if (warn_nonvdtor
      && TYPE_POLYMORPHIC_P (t) && accessible_nvdtor_p (t)
      && !CLASSTYPE_FINAL (t))
    warning (OPT_Wnon_virtual_dtor,
	     "%q#T has virtual functions and accessible"
	     " non-virtual destructor", t);

  complete_vars (t);

  if (warn_overloaded_virtual)
    warn_hidden (t);

  /* Class layout, assignment of virtual table slots, etc., is now
     complete.  Give the back end a chance to tweak the visibility of
     the class or perform any other required target modifications.  */
  targetm.cxx.adjust_class_at_definition (t);

  maybe_suppress_debug_info (t);

  if (flag_vtable_verify)
    vtv_save_class_info (t);

  dump_class_hierarchy (t);

  /* Finish debugging output for this type.  */
  rest_of_type_compilation (t, ! LOCAL_CLASS_P (t));

  if (TYPE_TRANSPARENT_AGGR (t))
    {
      tree field = first_field (t);
      if (field == NULL_TREE || error_operand_p (field))
	{
	  error ("type transparent %q#T does not have any fields", t);
	  TYPE_TRANSPARENT_AGGR (t) = 0;
	}
      else if (DECL_ARTIFICIAL (field))
	{
	  if (DECL_FIELD_IS_BASE (field))
	    error ("type transparent class %qT has base classes", t);
	  else
	    {
	      gcc_checking_assert (DECL_VIRTUAL_P (field));
	      error ("type transparent class %qT has virtual functions", t);
	    }
	  TYPE_TRANSPARENT_AGGR (t) = 0;
	}
      else if (TYPE_MODE (t) != DECL_MODE (field))
	{
	  error ("type transparent %q#T cannot be made transparent because "
		 "the type of the first field has a different ABI from the "
		 "class overall", t);
	  TYPE_TRANSPARENT_AGGR (t) = 0;
	}
    }
}

/* When T was built up, the member declarations were added in reverse
   order.  Rearrange them to declaration order.  */

void
unreverse_member_declarations (tree t)
{
  tree next;
  tree prev;
  tree x;

  /* The following lists are all in reverse order.  Put them in
     declaration order now.  */
  CLASSTYPE_DECL_LIST (t) = nreverse (CLASSTYPE_DECL_LIST (t));

  /* For the TYPE_FIELDS, only the non TYPE_DECLs are in reverse
     order, so we can't just use nreverse.  Due to stat_hack
     chicanery in finish_member_declaration.  */
  prev = NULL_TREE;
  for (x = TYPE_FIELDS (t);
       x && TREE_CODE (x) != TYPE_DECL;
       x = next)
    {
      next = DECL_CHAIN (x);
      DECL_CHAIN (x) = prev;
      prev = x;
    }

  if (prev)
    {
      DECL_CHAIN (TYPE_FIELDS (t)) = x;
      TYPE_FIELDS (t) = prev;
    }
}

tree
finish_struct (tree t, tree attributes)
{
  location_t saved_loc = input_location;

  /* Now that we've got all the field declarations, reverse everything
     as necessary.  */
  unreverse_member_declarations (t);

  cplus_decl_attributes (&t, attributes, (int) ATTR_FLAG_TYPE_IN_PLACE);
  fixup_attribute_variants (t);

  /* Nadger the current location so that diagnostics point to the start of
     the struct, not the end.  */
  input_location = DECL_SOURCE_LOCATION (TYPE_NAME (t));

  if (processing_template_decl)
    {
      tree x;

      /* We need to add the target functions of USING_DECLS, so that
	 they can be found when the using declaration is not
	 instantiated yet.  */
      for (x = TYPE_FIELDS (t); x; x = DECL_CHAIN (x))
	if (TREE_CODE (x) == USING_DECL)
	  {
	    tree fn = strip_using_decl (x);
  	    if (OVL_P (fn))
	      for (lkp_iterator iter (fn); iter; ++iter)
		add_method (t, *iter, true);
	  }
	else if (DECL_DECLARES_FUNCTION_P (x))
	  DECL_IN_AGGR_P (x) = false;

      TYPE_SIZE (t) = bitsize_zero_node;
      TYPE_SIZE_UNIT (t) = size_zero_node;
      /* COMPLETE_TYPE_P is now true.  */

      set_class_bindings (t);

      /* We need to emit an error message if this type was used as a parameter
	 and it is an abstract type, even if it is a template. We construct
	 a simple CLASSTYPE_PURE_VIRTUALS list without taking bases into
	 account and we call complete_vars with this type, which will check
	 the PARM_DECLS. Note that while the type is being defined,
	 CLASSTYPE_PURE_VIRTUALS contains the list of the inline friends
	 (see CLASSTYPE_INLINE_FRIENDS) so we need to clear it.  */
      CLASSTYPE_PURE_VIRTUALS (t) = NULL;
      for (x = TYPE_FIELDS (t); x; x = DECL_CHAIN (x))
	if (TREE_CODE (x) == FUNCTION_DECL && DECL_PURE_VIRTUAL_P (x))
	  vec_safe_push (CLASSTYPE_PURE_VIRTUALS (t), x);
      complete_vars (t);

      /* Remember current #pragma pack value.  */
      TYPE_PRECISION (t) = maximum_field_alignment;

      /* Fix up any variants we've already built.  */
      for (x = TYPE_NEXT_VARIANT (t); x; x = TYPE_NEXT_VARIANT (x))
	{
	  TYPE_SIZE (x) = TYPE_SIZE (t);
	  TYPE_SIZE_UNIT (x) = TYPE_SIZE_UNIT (t);
	  TYPE_FIELDS (x) = TYPE_FIELDS (t);
	}
    }
  else
    finish_struct_1 (t);
  /* COMPLETE_TYPE_P is now true.  */

  maybe_warn_about_overly_private_class (t);
  
  if (is_std_init_list (t))
    {
      /* People keep complaining that the compiler crashes on an invalid
	 definition of initializer_list, so I guess we should explicitly
	 reject it.  What the compiler internals care about is that it's a
	 template and has a pointer field followed by an integer field.  */
      bool ok = false;
      if (processing_template_decl)
	{
	  tree f = next_initializable_field (TYPE_FIELDS (t));
	  if (f && TREE_CODE (TREE_TYPE (f)) == POINTER_TYPE)
	    {
	      f = next_initializable_field (DECL_CHAIN (f));
	      if (f && same_type_p (TREE_TYPE (f), size_type_node))
		ok = true;
	    }
	}
      if (!ok)
	fatal_error (input_location,
		     "definition of std::initializer_list does not match "
		     "#include <initializer_list>");
    }

  input_location = saved_loc;

  TYPE_BEING_DEFINED (t) = 0;

  if (current_class_type)
    popclass ();
  else
    error ("trying to finish struct, but kicked out due to previous parse errors");

  if (processing_template_decl && at_function_scope_p ()
      /* Lambdas are defined by the LAMBDA_EXPR.  */
      && !LAMBDA_TYPE_P (t))
    add_stmt (build_min (TAG_DEFN, t));

  return t;
}

/* Hash table to avoid endless recursion when handling references.  */
static hash_table<nofree_ptr_hash<tree_node> > *fixed_type_or_null_ref_ht;

/* Return the dynamic type of INSTANCE, if known.
   Used to determine whether the virtual function table is needed
   or not.

   *NONNULL is set iff INSTANCE can be known to be nonnull, regardless
   of our knowledge of its type.  *NONNULL should be initialized
   before this function is called.  */

static tree
fixed_type_or_null (tree instance, int *nonnull, int *cdtorp)
{
#define RECUR(T) fixed_type_or_null((T), nonnull, cdtorp)

  switch (TREE_CODE (instance))
    {
    case INDIRECT_REF:
      if (POINTER_TYPE_P (TREE_TYPE (instance)))
	return NULL_TREE;
      else
	return RECUR (TREE_OPERAND (instance, 0));

    case CALL_EXPR:
      /* This is a call to a constructor, hence it's never zero.  */
      if (TREE_HAS_CONSTRUCTOR (instance))
	{
	  if (nonnull)
	    *nonnull = 1;
	  return TREE_TYPE (instance);
	}
      return NULL_TREE;

    case SAVE_EXPR:
      /* This is a call to a constructor, hence it's never zero.  */
      if (TREE_HAS_CONSTRUCTOR (instance))
	{
	  if (nonnull)
	    *nonnull = 1;
	  return TREE_TYPE (instance);
	}
      return RECUR (TREE_OPERAND (instance, 0));

    case POINTER_PLUS_EXPR:
    case PLUS_EXPR:
    case MINUS_EXPR:
      if (TREE_CODE (TREE_OPERAND (instance, 0)) == ADDR_EXPR)
	return RECUR (TREE_OPERAND (instance, 0));
      if (TREE_CODE (TREE_OPERAND (instance, 1)) == INTEGER_CST)
	/* Propagate nonnull.  */
	return RECUR (TREE_OPERAND (instance, 0));

      return NULL_TREE;

    CASE_CONVERT:
      return RECUR (TREE_OPERAND (instance, 0));

    case ADDR_EXPR:
      instance = TREE_OPERAND (instance, 0);
      if (nonnull)
	{
	  /* Just because we see an ADDR_EXPR doesn't mean we're dealing
	     with a real object -- given &p->f, p can still be null.  */
	  tree t = get_base_address (instance);
	  /* ??? Probably should check DECL_WEAK here.  */
	  if (t && DECL_P (t))
	    *nonnull = 1;
	}
      return RECUR (instance);

    case COMPONENT_REF:
      /* If this component is really a base class reference, then the field
	 itself isn't definitive.  */
      if (DECL_FIELD_IS_BASE (TREE_OPERAND (instance, 1)))
	return RECUR (TREE_OPERAND (instance, 0));
      return RECUR (TREE_OPERAND (instance, 1));

    case VAR_DECL:
    case FIELD_DECL:
      if (TREE_CODE (TREE_TYPE (instance)) == ARRAY_TYPE
	  && MAYBE_CLASS_TYPE_P (TREE_TYPE (TREE_TYPE (instance))))
	{
	  if (nonnull)
	    *nonnull = 1;
	  return TREE_TYPE (TREE_TYPE (instance));
	}
      /* fall through.  */
    case TARGET_EXPR:
    case PARM_DECL:
    case RESULT_DECL:
      if (MAYBE_CLASS_TYPE_P (TREE_TYPE (instance)))
	{
	  if (nonnull)
	    *nonnull = 1;
	  return TREE_TYPE (instance);
	}
      else if (instance == current_class_ptr)
	{
	  if (nonnull)
	    *nonnull = 1;

	  /* if we're in a ctor or dtor, we know our type.  If
	     current_class_ptr is set but we aren't in a function, we're in
	     an NSDMI (and therefore a constructor).  */
	  if (current_scope () != current_function_decl
	      || (DECL_LANG_SPECIFIC (current_function_decl)
		  && (DECL_CONSTRUCTOR_P (current_function_decl)
		      || DECL_DESTRUCTOR_P (current_function_decl))))
	    {
	      if (cdtorp)
		*cdtorp = 1;
	      return TREE_TYPE (TREE_TYPE (instance));
	    }
	}
      else if (TREE_CODE (TREE_TYPE (instance)) == REFERENCE_TYPE)
	{
	  /* We only need one hash table because it is always left empty.  */
	  if (!fixed_type_or_null_ref_ht)
	    fixed_type_or_null_ref_ht
	      = new hash_table<nofree_ptr_hash<tree_node> > (37);

	  /* Reference variables should be references to objects.  */
	  if (nonnull)
	    *nonnull = 1;

	  /* Enter the INSTANCE in a table to prevent recursion; a
	     variable's initializer may refer to the variable
	     itself.  */
	  if (VAR_P (instance)
	      && DECL_INITIAL (instance)
	      && !type_dependent_expression_p_push (DECL_INITIAL (instance))
	      && !fixed_type_or_null_ref_ht->find (instance))
	    {
	      tree type;
	      tree_node **slot;

	      slot = fixed_type_or_null_ref_ht->find_slot (instance, INSERT);
	      *slot = instance;
	      type = RECUR (DECL_INITIAL (instance));
	      fixed_type_or_null_ref_ht->remove_elt (instance);

	      return type;
	    }
	}
      return NULL_TREE;

    default:
      return NULL_TREE;
    }
#undef RECUR
}

/* Return nonzero if the dynamic type of INSTANCE is known, and
   equivalent to the static type.  We also handle the case where
   INSTANCE is really a pointer. Return negative if this is a
   ctor/dtor. There the dynamic type is known, but this might not be
   the most derived base of the original object, and hence virtual
   bases may not be laid out according to this type.

   Used to determine whether the virtual function table is needed
   or not.

   *NONNULL is set iff INSTANCE can be known to be nonnull, regardless
   of our knowledge of its type.  *NONNULL should be initialized
   before this function is called.  */

int
resolves_to_fixed_type_p (tree instance, int* nonnull)
{
  tree t = TREE_TYPE (instance);
  int cdtorp = 0;
  tree fixed;

  /* processing_template_decl can be false in a template if we're in
     instantiate_non_dependent_expr, but we still want to suppress
     this check.  */
  if (in_template_function ())
    {
      /* In a template we only care about the type of the result.  */
      if (nonnull)
	*nonnull = true;
      return true;
    }

  fixed = fixed_type_or_null (instance, nonnull, &cdtorp);
  if (fixed == NULL_TREE)
    return 0;
  if (POINTER_TYPE_P (t))
    t = TREE_TYPE (t);
  if (!same_type_ignoring_top_level_qualifiers_p (t, fixed))
    return 0;
  return cdtorp ? -1 : 1;
}


void
init_class_processing (void)
{
  current_class_depth = 0;
  current_class_stack_size = 10;
  current_class_stack
    = XNEWVEC (struct class_stack_node, current_class_stack_size);
  vec_alloc (local_classes, 8);
  sizeof_biggest_empty_class = size_zero_node;

  ridpointers[(int) RID_PUBLIC] = access_public_node;
  ridpointers[(int) RID_PRIVATE] = access_private_node;
  ridpointers[(int) RID_PROTECTED] = access_protected_node;
}

/* Restore the cached PREVIOUS_CLASS_LEVEL.  */

static void
restore_class_cache (void)
{
  tree type;

  /* We are re-entering the same class we just left, so we don't
     have to search the whole inheritance matrix to find all the
     decls to bind again.  Instead, we install the cached
     class_shadowed list and walk through it binding names.  */
  push_binding_level (previous_class_level);
  class_binding_level = previous_class_level;
  /* Restore IDENTIFIER_TYPE_VALUE.  */
  for (type = class_binding_level->type_shadowed;
       type;
       type = TREE_CHAIN (type))
    SET_IDENTIFIER_TYPE_VALUE (TREE_PURPOSE (type), TREE_TYPE (type));
}

/* Set global variables CURRENT_CLASS_NAME and CURRENT_CLASS_TYPE as
   appropriate for TYPE.

   So that we may avoid calls to lookup_name, we cache the _TYPE
   nodes of local TYPE_DECLs in the TREE_TYPE field of the name.

   For multiple inheritance, we perform a two-pass depth-first search
   of the type lattice.  */

void
pushclass (tree type)
{
  class_stack_node_t csn;

  type = TYPE_MAIN_VARIANT (type);

  /* Make sure there is enough room for the new entry on the stack.  */
  if (current_class_depth + 1 >= current_class_stack_size)
    {
      current_class_stack_size *= 2;
      current_class_stack
	= XRESIZEVEC (struct class_stack_node, current_class_stack,
		      current_class_stack_size);
    }

  /* Insert a new entry on the class stack.  */
  csn = current_class_stack + current_class_depth;
  csn->name = current_class_name;
  csn->type = current_class_type;
  csn->access = current_access_specifier;
  csn->names_used = 0;
  csn->hidden = 0;
  current_class_depth++;

  /* Now set up the new type.  */
  current_class_name = TYPE_NAME (type);
  if (TREE_CODE (current_class_name) == TYPE_DECL)
    current_class_name = DECL_NAME (current_class_name);
  current_class_type = type;

  /* By default, things in classes are private, while things in
     structures or unions are public.  */
  current_access_specifier = (CLASSTYPE_DECLARED_CLASS (type)
			      ? access_private_node
			      : access_public_node);

  if (previous_class_level
      && type != previous_class_level->this_entity
      && current_class_depth == 1)
    {
      /* Forcibly remove any old class remnants.  */
      invalidate_class_lookup_cache ();
    }

  if (!previous_class_level
      || type != previous_class_level->this_entity
      || current_class_depth > 1)
    pushlevel_class ();
  else
    restore_class_cache ();
}

/* When we exit a toplevel class scope, we save its binding level so
   that we can restore it quickly.  Here, we've entered some other
   class, so we must invalidate our cache.  */

void
invalidate_class_lookup_cache (void)
{
  previous_class_level = NULL;
}

/* Get out of the current class scope. If we were in a class scope
   previously, that is the one popped to.  */

void
popclass (void)
{
  poplevel_class ();

  current_class_depth--;
  current_class_name = current_class_stack[current_class_depth].name;
  current_class_type = current_class_stack[current_class_depth].type;
  current_access_specifier = current_class_stack[current_class_depth].access;
  if (current_class_stack[current_class_depth].names_used)
    splay_tree_delete (current_class_stack[current_class_depth].names_used);
}

/* Mark the top of the class stack as hidden.  */

void
push_class_stack (void)
{
  if (current_class_depth)
    ++current_class_stack[current_class_depth - 1].hidden;
}

/* Mark the top of the class stack as un-hidden.  */

void
pop_class_stack (void)
{
  if (current_class_depth)
    --current_class_stack[current_class_depth - 1].hidden;
}

/* Returns 1 if the class type currently being defined is either T or
   a nested type of T.  Returns the type from the current_class_stack,
   which might be equivalent to but not equal to T in case of
   constrained partial specializations.  */

tree
currently_open_class (tree t)
{
  int i;

  if (!CLASS_TYPE_P (t))
    return NULL_TREE;

  t = TYPE_MAIN_VARIANT (t);

  /* We start looking from 1 because entry 0 is from global scope,
     and has no type.  */
  for (i = current_class_depth; i > 0; --i)
    {
      tree c;
      if (i == current_class_depth)
	c = current_class_type;
      else
	{
	  if (current_class_stack[i].hidden)
	    break;
	  c = current_class_stack[i].type;
	}
      if (!c)
	continue;
      if (same_type_p (c, t))
	return c;
    }
  return NULL_TREE;
}

/* If either current_class_type or one of its enclosing classes are derived
   from T, return the appropriate type.  Used to determine how we found
   something via unqualified lookup.  */

tree
currently_open_derived_class (tree t)
{
  int i;

  /* The bases of a dependent type are unknown.  */
  if (dependent_type_p (t))
    return NULL_TREE;

  if (!current_class_type)
    return NULL_TREE;

  if (DERIVED_FROM_P (t, current_class_type))
    return current_class_type;

  for (i = current_class_depth - 1; i > 0; --i)
    {
      if (current_class_stack[i].hidden)
	break;
      if (DERIVED_FROM_P (t, current_class_stack[i].type))
	return current_class_stack[i].type;
    }

  return NULL_TREE;
}

/* Return the outermost enclosing class type that is still open, or
   NULL_TREE.  */

tree
outermost_open_class (void)
{
  if (!current_class_type)
    return NULL_TREE;
  tree r = NULL_TREE;
  if (TYPE_BEING_DEFINED (current_class_type))
    r = current_class_type;
  for (int i = current_class_depth - 1; i > 0; --i)
    {
      if (current_class_stack[i].hidden)
	break;
      tree t = current_class_stack[i].type;
      if (!TYPE_BEING_DEFINED (t))
	break;
      r = t;
    }
  return r;
}

/* Returns the innermost class type which is not a lambda closure type.  */

tree
current_nonlambda_class_type (void)
{
  tree type = current_class_type;
  while (type && LAMBDA_TYPE_P (type))
    type = decl_type_context (TYPE_NAME (type));
  return type;
}

/* When entering a class scope, all enclosing class scopes' names with
   static meaning (static variables, static functions, types and
   enumerators) have to be visible.  This recursive function calls
   pushclass for all enclosing class contexts until global or a local
   scope is reached.  TYPE is the enclosed class.  */

void
push_nested_class (tree type)
{
  /* A namespace might be passed in error cases, like A::B:C.  */
  if (type == NULL_TREE
      || !CLASS_TYPE_P (type))
    return;

  push_nested_class (DECL_CONTEXT (TYPE_MAIN_DECL (type)));

  pushclass (type);
}

/* Undoes a push_nested_class call.  */

void
pop_nested_class (void)
{
  tree context = DECL_CONTEXT (TYPE_MAIN_DECL (current_class_type));

  popclass ();
  if (context && CLASS_TYPE_P (context))
    pop_nested_class ();
}

/* Returns the number of extern "LANG" blocks we are nested within.  */

int
current_lang_depth (void)
{
  return vec_safe_length (current_lang_base);
}

/* Set global variables CURRENT_LANG_NAME to appropriate value
   so that behavior of name-mangling machinery is correct.  */

void
push_lang_context (tree name)
{
  vec_safe_push (current_lang_base, current_lang_name);

  if (name == lang_name_cplusplus)
    current_lang_name = name;
  else if (name == lang_name_c)
    current_lang_name = name;
  else
    error ("language string %<\"%E\"%> not recognized", name);
}

/* Get out of the current language scope.  */

void
pop_lang_context (void)
{
  current_lang_name = current_lang_base->pop ();
}

/* Type instantiation routines.  */

/* Given an OVERLOAD and a TARGET_TYPE, return the function that
   matches the TARGET_TYPE.  If there is no satisfactory match, return
   error_mark_node, and issue an error & warning messages under
   control of FLAGS.  Permit pointers to member function if FLAGS
   permits.  If TEMPLATE_ONLY, the name of the overloaded function was
   a template-id, and EXPLICIT_TARGS are the explicitly provided
   template arguments.  

   If OVERLOAD is for one or more member functions, then ACCESS_PATH
   is the base path used to reference those member functions.  If
   the address is resolved to a member function, access checks will be
   performed and errors issued if appropriate.  */

static tree
resolve_address_of_overloaded_function (tree target_type,
					tree overload,
					tsubst_flags_t complain,
					bool template_only,
					tree explicit_targs,
					tree access_path)
{
  /* Here's what the standard says:

       [over.over]

       If the name is a function template, template argument deduction
       is done, and if the argument deduction succeeds, the deduced
       arguments are used to generate a single template function, which
       is added to the set of overloaded functions considered.

       Non-member functions and static member functions match targets of
       type "pointer-to-function" or "reference-to-function."  Nonstatic
       member functions match targets of type "pointer-to-member
       function;" the function type of the pointer to member is used to
       select the member function from the set of overloaded member
       functions.  If a nonstatic member function is selected, the
       reference to the overloaded function name is required to have the
       form of a pointer to member as described in 5.3.1.

       If more than one function is selected, any template functions in
       the set are eliminated if the set also contains a non-template
       function, and any given template function is eliminated if the
       set contains a second template function that is more specialized
       than the first according to the partial ordering rules 14.5.5.2.
       After such eliminations, if any, there shall remain exactly one
       selected function.  */

  int is_ptrmem = 0;
  /* We store the matches in a TREE_LIST rooted here.  The functions
     are the TREE_PURPOSE, not the TREE_VALUE, in this list, for easy
     interoperability with most_specialized_instantiation.  */
  tree matches = NULL_TREE;
  tree fn;
  tree target_fn_type;

  /* By the time we get here, we should be seeing only real
     pointer-to-member types, not the internal POINTER_TYPE to
     METHOD_TYPE representation.  */
  gcc_assert (!TYPE_PTR_P (target_type)
	      || TREE_CODE (TREE_TYPE (target_type)) != METHOD_TYPE);

  gcc_assert (is_overloaded_fn (overload));

  /* Check that the TARGET_TYPE is reasonable.  */
  if (TYPE_PTRFN_P (target_type)
      || TYPE_REFFN_P (target_type))
    /* This is OK.  */;
  else if (TYPE_PTRMEMFUNC_P (target_type))
    /* This is OK, too.  */
    is_ptrmem = 1;
  else if (TREE_CODE (target_type) == FUNCTION_TYPE)
    /* This is OK, too.  This comes from a conversion to reference
       type.  */
    target_type = build_reference_type (target_type);
  else
    {
      if (complain & tf_error)
	error ("cannot resolve overloaded function %qD based on"
	       " conversion to type %qT",
	       OVL_NAME (overload), target_type);
      return error_mark_node;
    }

  /* Non-member functions and static member functions match targets of type
     "pointer-to-function" or "reference-to-function."  Nonstatic member
     functions match targets of type "pointer-to-member-function;" the
     function type of the pointer to member is used to select the member
     function from the set of overloaded member functions.

     So figure out the FUNCTION_TYPE that we want to match against.  */
  target_fn_type = static_fn_type (target_type);

  /* If we can find a non-template function that matches, we can just
     use it.  There's no point in generating template instantiations
     if we're just going to throw them out anyhow.  But, of course, we
     can only do this when we don't *need* a template function.  */
  if (!template_only)
    for (lkp_iterator iter (overload); iter; ++iter)
      {
	tree fn = *iter;

	if (TREE_CODE (fn) == TEMPLATE_DECL)
	  /* We're not looking for templates just yet.  */
	  continue;

	if ((TREE_CODE (TREE_TYPE (fn)) == METHOD_TYPE) != is_ptrmem)
	  /* We're looking for a non-static member, and this isn't
	     one, or vice versa.  */
	  continue;

	/* In C++17 we need the noexcept-qualifier to compare types.  */
	if (flag_noexcept_type
	    && !maybe_instantiate_noexcept (fn, complain))
	  continue;

	/* See if there's a match.  */
	tree fntype = static_fn_type (fn);
	if (same_type_p (target_fn_type, fntype)
	    || fnptr_conv_p (target_fn_type, fntype))
	  matches = tree_cons (fn, NULL_TREE, matches);
      }

  /* Now, if we've already got a match (or matches), there's no need
     to proceed to the template functions.  But, if we don't have a
     match we need to look at them, too.  */
  if (!matches)
    {
      tree target_arg_types;
      tree target_ret_type;
      tree *args;
      unsigned int nargs, ia;
      tree arg;

      target_arg_types = TYPE_ARG_TYPES (target_fn_type);
      target_ret_type = TREE_TYPE (target_fn_type);

      nargs = list_length (target_arg_types);
      args = XALLOCAVEC (tree, nargs);
      for (arg = target_arg_types, ia = 0;
	   arg != NULL_TREE && arg != void_list_node;
	   arg = TREE_CHAIN (arg), ++ia)
	args[ia] = TREE_VALUE (arg);
      nargs = ia;

      for (lkp_iterator iter (overload); iter; ++iter)
	{
	  tree fn = *iter;
	  tree instantiation;
	  tree targs;

	  if (TREE_CODE (fn) != TEMPLATE_DECL)
	    /* We're only looking for templates.  */
	    continue;

	  if ((TREE_CODE (TREE_TYPE (fn)) == METHOD_TYPE)
	      != is_ptrmem)
	    /* We're not looking for a non-static member, and this is
	       one, or vice versa.  */
	    continue;

	  tree ret = target_ret_type;

	  /* If the template has a deduced return type, don't expose it to
	     template argument deduction.  */
	  if (undeduced_auto_decl (fn))
	    ret = NULL_TREE;

	  /* Try to do argument deduction.  */
	  targs = make_tree_vec (DECL_NTPARMS (fn));
	  instantiation = fn_type_unification (fn, explicit_targs, targs, args,
					       nargs, ret,
					      DEDUCE_EXACT, LOOKUP_NORMAL,
					       false, false);
	  if (instantiation == error_mark_node)
	    /* Instantiation failed.  */
	    continue;

	  /* Constraints must be satisfied. This is done before
	     return type deduction since that instantiates the
	     function. */
	  if (flag_concepts && !constraints_satisfied_p (instantiation))
	    continue;

	  /* And now force instantiation to do return type deduction.  */
	  if (undeduced_auto_decl (instantiation))
	    {
	      ++function_depth;
	      instantiate_decl (instantiation, /*defer*/false, /*class*/false);
	      --function_depth;

	      require_deduced_type (instantiation);
	    }

	  /* In C++17 we need the noexcept-qualifier to compare types.  */
	  if (flag_noexcept_type)
	    maybe_instantiate_noexcept (instantiation, complain);

	  /* See if there's a match.  */
	  tree fntype = static_fn_type (instantiation);
	  if (same_type_p (target_fn_type, fntype)
	      || fnptr_conv_p (target_fn_type, fntype))
	    matches = tree_cons (instantiation, fn, matches);
	}

      /* Now, remove all but the most specialized of the matches.  */
      if (matches)
	{
	  tree match = most_specialized_instantiation (matches);

	  if (match != error_mark_node)
	    matches = tree_cons (TREE_PURPOSE (match),
				 NULL_TREE,
				 NULL_TREE);
	}
    }

  /* Now we should have exactly one function in MATCHES.  */
  if (matches == NULL_TREE)
    {
      /* There were *no* matches.  */
      if (complain & tf_error)
	{
	  error ("no matches converting function %qD to type %q#T",
		 OVL_NAME (overload), target_type);

	  print_candidates (overload);
	}
      return error_mark_node;
    }
  else if (TREE_CHAIN (matches))
    {
      /* There were too many matches.  First check if they're all
	 the same function.  */
      tree match = NULL_TREE;

      fn = TREE_PURPOSE (matches);

      /* For multi-versioned functions, more than one match is just fine and
	 decls_match will return false as they are different.  */
      for (match = TREE_CHAIN (matches); match; match = TREE_CHAIN (match))
	if (!decls_match (fn, TREE_PURPOSE (match))
	    && !targetm.target_option.function_versions
	       (fn, TREE_PURPOSE (match)))
          break;

      if (match)
	{
	  if (complain & tf_error)
	    {
	      error ("converting overloaded function %qD to type %q#T is ambiguous",
		     OVL_NAME (overload), target_type);

	      /* Since print_candidates expects the functions in the
		 TREE_VALUE slot, we flip them here.  */
	      for (match = matches; match; match = TREE_CHAIN (match))
		TREE_VALUE (match) = TREE_PURPOSE (match);

	      print_candidates (matches);
	    }

	  return error_mark_node;
	}
    }

  /* Good, exactly one match.  Now, convert it to the correct type.  */
  fn = TREE_PURPOSE (matches);

  if (DECL_NONSTATIC_MEMBER_FUNCTION_P (fn)
      && !(complain & tf_ptrmem_ok) && !flag_ms_extensions)
    {
      static int explained;

      if (!(complain & tf_error))
	return error_mark_node;

      permerror (input_location, "assuming pointer to member %qD", fn);
      if (!explained)
	{
	  inform (input_location, "(a pointer to member can only be formed with %<&%E%>)", fn);
	  explained = 1;
	}
    }

  /* If a pointer to a function that is multi-versioned is requested, the
     pointer to the dispatcher function is returned instead.  This works
     well because indirectly calling the function will dispatch the right
     function version at run-time.  */
  if (DECL_FUNCTION_VERSIONED (fn))
    {
      fn = get_function_version_dispatcher (fn);
      if (fn == NULL)
	return error_mark_node;
      /* Mark all the versions corresponding to the dispatcher as used.  */
      if (!(complain & tf_conv))
	mark_versions_used (fn);
    }

  /* If we're doing overload resolution purely for the purpose of
     determining conversion sequences, we should not consider the
     function used.  If this conversion sequence is selected, the
     function will be marked as used at this point.  */
  if (!(complain & tf_conv))
    {
      /* Make =delete work with SFINAE.  */
      if (DECL_DELETED_FN (fn) && !(complain & tf_error))
	return error_mark_node;
      if (!mark_used (fn, complain) && !(complain & tf_error))
	return error_mark_node;
    }

  /* We could not check access to member functions when this
     expression was originally created since we did not know at that
     time to which function the expression referred.  */
  if (DECL_FUNCTION_MEMBER_P (fn))
    {
      gcc_assert (access_path);
      perform_or_defer_access_check (access_path, fn, fn, complain);
    }

  if (TYPE_PTRFN_P (target_type) || TYPE_PTRMEMFUNC_P (target_type))
    return cp_build_addr_expr (fn, complain);
  else
    {
      /* The target must be a REFERENCE_TYPE.  Above, cp_build_unary_op
	 will mark the function as addressed, but here we must do it
	 explicitly.  */
      cxx_mark_addressable (fn);

      return fn;
    }
}

/* This function will instantiate the type of the expression given in
   RHS to match the type of LHSTYPE.  If errors exist, then return
   error_mark_node. COMPLAIN is a bit mask.  If TF_ERROR is set, then
   we complain on errors.  If we are not complaining, never modify rhs,
   as overload resolution wants to try many possible instantiations, in
   the hope that at least one will work.

   For non-recursive calls, LHSTYPE should be a function, pointer to
   function, or a pointer to member function.  */

tree
instantiate_type (tree lhstype, tree rhs, tsubst_flags_t complain)
{
  tsubst_flags_t complain_in = complain;
  tree access_path = NULL_TREE;

  complain &= ~tf_ptrmem_ok;

  if (lhstype == unknown_type_node)
    {
      if (complain & tf_error)
	error ("not enough type information");
      return error_mark_node;
    }

  if (TREE_TYPE (rhs) != NULL_TREE && ! (type_unknown_p (rhs)))
    {
      tree fntype = non_reference (lhstype);
      if (same_type_p (fntype, TREE_TYPE (rhs)))
	return rhs;
      if (fnptr_conv_p (fntype, TREE_TYPE (rhs)))
	return rhs;
      if (flag_ms_extensions
	  && TYPE_PTRMEMFUNC_P (fntype)
	  && !TYPE_PTRMEMFUNC_P (TREE_TYPE (rhs)))
	/* Microsoft allows `A::f' to be resolved to a
	   pointer-to-member.  */
	;
      else
	{
	  if (complain & tf_error)
	    error ("cannot convert %qE from type %qT to type %qT",
		   rhs, TREE_TYPE (rhs), fntype);
	  return error_mark_node;
	}
    }

  if (BASELINK_P (rhs))
    {
      access_path = BASELINK_ACCESS_BINFO (rhs);
      rhs = BASELINK_FUNCTIONS (rhs);
    }

  /* If we are in a template, and have a NON_DEPENDENT_EXPR, we cannot
     deduce any type information.  */
  if (TREE_CODE (rhs) == NON_DEPENDENT_EXPR)
    {
      if (complain & tf_error)
	error ("not enough type information");
      return error_mark_node;
    }

  /* If we instantiate a template, and it is a A ?: C expression
     with omitted B, look through the SAVE_EXPR.  */
  if (TREE_CODE (rhs) == SAVE_EXPR)
    rhs = TREE_OPERAND (rhs, 0);

  /* There are only a few kinds of expressions that may have a type
     dependent on overload resolution.  */
  gcc_assert (TREE_CODE (rhs) == ADDR_EXPR
	      || TREE_CODE (rhs) == COMPONENT_REF
	      || is_overloaded_fn (rhs)
	      || (flag_ms_extensions && TREE_CODE (rhs) == FUNCTION_DECL));

  /* This should really only be used when attempting to distinguish
     what sort of a pointer to function we have.  For now, any
     arithmetic operation which is not supported on pointers
     is rejected as an error.  */

  switch (TREE_CODE (rhs))
    {
    case COMPONENT_REF:
      {
	tree member = TREE_OPERAND (rhs, 1);

	member = instantiate_type (lhstype, member, complain);
	if (member != error_mark_node
	    && TREE_SIDE_EFFECTS (TREE_OPERAND (rhs, 0)))
	  /* Do not lose object's side effects.  */
	  return build2 (COMPOUND_EXPR, TREE_TYPE (member),
			 TREE_OPERAND (rhs, 0), member);
	return member;
      }

    case OFFSET_REF:
      rhs = TREE_OPERAND (rhs, 1);
      if (BASELINK_P (rhs))
	return instantiate_type (lhstype, rhs, complain_in);

      /* This can happen if we are forming a pointer-to-member for a
	 member template.  */
      gcc_assert (TREE_CODE (rhs) == TEMPLATE_ID_EXPR);

      /* Fall through.  */

    case TEMPLATE_ID_EXPR:
      {
	tree fns = TREE_OPERAND (rhs, 0);
	tree args = TREE_OPERAND (rhs, 1);

	return
	  resolve_address_of_overloaded_function (lhstype, fns, complain_in,
						  /*template_only=*/true,
						  args, access_path);
      }

    case OVERLOAD:
    case FUNCTION_DECL:
      return
	resolve_address_of_overloaded_function (lhstype, rhs, complain_in,
						/*template_only=*/false,
						/*explicit_targs=*/NULL_TREE,
						access_path);

    case ADDR_EXPR:
    {
      if (PTRMEM_OK_P (rhs))
	complain |= tf_ptrmem_ok;

      return instantiate_type (lhstype, TREE_OPERAND (rhs, 0), complain);
    }

    case ERROR_MARK:
      return error_mark_node;

    default:
      gcc_unreachable ();
    }
  return error_mark_node;
}

/* Return the name of the virtual function pointer field
   (as an IDENTIFIER_NODE) for the given TYPE.  Note that
   this may have to look back through base types to find the
   ultimate field name.  (For single inheritance, these could
   all be the same name.  Who knows for multiple inheritance).  */

static tree
get_vfield_name (tree type)
{
  tree binfo, base_binfo;

  for (binfo = TYPE_BINFO (type);
       BINFO_N_BASE_BINFOS (binfo);
       binfo = base_binfo)
    {
      base_binfo = BINFO_BASE_BINFO (binfo, 0);

      if (BINFO_VIRTUAL_P (base_binfo)
	  || !TYPE_CONTAINS_VPTR_P (BINFO_TYPE (base_binfo)))
	break;
    }

  type = BINFO_TYPE (binfo);
  tree ctor_name = constructor_name (type);
  char *buf = (char *) alloca (sizeof (VFIELD_NAME_FORMAT)
			       + IDENTIFIER_LENGTH (ctor_name) + 2);
  sprintf (buf, VFIELD_NAME_FORMAT, IDENTIFIER_POINTER (ctor_name));
  return get_identifier (buf);
}

void
print_class_statistics (void)
{
  if (! GATHER_STATISTICS)
    return;

  fprintf (stderr, "convert_harshness = %d\n", n_convert_harshness);
  fprintf (stderr, "compute_conversion_costs = %d\n", n_compute_conversion_costs);
  if (n_vtables)
    {
      fprintf (stderr, "vtables = %d; vtable searches = %d\n",
	       n_vtables, n_vtable_searches);
      fprintf (stderr, "vtable entries = %d; vtable elems = %d\n",
	       n_vtable_entries, n_vtable_elems);
    }
}

/* Build a dummy reference to ourselves so Derived::Base (and A::A) works,
   according to [class]:
					  The class-name is also inserted
   into  the scope of the class itself.  For purposes of access checking,
   the inserted class name is treated as if it were a public member name.  */

void
build_self_reference (void)
{
  tree name = DECL_NAME (TYPE_NAME (current_class_type));
  tree value = build_lang_decl (TYPE_DECL, name, current_class_type);

  DECL_NONLOCAL (value) = 1;
  DECL_CONTEXT (value) = current_class_type;
  DECL_ARTIFICIAL (value) = 1;
  SET_DECL_SELF_REFERENCE_P (value);
  set_underlying_type (value);

  if (processing_template_decl)
    value = push_template_decl (value);

  tree saved_cas = current_access_specifier;
  current_access_specifier = access_public_node;
  finish_member_declaration (value);
  current_access_specifier = saved_cas;
}

/* Returns 1 if TYPE contains only padding bytes.  */

int
is_empty_class (tree type)
{
  if (type == error_mark_node)
    return 0;

  if (! CLASS_TYPE_P (type))
    return 0;

  return CLASSTYPE_EMPTY_P (type);
}

/* Returns true if TYPE contains no actual data, just various
   possible combinations of empty classes and possibly a vptr.  */

bool
is_really_empty_class (tree type)
{
  if (CLASS_TYPE_P (type))
    {
      tree field;
      tree binfo;
      tree base_binfo;
      int i;

      /* CLASSTYPE_EMPTY_P isn't set properly until the class is actually laid
	 out, but we'd like to be able to check this before then.  */
      if (COMPLETE_TYPE_P (type) && is_empty_class (type))
	return true;

      for (binfo = TYPE_BINFO (type), i = 0;
	   BINFO_BASE_ITERATE (binfo, i, base_binfo); ++i)
	if (!is_really_empty_class (BINFO_TYPE (base_binfo)))
	  return false;
      for (field = TYPE_FIELDS (type); field; field = DECL_CHAIN (field))
	if (TREE_CODE (field) == FIELD_DECL
	    && !DECL_ARTIFICIAL (field)
	    /* An unnamed bit-field is not a data member.  */
	    && (DECL_NAME (field) || !DECL_C_BIT_FIELD (field))
	    && !is_really_empty_class (TREE_TYPE (field)))
	  return false;
      return true;
    }
  else if (TREE_CODE (type) == ARRAY_TYPE)
    return (integer_zerop (array_type_nelts_top (type))
	    || is_really_empty_class (TREE_TYPE (type)));
  return false;
}

/* Note that NAME was looked up while the current class was being
   defined and that the result of that lookup was DECL.  */

void
maybe_note_name_used_in_class (tree name, tree decl)
{
  splay_tree names_used;

  /* If we're not defining a class, there's nothing to do.  */
  if (!(innermost_scope_kind() == sk_class
	&& TYPE_BEING_DEFINED (current_class_type)
	&& !LAMBDA_TYPE_P (current_class_type)))
    return;

  /* If there's already a binding for this NAME, then we don't have
     anything to worry about.  */
  if (lookup_member (current_class_type, name,
		     /*protect=*/0, /*want_type=*/false, tf_warning_or_error))
    return;

  if (!current_class_stack[current_class_depth - 1].names_used)
    current_class_stack[current_class_depth - 1].names_used
      = splay_tree_new (splay_tree_compare_pointers, 0, 0);
  names_used = current_class_stack[current_class_depth - 1].names_used;

  splay_tree_insert (names_used,
		     (splay_tree_key) name,
		     (splay_tree_value) decl);
}

/* Note that NAME was declared (as DECL) in the current class.  Check
   to see that the declaration is valid.  */

void
note_name_declared_in_class (tree name, tree decl)
{
  splay_tree names_used;
  splay_tree_node n;

  /* Look to see if we ever used this name.  */
  names_used
    = current_class_stack[current_class_depth - 1].names_used;
  if (!names_used)
    return;
  /* The C language allows members to be declared with a type of the same
     name, and the C++ standard says this diagnostic is not required.  So
     allow it in extern "C" blocks unless predantic is specified.
     Allow it in all cases if -ms-extensions is specified.  */
  if ((!pedantic && current_lang_name == lang_name_c)
      || flag_ms_extensions)
    return;
  n = splay_tree_lookup (names_used, (splay_tree_key) name);
  if (n)
    {
      /* [basic.scope.class]

	 A name N used in a class S shall refer to the same declaration
	 in its context and when re-evaluated in the completed scope of
	 S.  */
      permerror (input_location, "declaration of %q#D", decl);
      permerror (location_of ((tree) n->value),
		 "changes meaning of %qD from %q#D",
		 OVL_NAME (decl), (tree) n->value);
    }
}

/* Returns the VAR_DECL for the complete vtable associated with BINFO.
   Secondary vtables are merged with primary vtables; this function
   will return the VAR_DECL for the primary vtable.  */

tree
get_vtbl_decl_for_binfo (tree binfo)
{
  tree decl;

  decl = BINFO_VTABLE (binfo);
  if (decl && TREE_CODE (decl) == POINTER_PLUS_EXPR)
    {
      gcc_assert (TREE_CODE (TREE_OPERAND (decl, 0)) == ADDR_EXPR);
      decl = TREE_OPERAND (TREE_OPERAND (decl, 0), 0);
    }
  if (decl)
    gcc_assert (VAR_P (decl));
  return decl;
}


/* Returns the binfo for the primary base of BINFO.  If the resulting
   BINFO is a virtual base, and it is inherited elsewhere in the
   hierarchy, then the returned binfo might not be the primary base of
   BINFO in the complete object.  Check BINFO_PRIMARY_P or
   BINFO_LOST_PRIMARY_P to be sure.  */

static tree
get_primary_binfo (tree binfo)
{
  tree primary_base;

  primary_base = CLASSTYPE_PRIMARY_BINFO (BINFO_TYPE (binfo));
  if (!primary_base)
    return NULL_TREE;

  return copied_binfo (primary_base, binfo);
}

/* As above, but iterate until we reach the binfo that actually provides the
   vptr for BINFO.  */

static tree
most_primary_binfo (tree binfo)
{
  tree b = binfo;
  while (CLASSTYPE_HAS_PRIMARY_BASE_P (BINFO_TYPE (b))
	 && !BINFO_LOST_PRIMARY_P (b))
    {
      tree primary_base = get_primary_binfo (b);
      gcc_assert (BINFO_PRIMARY_P (primary_base)
		  && BINFO_INHERITANCE_CHAIN (primary_base) == b);
      b = primary_base;
    }
  return b;
}

/* Returns true if BINFO gets its vptr from a virtual base of the most derived
   type.  Note that the virtual inheritance might be above or below BINFO in
   the hierarchy.  */

bool
vptr_via_virtual_p (tree binfo)
{
  if (TYPE_P (binfo))
    binfo = TYPE_BINFO (binfo);
  tree primary = most_primary_binfo (binfo);
  /* Don't limit binfo_via_virtual, we want to return true when BINFO itself is
     a morally virtual base.  */
  tree virt = binfo_via_virtual (primary, NULL_TREE);
  return virt != NULL_TREE;
}

/* If INDENTED_P is zero, indent to INDENT. Return nonzero.  */

static int
maybe_indent_hierarchy (FILE * stream, int indent, int indented_p)
{
  if (!indented_p)
    fprintf (stream, "%*s", indent, "");
  return 1;
}

/* Dump the offsets of all the bases rooted at BINFO to STREAM.
   INDENT should be zero when called from the top level; it is
   incremented recursively.  IGO indicates the next expected BINFO in
   inheritance graph ordering.  */

static tree
dump_class_hierarchy_r (FILE *stream,
			dump_flags_t flags,
			tree binfo,
			tree igo,
			int indent)
{
  int indented = 0;
  tree base_binfo;
  int i;

  indented = maybe_indent_hierarchy (stream, indent, 0);
  fprintf (stream, "%s (0x" HOST_WIDE_INT_PRINT_HEX ") ",
	   type_as_string (BINFO_TYPE (binfo), TFF_PLAIN_IDENTIFIER),
	   (HOST_WIDE_INT) (uintptr_t) binfo);
  if (binfo != igo)
    {
      fprintf (stream, "alternative-path\n");
      return igo;
    }
  igo = TREE_CHAIN (binfo);

  fprintf (stream, HOST_WIDE_INT_PRINT_DEC,
	   tree_to_shwi (BINFO_OFFSET (binfo)));
  if (is_empty_class (BINFO_TYPE (binfo)))
    fprintf (stream, " empty");
  else if (CLASSTYPE_NEARLY_EMPTY_P (BINFO_TYPE (binfo)))
    fprintf (stream, " nearly-empty");
  if (BINFO_VIRTUAL_P (binfo))
    fprintf (stream, " virtual");
  fprintf (stream, "\n");

  indented = 0;
  if (BINFO_PRIMARY_P (binfo))
    {
      indented = maybe_indent_hierarchy (stream, indent + 3, indented);
      fprintf (stream, " primary-for %s (0x" HOST_WIDE_INT_PRINT_HEX ")",
	       type_as_string (BINFO_TYPE (BINFO_INHERITANCE_CHAIN (binfo)),
			       TFF_PLAIN_IDENTIFIER),
	       (HOST_WIDE_INT) (uintptr_t) BINFO_INHERITANCE_CHAIN (binfo));
    }
  if (BINFO_LOST_PRIMARY_P (binfo))
    {
      indented = maybe_indent_hierarchy (stream, indent + 3, indented);
      fprintf (stream, " lost-primary");
    }
  if (indented)
    fprintf (stream, "\n");

  if (!(flags & TDF_SLIM))
    {
      int indented = 0;

      if (BINFO_SUBVTT_INDEX (binfo))
	{
	  indented = maybe_indent_hierarchy (stream, indent + 3, indented);
	  fprintf (stream, " subvttidx=%s",
		   expr_as_string (BINFO_SUBVTT_INDEX (binfo),
				   TFF_PLAIN_IDENTIFIER));
	}
      if (BINFO_VPTR_INDEX (binfo))
	{
	  indented = maybe_indent_hierarchy (stream, indent + 3, indented);
	  fprintf (stream, " vptridx=%s",
		   expr_as_string (BINFO_VPTR_INDEX (binfo),
				   TFF_PLAIN_IDENTIFIER));
	}
      if (BINFO_VPTR_FIELD (binfo))
	{
	  indented = maybe_indent_hierarchy (stream, indent + 3, indented);
	  fprintf (stream, " vbaseoffset=%s",
		   expr_as_string (BINFO_VPTR_FIELD (binfo),
				   TFF_PLAIN_IDENTIFIER));
	}
      if (BINFO_VTABLE (binfo))
	{
	  indented = maybe_indent_hierarchy (stream, indent + 3, indented);
	  fprintf (stream, " vptr=%s",
		   expr_as_string (BINFO_VTABLE (binfo),
				   TFF_PLAIN_IDENTIFIER));
	}

      if (indented)
	fprintf (stream, "\n");
    }

  for (i = 0; BINFO_BASE_ITERATE (binfo, i, base_binfo); i++)
    igo = dump_class_hierarchy_r (stream, flags, base_binfo, igo, indent + 2);

  return igo;
}

/* Dump the BINFO hierarchy for T.  */

static void
dump_class_hierarchy_1 (FILE *stream, dump_flags_t flags, tree t)
{
  fprintf (stream, "Class %s\n", type_as_string (t, TFF_PLAIN_IDENTIFIER));
  fprintf (stream, "   size=%lu align=%lu\n",
	   (unsigned long)(tree_to_shwi (TYPE_SIZE (t)) / BITS_PER_UNIT),
	   (unsigned long)(TYPE_ALIGN (t) / BITS_PER_UNIT));
  if (tree as_base = CLASSTYPE_AS_BASE (t))
    fprintf (stream, "   base size=%lu base align=%lu\n",
	     (unsigned long)(tree_to_shwi (TYPE_SIZE (as_base))
			     / BITS_PER_UNIT),
	     (unsigned long)(TYPE_ALIGN (as_base) / BITS_PER_UNIT));
  dump_class_hierarchy_r (stream, flags, TYPE_BINFO (t), TYPE_BINFO (t), 0);
  fprintf (stream, "\n");
}

/* Debug interface to hierarchy dumping.  */

void
debug_class (tree t)
{
  dump_class_hierarchy_1 (stderr, TDF_SLIM, t);
}

static void
dump_class_hierarchy (tree t)
{
  dump_flags_t flags;
  if (FILE *stream = dump_begin (class_dump_id, &flags))
    {
      dump_class_hierarchy_1 (stream, flags, t);
      dump_end (class_dump_id, stream);
    }
}

static void
dump_array (FILE * stream, tree decl)
{
  tree value;
  unsigned HOST_WIDE_INT ix;
  HOST_WIDE_INT elt;
  tree size = TYPE_MAX_VALUE (TYPE_DOMAIN (TREE_TYPE (decl)));

  elt = (tree_to_shwi (TYPE_SIZE (TREE_TYPE (TREE_TYPE (decl))))
	 / BITS_PER_UNIT);
  fprintf (stream, "%s:", decl_as_string (decl, TFF_PLAIN_IDENTIFIER));
  fprintf (stream, " %s entries",
	   expr_as_string (size_binop (PLUS_EXPR, size, size_one_node),
			   TFF_PLAIN_IDENTIFIER));
  fprintf (stream, "\n");

  FOR_EACH_CONSTRUCTOR_VALUE (CONSTRUCTOR_ELTS (DECL_INITIAL (decl)),
			      ix, value)
    fprintf (stream, "%-4ld  %s\n", (long)(ix * elt),
	     expr_as_string (value, TFF_PLAIN_IDENTIFIER));
}

static void
dump_vtable (tree t, tree binfo, tree vtable)
{
  dump_flags_t flags;
  FILE *stream = dump_begin (class_dump_id, &flags);

  if (!stream)
    return;

  if (!(flags & TDF_SLIM))
    {
      int ctor_vtbl_p = TYPE_BINFO (t) != binfo;

      fprintf (stream, "%s for %s",
	       ctor_vtbl_p ? "Construction vtable" : "Vtable",
	       type_as_string (BINFO_TYPE (binfo), TFF_PLAIN_IDENTIFIER));
      if (ctor_vtbl_p)
	{
	  if (!BINFO_VIRTUAL_P (binfo))
	    fprintf (stream, " (0x" HOST_WIDE_INT_PRINT_HEX " instance)",
		     (HOST_WIDE_INT) (uintptr_t) binfo);
	  fprintf (stream, " in %s", type_as_string (t, TFF_PLAIN_IDENTIFIER));
	}
      fprintf (stream, "\n");
      dump_array (stream, vtable);
      fprintf (stream, "\n");
    }

  dump_end (class_dump_id, stream);
}

static void
dump_vtt (tree t, tree vtt)
{
  dump_flags_t flags;
  FILE *stream = dump_begin (class_dump_id, &flags);

  if (!stream)
    return;

  if (!(flags & TDF_SLIM))
    {
      fprintf (stream, "VTT for %s\n",
	       type_as_string (t, TFF_PLAIN_IDENTIFIER));
      dump_array (stream, vtt);
      fprintf (stream, "\n");
    }

  dump_end (class_dump_id, stream);
}

/* Dump a function or thunk and its thunkees.  */

static void
dump_thunk (FILE *stream, int indent, tree thunk)
{
  static const char spaces[] = "        ";
  tree name = DECL_NAME (thunk);
  tree thunks;

  fprintf (stream, "%.*s%p %s %s", indent, spaces,
	   (void *)thunk,
	   !DECL_THUNK_P (thunk) ? "function"
	   : DECL_THIS_THUNK_P (thunk) ? "this-thunk" : "covariant-thunk",
	   name ? IDENTIFIER_POINTER (name) : "<unset>");
  if (DECL_THUNK_P (thunk))
    {
      HOST_WIDE_INT fixed_adjust = THUNK_FIXED_OFFSET (thunk);
      tree virtual_adjust = THUNK_VIRTUAL_OFFSET (thunk);

      fprintf (stream, " fixed=" HOST_WIDE_INT_PRINT_DEC, fixed_adjust);
      if (!virtual_adjust)
	/*NOP*/;
      else if (DECL_THIS_THUNK_P (thunk))
	fprintf (stream, " vcall="  HOST_WIDE_INT_PRINT_DEC,
		 tree_to_shwi (virtual_adjust));
      else
	fprintf (stream, " vbase=" HOST_WIDE_INT_PRINT_DEC "(%s)",
		 tree_to_shwi (BINFO_VPTR_FIELD (virtual_adjust)),
		 type_as_string (BINFO_TYPE (virtual_adjust), TFF_SCOPE));
      if (THUNK_ALIAS (thunk))
	fprintf (stream, " alias to %p", (void *)THUNK_ALIAS (thunk));
    }
  fprintf (stream, "\n");
  for (thunks = DECL_THUNKS (thunk); thunks; thunks = TREE_CHAIN (thunks))
    dump_thunk (stream, indent + 2, thunks);
}

/* Dump the thunks for FN.  */

void
debug_thunks (tree fn)
{
  dump_thunk (stderr, 0, fn);
}

/* Virtual function table initialization.  */

/* Create all the necessary vtables for T and its base classes.  */

static void
finish_vtbls (tree t)
{
  tree vbase;
  vec<constructor_elt, va_gc> *v = NULL;
  tree vtable = BINFO_VTABLE (TYPE_BINFO (t));

  /* We lay out the primary and secondary vtables in one contiguous
     vtable.  The primary vtable is first, followed by the non-virtual
     secondary vtables in inheritance graph order.  */
  accumulate_vtbl_inits (TYPE_BINFO (t), TYPE_BINFO (t), TYPE_BINFO (t),
			 vtable, t, &v);

  /* Then come the virtual bases, also in inheritance graph order.  */
  for (vbase = TYPE_BINFO (t); vbase; vbase = TREE_CHAIN (vbase))
    {
      if (!BINFO_VIRTUAL_P (vbase))
	continue;
      accumulate_vtbl_inits (vbase, vbase, TYPE_BINFO (t), vtable, t, &v);
    }

  if (BINFO_VTABLE (TYPE_BINFO (t)))
    initialize_vtable (TYPE_BINFO (t), v);
}

/* Initialize the vtable for BINFO with the INITS.  */

static void
initialize_vtable (tree binfo, vec<constructor_elt, va_gc> *inits)
{
  tree decl;

  layout_vtable_decl (binfo, vec_safe_length (inits));
  decl = get_vtbl_decl_for_binfo (binfo);
  initialize_artificial_var (decl, inits);
  dump_vtable (BINFO_TYPE (binfo), binfo, decl);
}

/* Build the VTT (virtual table table) for T.
   A class requires a VTT if it has virtual bases.

   This holds
   1 - primary virtual pointer for complete object T
   2 - secondary VTTs for each direct non-virtual base of T which requires a
       VTT
   3 - secondary virtual pointers for each direct or indirect base of T which
       has virtual bases or is reachable via a virtual path from T.
   4 - secondary VTTs for each direct or indirect virtual base of T.

   Secondary VTTs look like complete object VTTs without part 4.  */

static void
build_vtt (tree t)
{
  tree type;
  tree vtt;
  tree index;
  vec<constructor_elt, va_gc> *inits;

  /* Build up the initializers for the VTT.  */
  inits = NULL;
  index = size_zero_node;
  build_vtt_inits (TYPE_BINFO (t), t, &inits, &index);

  /* If we didn't need a VTT, we're done.  */
  if (!inits)
    return;

  /* Figure out the type of the VTT.  */
  type = build_array_of_n_type (const_ptr_type_node,
                                inits->length ());

  /* Now, build the VTT object itself.  */
  vtt = build_vtable (t, mangle_vtt_for_type (t), type);
  initialize_artificial_var (vtt, inits);
  /* Add the VTT to the vtables list.  */
  DECL_CHAIN (vtt) = DECL_CHAIN (CLASSTYPE_VTABLES (t));
  DECL_CHAIN (CLASSTYPE_VTABLES (t)) = vtt;

  dump_vtt (t, vtt);
}

/* When building a secondary VTT, BINFO_VTABLE is set to a TREE_LIST with
   PURPOSE the RTTI_BINFO, VALUE the real vtable pointer for this binfo,
   and CHAIN the vtable pointer for this binfo after construction is
   complete.  VALUE can also be another BINFO, in which case we recurse.  */

static tree
binfo_ctor_vtable (tree binfo)
{
  tree vt;

  while (1)
    {
      vt = BINFO_VTABLE (binfo);
      if (TREE_CODE (vt) == TREE_LIST)
	vt = TREE_VALUE (vt);
      if (TREE_CODE (vt) == TREE_BINFO)
	binfo = vt;
      else
	break;
    }

  return vt;
}

/* Data for secondary VTT initialization.  */
struct secondary_vptr_vtt_init_data
{
  /* Is this the primary VTT? */
  bool top_level_p;

  /* Current index into the VTT.  */
  tree index;

  /* Vector of initializers built up.  */
  vec<constructor_elt, va_gc> *inits;

  /* The type being constructed by this secondary VTT.  */
  tree type_being_constructed;
};

/* Recursively build the VTT-initializer for BINFO (which is in the
   hierarchy dominated by T).  INITS points to the end of the initializer
   list to date.  INDEX is the VTT index where the next element will be
   replaced.  Iff BINFO is the binfo for T, this is the top level VTT (i.e.
   not a subvtt for some base of T).  When that is so, we emit the sub-VTTs
   for virtual bases of T. When it is not so, we build the constructor
   vtables for the BINFO-in-T variant.  */

static void
build_vtt_inits (tree binfo, tree t, vec<constructor_elt, va_gc> **inits,
		 tree *index)
{
  int i;
  tree b;
  tree init;
  secondary_vptr_vtt_init_data data;
  int top_level_p = SAME_BINFO_TYPE_P (BINFO_TYPE (binfo), t);

  /* We only need VTTs for subobjects with virtual bases.  */
  if (!CLASSTYPE_VBASECLASSES (BINFO_TYPE (binfo)))
    return;

  /* We need to use a construction vtable if this is not the primary
     VTT.  */
  if (!top_level_p)
    {
      build_ctor_vtbl_group (binfo, t);

      /* Record the offset in the VTT where this sub-VTT can be found.  */
      BINFO_SUBVTT_INDEX (binfo) = *index;
    }

  /* Add the address of the primary vtable for the complete object.  */
  init = binfo_ctor_vtable (binfo);
  CONSTRUCTOR_APPEND_ELT (*inits, NULL_TREE, init);
  if (top_level_p)
    {
      gcc_assert (!BINFO_VPTR_INDEX (binfo));
      BINFO_VPTR_INDEX (binfo) = *index;
    }
  *index = size_binop (PLUS_EXPR, *index, TYPE_SIZE_UNIT (ptr_type_node));

  /* Recursively add the secondary VTTs for non-virtual bases.  */
  for (i = 0; BINFO_BASE_ITERATE (binfo, i, b); ++i)
    if (!BINFO_VIRTUAL_P (b))
      build_vtt_inits (b, t, inits, index);

  /* Add secondary virtual pointers for all subobjects of BINFO with
     either virtual bases or reachable along a virtual path, except
     subobjects that are non-virtual primary bases.  */
  data.top_level_p = top_level_p;
  data.index = *index;
  data.inits = *inits;
  data.type_being_constructed = BINFO_TYPE (binfo);

  dfs_walk_once (binfo, dfs_build_secondary_vptr_vtt_inits, NULL, &data);

  *index = data.index;

  /* data.inits might have grown as we added secondary virtual pointers.
     Make sure our caller knows about the new vector.  */
  *inits = data.inits;

  if (top_level_p)
    /* Add the secondary VTTs for virtual bases in inheritance graph
       order.  */
    for (b = TYPE_BINFO (BINFO_TYPE (binfo)); b; b = TREE_CHAIN (b))
      {
	if (!BINFO_VIRTUAL_P (b))
	  continue;

	build_vtt_inits (b, t, inits, index);
      }
  else
    /* Remove the ctor vtables we created.  */
    dfs_walk_all (binfo, dfs_fixup_binfo_vtbls, NULL, binfo);
}

/* Called from build_vtt_inits via dfs_walk.  BINFO is the binfo for the base
   in most derived. DATA is a SECONDARY_VPTR_VTT_INIT_DATA structure.  */

static tree
dfs_build_secondary_vptr_vtt_inits (tree binfo, void *data_)
{
  secondary_vptr_vtt_init_data *data = (secondary_vptr_vtt_init_data *)data_;

  /* We don't care about bases that don't have vtables.  */
  if (!TYPE_VFIELD (BINFO_TYPE (binfo)))
    return dfs_skip_bases;

  /* We're only interested in proper subobjects of the type being
     constructed.  */
  if (SAME_BINFO_TYPE_P (BINFO_TYPE (binfo), data->type_being_constructed))
    return NULL_TREE;

  /* We're only interested in bases with virtual bases or reachable
     via a virtual path from the type being constructed.  */
  if (!(CLASSTYPE_VBASECLASSES (BINFO_TYPE (binfo))
	|| binfo_via_virtual (binfo, data->type_being_constructed)))
    return dfs_skip_bases;

  /* We're not interested in non-virtual primary bases.  */
  if (!BINFO_VIRTUAL_P (binfo) && BINFO_PRIMARY_P (binfo))
    return NULL_TREE;

  /* Record the index where this secondary vptr can be found.  */
  if (data->top_level_p)
    {
      gcc_assert (!BINFO_VPTR_INDEX (binfo));
      BINFO_VPTR_INDEX (binfo) = data->index;

      if (BINFO_VIRTUAL_P (binfo))
	{
	  /* It's a primary virtual base, and this is not a
	     construction vtable.  Find the base this is primary of in
	     the inheritance graph, and use that base's vtable
	     now.  */
	  while (BINFO_PRIMARY_P (binfo))
	    binfo = BINFO_INHERITANCE_CHAIN (binfo);
	}
    }

  /* Add the initializer for the secondary vptr itself.  */
  CONSTRUCTOR_APPEND_ELT (data->inits, NULL_TREE, binfo_ctor_vtable (binfo));

  /* Advance the vtt index.  */
  data->index = size_binop (PLUS_EXPR, data->index,
			    TYPE_SIZE_UNIT (ptr_type_node));

  return NULL_TREE;
}

/* Called from build_vtt_inits via dfs_walk. After building
   constructor vtables and generating the sub-vtt from them, we need
   to restore the BINFO_VTABLES that were scribbled on.  DATA is the
   binfo of the base whose sub vtt was generated.  */

static tree
dfs_fixup_binfo_vtbls (tree binfo, void* data)
{
  tree vtable = BINFO_VTABLE (binfo);

  if (!TYPE_CONTAINS_VPTR_P (BINFO_TYPE (binfo)))
    /* If this class has no vtable, none of its bases do.  */
    return dfs_skip_bases;

  if (!vtable)
    /* This might be a primary base, so have no vtable in this
       hierarchy.  */
    return NULL_TREE;

  /* If we scribbled the construction vtable vptr into BINFO, clear it
     out now.  */
  if (TREE_CODE (vtable) == TREE_LIST
      && (TREE_PURPOSE (vtable) == (tree) data))
    BINFO_VTABLE (binfo) = TREE_CHAIN (vtable);

  return NULL_TREE;
}

/* Build the construction vtable group for BINFO which is in the
   hierarchy dominated by T.  */

static void
build_ctor_vtbl_group (tree binfo, tree t)
{
  tree type;
  tree vtbl;
  tree id;
  tree vbase;
  vec<constructor_elt, va_gc> *v;

  /* See if we've already created this construction vtable group.  */
  id = mangle_ctor_vtbl_for_type (t, binfo);
  if (get_global_binding (id))
    return;

  gcc_assert (!SAME_BINFO_TYPE_P (BINFO_TYPE (binfo), t));
  /* Build a version of VTBL (with the wrong type) for use in
     constructing the addresses of secondary vtables in the
     construction vtable group.  */
  vtbl = build_vtable (t, id, ptr_type_node);

  /* Don't export construction vtables from shared libraries.  Even on
     targets that don't support hidden visibility, this tells
     can_refer_decl_in_current_unit_p not to assume that it's safe to
     access from a different compilation unit (bz 54314).  */
  DECL_VISIBILITY (vtbl) = VISIBILITY_HIDDEN;
  DECL_VISIBILITY_SPECIFIED (vtbl) = true;

  v = NULL;
  accumulate_vtbl_inits (binfo, TYPE_BINFO (TREE_TYPE (binfo)),
			 binfo, vtbl, t, &v);

  /* Add the vtables for each of our virtual bases using the vbase in T
     binfo.  */
  for (vbase = TYPE_BINFO (BINFO_TYPE (binfo));
       vbase;
       vbase = TREE_CHAIN (vbase))
    {
      tree b;

      if (!BINFO_VIRTUAL_P (vbase))
	continue;
      b = copied_binfo (vbase, binfo);

      accumulate_vtbl_inits (b, vbase, binfo, vtbl, t, &v);
    }

  /* Figure out the type of the construction vtable.  */
  type = build_array_of_n_type (vtable_entry_type, v->length ());
  layout_type (type);
  TREE_TYPE (vtbl) = type;
  DECL_SIZE (vtbl) = DECL_SIZE_UNIT (vtbl) = NULL_TREE;
  layout_decl (vtbl, 0);

  /* Initialize the construction vtable.  */
  CLASSTYPE_VTABLES (t) = chainon (CLASSTYPE_VTABLES (t), vtbl);
  initialize_artificial_var (vtbl, v);
  dump_vtable (t, binfo, vtbl);
}

/* Add the vtbl initializers for BINFO (and its bases other than
   non-virtual primaries) to the list of INITS.  BINFO is in the
   hierarchy dominated by T.  RTTI_BINFO is the binfo within T of
   the constructor the vtbl inits should be accumulated for. (If this
   is the complete object vtbl then RTTI_BINFO will be TYPE_BINFO (T).)
   ORIG_BINFO is the binfo for this object within BINFO_TYPE (RTTI_BINFO).
   BINFO is the active base equivalent of ORIG_BINFO in the inheritance
   graph of T. Both BINFO and ORIG_BINFO will have the same BINFO_TYPE,
   but are not necessarily the same in terms of layout.  */

static void
accumulate_vtbl_inits (tree binfo,
		       tree orig_binfo,
		       tree rtti_binfo,
		       tree vtbl,
		       tree t,
		       vec<constructor_elt, va_gc> **inits)
{
  int i;
  tree base_binfo;
  int ctor_vtbl_p = !SAME_BINFO_TYPE_P (BINFO_TYPE (rtti_binfo), t);

  gcc_assert (SAME_BINFO_TYPE_P (BINFO_TYPE (binfo), BINFO_TYPE (orig_binfo)));

  /* If it doesn't have a vptr, we don't do anything.  */
  if (!TYPE_CONTAINS_VPTR_P (BINFO_TYPE (binfo)))
    return;

  /* If we're building a construction vtable, we're not interested in
     subobjects that don't require construction vtables.  */
  if (ctor_vtbl_p
      && !CLASSTYPE_VBASECLASSES (BINFO_TYPE (binfo))
      && !binfo_via_virtual (orig_binfo, BINFO_TYPE (rtti_binfo)))
    return;

  /* Build the initializers for the BINFO-in-T vtable.  */
  dfs_accumulate_vtbl_inits (binfo, orig_binfo, rtti_binfo, vtbl, t, inits);

  /* Walk the BINFO and its bases.  We walk in preorder so that as we
     initialize each vtable we can figure out at what offset the
     secondary vtable lies from the primary vtable.  We can't use
     dfs_walk here because we need to iterate through bases of BINFO
     and RTTI_BINFO simultaneously.  */
  for (i = 0; BINFO_BASE_ITERATE (binfo, i, base_binfo); ++i)
    {
      /* Skip virtual bases.  */
      if (BINFO_VIRTUAL_P (base_binfo))
	continue;
      accumulate_vtbl_inits (base_binfo,
			     BINFO_BASE_BINFO (orig_binfo, i),
			     rtti_binfo, vtbl, t,
			     inits);
    }
}

/* Called from accumulate_vtbl_inits.  Adds the initializers for the
   BINFO vtable to L.  */

static void
dfs_accumulate_vtbl_inits (tree binfo,
			   tree orig_binfo,
			   tree rtti_binfo,
			   tree orig_vtbl,
			   tree t,
			   vec<constructor_elt, va_gc> **l)
{
  tree vtbl = NULL_TREE;
  int ctor_vtbl_p = !SAME_BINFO_TYPE_P (BINFO_TYPE (rtti_binfo), t);
  int n_inits;

  if (ctor_vtbl_p
      && BINFO_VIRTUAL_P (orig_binfo) && BINFO_PRIMARY_P (orig_binfo))
    {
      /* In the hierarchy of BINFO_TYPE (RTTI_BINFO), this is a
	 primary virtual base.  If it is not the same primary in
	 the hierarchy of T, we'll need to generate a ctor vtable
	 for it, to place at its location in T.  If it is the same
	 primary, we still need a VTT entry for the vtable, but it
	 should point to the ctor vtable for the base it is a
	 primary for within the sub-hierarchy of RTTI_BINFO.

	 There are three possible cases:

	 1) We are in the same place.
	 2) We are a primary base within a lost primary virtual base of
	 RTTI_BINFO.
	 3) We are primary to something not a base of RTTI_BINFO.  */

      tree b;
      tree last = NULL_TREE;

      /* First, look through the bases we are primary to for RTTI_BINFO
	 or a virtual base.  */
      b = binfo;
      while (BINFO_PRIMARY_P (b))
	{
	  b = BINFO_INHERITANCE_CHAIN (b);
	  last = b;
	  if (BINFO_VIRTUAL_P (b) || b == rtti_binfo)
	    goto found;
	}
      /* If we run out of primary links, keep looking down our
	 inheritance chain; we might be an indirect primary.  */
      for (b = last; b; b = BINFO_INHERITANCE_CHAIN (b))
	if (BINFO_VIRTUAL_P (b) || b == rtti_binfo)
	  break;
    found:

      /* If we found RTTI_BINFO, this is case 1.  If we found a virtual
	 base B and it is a base of RTTI_BINFO, this is case 2.  In
	 either case, we share our vtable with LAST, i.e. the
	 derived-most base within B of which we are a primary.  */
      if (b == rtti_binfo
	  || (b && binfo_for_vbase (BINFO_TYPE (b), BINFO_TYPE (rtti_binfo))))
	/* Just set our BINFO_VTABLE to point to LAST, as we may not have
	   set LAST's BINFO_VTABLE yet.  We'll extract the actual vptr in
	   binfo_ctor_vtable after everything's been set up.  */
	vtbl = last;

      /* Otherwise, this is case 3 and we get our own.  */
    }
  else if (!BINFO_NEW_VTABLE_MARKED (orig_binfo))
    return;

  n_inits = vec_safe_length (*l);

  if (!vtbl)
    {
      tree index;
      int non_fn_entries;

      /* Add the initializer for this vtable.  */
      build_vtbl_initializer (binfo, orig_binfo, t, rtti_binfo,
                              &non_fn_entries, l);

      /* Figure out the position to which the VPTR should point.  */
      vtbl = build1 (ADDR_EXPR, vtbl_ptr_type_node, orig_vtbl);
      index = size_binop (MULT_EXPR,
			  TYPE_SIZE_UNIT (vtable_entry_type),
			  size_int (non_fn_entries + n_inits));
      vtbl = fold_build_pointer_plus (vtbl, index);
    }

  if (ctor_vtbl_p)
    /* For a construction vtable, we can't overwrite BINFO_VTABLE.
       So, we make a TREE_LIST.  Later, dfs_fixup_binfo_vtbls will
       straighten this out.  */
    BINFO_VTABLE (binfo) = tree_cons (rtti_binfo, vtbl, BINFO_VTABLE (binfo));
  else if (BINFO_PRIMARY_P (binfo) && BINFO_VIRTUAL_P (binfo))
    /* Throw away any unneeded intializers.  */
    (*l)->truncate (n_inits);
  else
     /* For an ordinary vtable, set BINFO_VTABLE.  */
    BINFO_VTABLE (binfo) = vtbl;
}

static GTY(()) tree abort_fndecl_addr;
static GTY(()) tree dvirt_fn;

/* Construct the initializer for BINFO's virtual function table.  BINFO
   is part of the hierarchy dominated by T.  If we're building a
   construction vtable, the ORIG_BINFO is the binfo we should use to
   find the actual function pointers to put in the vtable - but they
   can be overridden on the path to most-derived in the graph that
   ORIG_BINFO belongs.  Otherwise,
   ORIG_BINFO should be the same as BINFO.  The RTTI_BINFO is the
   BINFO that should be indicated by the RTTI information in the
   vtable; it will be a base class of T, rather than T itself, if we
   are building a construction vtable.

   The value returned is a TREE_LIST suitable for wrapping in a
   CONSTRUCTOR to use as the DECL_INITIAL for a vtable.  If
   NON_FN_ENTRIES_P is not NULL, *NON_FN_ENTRIES_P is set to the
   number of non-function entries in the vtable.

   It might seem that this function should never be called with a
   BINFO for which BINFO_PRIMARY_P holds, the vtable for such a
   base is always subsumed by a derived class vtable.  However, when
   we are building construction vtables, we do build vtables for
   primary bases; we need these while the primary base is being
   constructed.  */

static void
build_vtbl_initializer (tree binfo,
			tree orig_binfo,
			tree t,
			tree rtti_binfo,
			int* non_fn_entries_p,
			vec<constructor_elt, va_gc> **inits)
{
  tree v;
  vtbl_init_data vid;
  unsigned ix, jx;
  tree vbinfo;
  vec<tree, va_gc> *vbases;
  constructor_elt *e;

  /* Initialize VID.  */
  memset (&vid, 0, sizeof (vid));
  vid.binfo = binfo;
  vid.derived = t;
  vid.rtti_binfo = rtti_binfo;
  vid.primary_vtbl_p = SAME_BINFO_TYPE_P (BINFO_TYPE (binfo), t);
  vid.ctor_vtbl_p = !SAME_BINFO_TYPE_P (BINFO_TYPE (rtti_binfo), t);
  vid.generate_vcall_entries = true;
  /* The first vbase or vcall offset is at index -3 in the vtable.  */
  vid.index = ssize_int(-3 * TARGET_VTABLE_DATA_ENTRY_DISTANCE);

  /* Add entries to the vtable for RTTI.  */
  build_rtti_vtbl_entries (binfo, &vid);

  /* Create an array for keeping track of the functions we've
     processed.  When we see multiple functions with the same
     signature, we share the vcall offsets.  */
  vec_alloc (vid.fns, 32);
  /* Add the vcall and vbase offset entries.  */
  build_vcall_and_vbase_vtbl_entries (binfo, &vid);

  /* Clear BINFO_VTABLE_PATH_MARKED; it's set by
     build_vbase_offset_vtbl_entries.  */
  for (vbases = CLASSTYPE_VBASECLASSES (t), ix = 0;
       vec_safe_iterate (vbases, ix, &vbinfo); ix++)
    BINFO_VTABLE_PATH_MARKED (vbinfo) = 0;

  /* If the target requires padding between data entries, add that now.  */
  if (TARGET_VTABLE_DATA_ENTRY_DISTANCE > 1)
    {
      int n_entries = vec_safe_length (vid.inits);

      vec_safe_grow (vid.inits, TARGET_VTABLE_DATA_ENTRY_DISTANCE * n_entries);

      /* Move data entries into their new positions and add padding
	 after the new positions.  Iterate backwards so we don't
	 overwrite entries that we would need to process later.  */
      for (ix = n_entries - 1;
	   vid.inits->iterate (ix, &e);
	   ix--)
	{
	  int j;
	  int new_position = (TARGET_VTABLE_DATA_ENTRY_DISTANCE * ix
			      + (TARGET_VTABLE_DATA_ENTRY_DISTANCE - 1));

	  (*vid.inits)[new_position] = *e;

	  for (j = 1; j < TARGET_VTABLE_DATA_ENTRY_DISTANCE; ++j)
	    {
	      constructor_elt *f = &(*vid.inits)[new_position - j];
	      f->index = NULL_TREE;
	      f->value = build1 (NOP_EXPR, vtable_entry_type,
				 null_pointer_node);
	    }
	}
    }

  if (non_fn_entries_p)
    *non_fn_entries_p = vec_safe_length (vid.inits);

  /* The initializers for virtual functions were built up in reverse
     order.  Straighten them out and add them to the running list in one
     step.  */
  jx = vec_safe_length (*inits);
  vec_safe_grow (*inits, jx + vid.inits->length ());

  for (ix = vid.inits->length () - 1;
       vid.inits->iterate (ix, &e);
       ix--, jx++)
    (**inits)[jx] = *e;

  /* Go through all the ordinary virtual functions, building up
     initializers.  */
  for (v = BINFO_VIRTUALS (orig_binfo); v; v = TREE_CHAIN (v))
    {
      tree delta;
      tree vcall_index;
      tree fn, fn_original;
      tree init = NULL_TREE;

      fn = BV_FN (v);
      fn_original = fn;
      if (DECL_THUNK_P (fn))
	{
	  if (!DECL_NAME (fn))
	    finish_thunk (fn);
	  if (THUNK_ALIAS (fn))
	    {
	      fn = THUNK_ALIAS (fn);
	      BV_FN (v) = fn;
	    }
	  fn_original = THUNK_TARGET (fn);
	}

      /* If the only definition of this function signature along our
	 primary base chain is from a lost primary, this vtable slot will
	 never be used, so just zero it out.  This is important to avoid
	 requiring extra thunks which cannot be generated with the function.

	 We first check this in update_vtable_entry_for_fn, so we handle
	 restored primary bases properly; we also need to do it here so we
	 zero out unused slots in ctor vtables, rather than filling them
	 with erroneous values (though harmless, apart from relocation
	 costs).  */
      if (BV_LOST_PRIMARY (v))
	init = size_zero_node;

      if (! init)
	{
	  /* Pull the offset for `this', and the function to call, out of
	     the list.  */
	  delta = BV_DELTA (v);
	  vcall_index = BV_VCALL_INDEX (v);

	  gcc_assert (TREE_CODE (delta) == INTEGER_CST);
	  gcc_assert (TREE_CODE (fn) == FUNCTION_DECL);

	  /* You can't call an abstract virtual function; it's abstract.
	     So, we replace these functions with __pure_virtual.  */
	  if (DECL_PURE_VIRTUAL_P (fn_original))
	    {
	      fn = abort_fndecl;
	      if (!TARGET_VTABLE_USES_DESCRIPTORS)
		{
		  if (abort_fndecl_addr == NULL)
		    abort_fndecl_addr
		      = fold_convert (vfunc_ptr_type_node,
				      build_fold_addr_expr (fn));
		  init = abort_fndecl_addr;
		}
	    }
	  /* Likewise for deleted virtuals.  */
	  else if (DECL_DELETED_FN (fn_original))
	    {
	      if (!dvirt_fn)
		{
		  tree name = get_identifier ("__cxa_deleted_virtual");
		  dvirt_fn = get_global_binding (name);
		  if (!dvirt_fn)
		    dvirt_fn = push_library_fn
		      (name,
		       build_function_type_list (void_type_node, NULL_TREE),
		       NULL_TREE, ECF_NORETURN | ECF_COLD);
		}
	      fn = dvirt_fn;
	      if (!TARGET_VTABLE_USES_DESCRIPTORS)
		init = fold_convert (vfunc_ptr_type_node,
				     build_fold_addr_expr (fn));
	    }
	  else
	    {
	      if (!integer_zerop (delta) || vcall_index)
		{
		  fn = make_thunk (fn, /*this_adjusting=*/1,
				   delta, vcall_index);
		  if (!DECL_NAME (fn))
		    finish_thunk (fn);
		}
	      /* Take the address of the function, considering it to be of an
		 appropriate generic type.  */
	      if (!TARGET_VTABLE_USES_DESCRIPTORS)
		init = fold_convert (vfunc_ptr_type_node,
				     build_fold_addr_expr (fn));
	      /* Don't refer to a virtual destructor from a constructor
		 vtable or a vtable for an abstract class, since destroying
		 an object under construction is undefined behavior and we
		 don't want it to be considered a candidate for speculative
		 devirtualization.  But do create the thunk for ABI
		 compliance.  */
	      if (DECL_DESTRUCTOR_P (fn_original)
		  && (CLASSTYPE_PURE_VIRTUALS (DECL_CONTEXT (fn_original))
		      || orig_binfo != binfo))
		init = size_zero_node;
	    }
	}

      /* And add it to the chain of initializers.  */
      if (TARGET_VTABLE_USES_DESCRIPTORS)
	{
	  int i;
	  if (init == size_zero_node)
	    for (i = 0; i < TARGET_VTABLE_USES_DESCRIPTORS; ++i)
	      CONSTRUCTOR_APPEND_ELT (*inits, NULL_TREE, init);
	  else
	    for (i = 0; i < TARGET_VTABLE_USES_DESCRIPTORS; ++i)
	      {
		tree fdesc = build2 (FDESC_EXPR, vfunc_ptr_type_node,
				     fn, build_int_cst (NULL_TREE, i));
		TREE_CONSTANT (fdesc) = 1;

		CONSTRUCTOR_APPEND_ELT (*inits, NULL_TREE, fdesc);
	      }
	}
      else
	CONSTRUCTOR_APPEND_ELT (*inits, NULL_TREE, init);
    }
}

/* Adds to vid->inits the initializers for the vbase and vcall
   offsets in BINFO, which is in the hierarchy dominated by T.  */

static void
build_vcall_and_vbase_vtbl_entries (tree binfo, vtbl_init_data* vid)
{
  tree b;

  /* If this is a derived class, we must first create entries
     corresponding to the primary base class.  */
  b = get_primary_binfo (binfo);
  if (b)
    build_vcall_and_vbase_vtbl_entries (b, vid);

  /* Add the vbase entries for this base.  */
  build_vbase_offset_vtbl_entries (binfo, vid);
  /* Add the vcall entries for this base.  */
  build_vcall_offset_vtbl_entries (binfo, vid);
}

/* Returns the initializers for the vbase offset entries in the vtable
   for BINFO (which is part of the class hierarchy dominated by T), in
   reverse order.  VBASE_OFFSET_INDEX gives the vtable index
   where the next vbase offset will go.  */

static void
build_vbase_offset_vtbl_entries (tree binfo, vtbl_init_data* vid)
{
  tree vbase;
  tree t;
  tree non_primary_binfo;

  /* If there are no virtual baseclasses, then there is nothing to
     do.  */
  if (!CLASSTYPE_VBASECLASSES (BINFO_TYPE (binfo)))
    return;

  t = vid->derived;

  /* We might be a primary base class.  Go up the inheritance hierarchy
     until we find the most derived class of which we are a primary base:
     it is the offset of that which we need to use.  */
  non_primary_binfo = binfo;
  while (BINFO_INHERITANCE_CHAIN (non_primary_binfo))
    {
      tree b;

      /* If we have reached a virtual base, then it must be a primary
	 base (possibly multi-level) of vid->binfo, or we wouldn't
	 have called build_vcall_and_vbase_vtbl_entries for it.  But it
	 might be a lost primary, so just skip down to vid->binfo.  */
      if (BINFO_VIRTUAL_P (non_primary_binfo))
	{
	  non_primary_binfo = vid->binfo;
	  break;
	}

      b = BINFO_INHERITANCE_CHAIN (non_primary_binfo);
      if (get_primary_binfo (b) != non_primary_binfo)
	break;
      non_primary_binfo = b;
    }

  /* Go through the virtual bases, adding the offsets.  */
  for (vbase = TYPE_BINFO (BINFO_TYPE (binfo));
       vbase;
       vbase = TREE_CHAIN (vbase))
    {
      tree b;
      tree delta;

      if (!BINFO_VIRTUAL_P (vbase))
	continue;

      /* Find the instance of this virtual base in the complete
	 object.  */
      b = copied_binfo (vbase, binfo);

      /* If we've already got an offset for this virtual base, we
	 don't need another one.  */
      if (BINFO_VTABLE_PATH_MARKED (b))
	continue;
      BINFO_VTABLE_PATH_MARKED (b) = 1;

      /* Figure out where we can find this vbase offset.  */
      delta = size_binop (MULT_EXPR,
			  vid->index,
			  fold_convert (ssizetype,
				   TYPE_SIZE_UNIT (vtable_entry_type)));
      if (vid->primary_vtbl_p)
	BINFO_VPTR_FIELD (b) = delta;

      if (binfo != TYPE_BINFO (t))
	/* The vbase offset had better be the same.  */
	gcc_assert (tree_int_cst_equal (delta, BINFO_VPTR_FIELD (vbase)));

      /* The next vbase will come at a more negative offset.  */
      vid->index = size_binop (MINUS_EXPR, vid->index,
			       ssize_int (TARGET_VTABLE_DATA_ENTRY_DISTANCE));

      /* The initializer is the delta from BINFO to this virtual base.
	 The vbase offsets go in reverse inheritance-graph order, and
	 we are walking in inheritance graph order so these end up in
	 the right order.  */
      delta = size_diffop_loc (input_location,
			   BINFO_OFFSET (b), BINFO_OFFSET (non_primary_binfo));

      CONSTRUCTOR_APPEND_ELT (vid->inits, NULL_TREE,
			      fold_build1_loc (input_location, NOP_EXPR,
					       vtable_entry_type, delta));
    }
}

/* Adds the initializers for the vcall offset entries in the vtable
   for BINFO (which is part of the class hierarchy dominated by VID->DERIVED)
   to VID->INITS.  */

static void
build_vcall_offset_vtbl_entries (tree binfo, vtbl_init_data* vid)
{
  /* We only need these entries if this base is a virtual base.  We
     compute the indices -- but do not add to the vtable -- when
     building the main vtable for a class.  */
  if (binfo == TYPE_BINFO (vid->derived)
      || (BINFO_VIRTUAL_P (binfo) 
	  /* If BINFO is RTTI_BINFO, then (since BINFO does not
	     correspond to VID->DERIVED), we are building a primary
	     construction virtual table.  Since this is a primary
	     virtual table, we do not need the vcall offsets for
	     BINFO.  */
	  && binfo != vid->rtti_binfo))
    {
      /* We need a vcall offset for each of the virtual functions in this
	 vtable.  For example:

	   class A { virtual void f (); };
	   class B1 : virtual public A { virtual void f (); };
	   class B2 : virtual public A { virtual void f (); };
	   class C: public B1, public B2 { virtual void f (); };

	 A C object has a primary base of B1, which has a primary base of A.  A
	 C also has a secondary base of B2, which no longer has a primary base
	 of A.  So the B2-in-C construction vtable needs a secondary vtable for
	 A, which will adjust the A* to a B2* to call f.  We have no way of
	 knowing what (or even whether) this offset will be when we define B2,
	 so we store this "vcall offset" in the A sub-vtable and look it up in
	 a "virtual thunk" for B2::f.

	 We need entries for all the functions in our primary vtable and
	 in our non-virtual bases' secondary vtables.  */
      vid->vbase = binfo;
      /* If we are just computing the vcall indices -- but do not need
	 the actual entries -- not that.  */
      if (!BINFO_VIRTUAL_P (binfo))
	vid->generate_vcall_entries = false;
      /* Now, walk through the non-virtual bases, adding vcall offsets.  */
      add_vcall_offset_vtbl_entries_r (binfo, vid);
    }
}

/* Build vcall offsets, starting with those for BINFO.  */

static void
add_vcall_offset_vtbl_entries_r (tree binfo, vtbl_init_data* vid)
{
  int i;
  tree primary_binfo;
  tree base_binfo;

  /* Don't walk into virtual bases -- except, of course, for the
     virtual base for which we are building vcall offsets.  Any
     primary virtual base will have already had its offsets generated
     through the recursion in build_vcall_and_vbase_vtbl_entries.  */
  if (BINFO_VIRTUAL_P (binfo) && vid->vbase != binfo)
    return;

  /* If BINFO has a primary base, process it first.  */
  primary_binfo = get_primary_binfo (binfo);
  if (primary_binfo)
    add_vcall_offset_vtbl_entries_r (primary_binfo, vid);

  /* Add BINFO itself to the list.  */
  add_vcall_offset_vtbl_entries_1 (binfo, vid);

  /* Scan the non-primary bases of BINFO.  */
  for (i = 0; BINFO_BASE_ITERATE (binfo, i, base_binfo); ++i)
    if (base_binfo != primary_binfo)
      add_vcall_offset_vtbl_entries_r (base_binfo, vid);
}

/* Called from build_vcall_offset_vtbl_entries_r.  */

static void
add_vcall_offset_vtbl_entries_1 (tree binfo, vtbl_init_data* vid)
{
  /* Make entries for the rest of the virtuals.  */
  tree orig_fn;

  /* The ABI requires that the methods be processed in declaration
     order.  */
  for (orig_fn = TYPE_FIELDS (BINFO_TYPE (binfo));
       orig_fn;
       orig_fn = DECL_CHAIN (orig_fn))
    if (TREE_CODE (orig_fn) == FUNCTION_DECL && DECL_VINDEX (orig_fn))
      add_vcall_offset (orig_fn, binfo, vid);
}

/* Add a vcall offset entry for ORIG_FN to the vtable.  */

static void
add_vcall_offset (tree orig_fn, tree binfo, vtbl_init_data *vid)
{
  size_t i;
  tree vcall_offset;
  tree derived_entry;

  /* If there is already an entry for a function with the same
     signature as FN, then we do not need a second vcall offset.
     Check the list of functions already present in the derived
     class vtable.  */
  FOR_EACH_VEC_SAFE_ELT (vid->fns, i, derived_entry)
    {
      if (same_signature_p (derived_entry, orig_fn)
	  /* We only use one vcall offset for virtual destructors,
	     even though there are two virtual table entries.  */
	  || (DECL_DESTRUCTOR_P (derived_entry)
	      && DECL_DESTRUCTOR_P (orig_fn)))
	return;
    }

  /* If we are building these vcall offsets as part of building
     the vtable for the most derived class, remember the vcall
     offset.  */
  if (vid->binfo == TYPE_BINFO (vid->derived))
    {
      tree_pair_s elt = {orig_fn, vid->index};
      vec_safe_push (CLASSTYPE_VCALL_INDICES (vid->derived), elt);
    }

  /* The next vcall offset will be found at a more negative
     offset.  */
  vid->index = size_binop (MINUS_EXPR, vid->index,
			   ssize_int (TARGET_VTABLE_DATA_ENTRY_DISTANCE));

  /* Keep track of this function.  */
  vec_safe_push (vid->fns, orig_fn);

  if (vid->generate_vcall_entries)
    {
      tree base;
      tree fn;

      /* Find the overriding function.  */
      fn = find_final_overrider (vid->rtti_binfo, binfo, orig_fn);
      if (fn == error_mark_node)
	vcall_offset = build_zero_cst (vtable_entry_type);
      else
	{
	  base = TREE_VALUE (fn);

	  /* The vbase we're working on is a primary base of
	     vid->binfo.  But it might be a lost primary, so its
	     BINFO_OFFSET might be wrong, so we just use the
	     BINFO_OFFSET from vid->binfo.  */
	  vcall_offset = size_diffop_loc (input_location,
				      BINFO_OFFSET (base),
				      BINFO_OFFSET (vid->binfo));
	  vcall_offset = fold_build1_loc (input_location,
				      NOP_EXPR, vtable_entry_type,
				      vcall_offset);
	}
      /* Add the initializer to the vtable.  */
      CONSTRUCTOR_APPEND_ELT (vid->inits, NULL_TREE, vcall_offset);
    }
}

/* Return vtbl initializers for the RTTI entries corresponding to the
   BINFO's vtable.  The RTTI entries should indicate the object given
   by VID->rtti_binfo.  */

static void
build_rtti_vtbl_entries (tree binfo, vtbl_init_data* vid)
{
  tree b;
  tree t;
  tree offset;
  tree decl;
  tree init;

  t = BINFO_TYPE (vid->rtti_binfo);

  /* To find the complete object, we will first convert to our most
     primary base, and then add the offset in the vtbl to that value.  */
  b = most_primary_binfo (binfo);
  offset = size_diffop_loc (input_location,
			BINFO_OFFSET (vid->rtti_binfo), BINFO_OFFSET (b));

  /* The second entry is the address of the typeinfo object.  */
  if (flag_rtti)
    decl = build_address (get_tinfo_decl (t));
  else
    decl = integer_zero_node;

  /* Convert the declaration to a type that can be stored in the
     vtable.  */
  init = build_nop (vfunc_ptr_type_node, decl);
  CONSTRUCTOR_APPEND_ELT (vid->inits, NULL_TREE, init);

  /* Add the offset-to-top entry.  It comes earlier in the vtable than
     the typeinfo entry.  Convert the offset to look like a
     function pointer, so that we can put it in the vtable.  */
  init = build_nop (vfunc_ptr_type_node, offset);
  CONSTRUCTOR_APPEND_ELT (vid->inits, NULL_TREE, init);
}

/* TRUE iff TYPE is uniquely derived from PARENT.  Ignores
   accessibility.  */

bool
uniquely_derived_from_p (tree parent, tree type)
{
  tree base = lookup_base (type, parent, ba_unique, NULL, tf_none);
  return base && base != error_mark_node;
}

/* TRUE iff TYPE is publicly & uniquely derived from PARENT.  */

bool
publicly_uniquely_derived_p (tree parent, tree type)
{
  tree base = lookup_base (type, parent, ba_ignore_scope | ba_check,
			   NULL, tf_none);
  return base && base != error_mark_node;
}

/* CTX1 and CTX2 are declaration contexts.  Return the innermost common
   class between them, if any.  */

tree
common_enclosing_class (tree ctx1, tree ctx2)
{
  if (!TYPE_P (ctx1) || !TYPE_P (ctx2))
    return NULL_TREE;
  gcc_assert (ctx1 == TYPE_MAIN_VARIANT (ctx1)
	      && ctx2 == TYPE_MAIN_VARIANT (ctx2));
  if (ctx1 == ctx2)
    return ctx1;
  for (tree t = ctx1; TYPE_P (t); t = TYPE_CONTEXT (t))
    TYPE_MARKED_P (t) = true;
  tree found = NULL_TREE;
  for (tree t = ctx2; TYPE_P (t); t = TYPE_CONTEXT (t))
    if (TYPE_MARKED_P (t))
      {
	found = t;
	break;
      }
  for (tree t = ctx1; TYPE_P (t); t = TYPE_CONTEXT (t))
    TYPE_MARKED_P (t) = false;
  return found;
}

#include "gt-cp-class.h"<|MERGE_RESOLUTION|>--- conflicted
+++ resolved
@@ -6222,14 +6222,12 @@
      that the type is laid out they are no longer important.  */
   remove_zero_width_bit_fields (t);
 
-<<<<<<< HEAD
   if (ANON_AGGR_TYPE_P (t))
     ;
   else if (CLASSTYPE_NON_LAYOUT_POD_P (t) || CLASSTYPE_EMPTY_P (t))
     {
-      /* Create the version of T used for virtual bases.  We do not use
-	 make_class_type for this version; this is an artificial type.  For
-	 a POD type, we just reuse T.  */
+      /* T needs a different layout as a base (eliding virtual bases
+	 or whatever).  Create that version.  */
       tree base_t = make_node (TREE_CODE (t));
 
 #if 0
@@ -6248,13 +6246,6 @@
       TYPE_FIELDS (t) = base_name;
 #endif
       TYPE_CONTEXT (base_t) = t;
-=======
-  if (CLASSTYPE_NON_LAYOUT_POD_P (t) || CLASSTYPE_EMPTY_P (t))
-    {
-      /* T needs a different layout as a base (eliding virtual bases
-	 or whatever).  Create that version.  */
-      tree base_t = make_node (TREE_CODE (t));
->>>>>>> 9401eb07
 
       /* If the ABI version is not at least two, and the last
 	 field was a bit-field, RLI may not be on a byte
@@ -6263,12 +6254,9 @@
 	 indicates the total number of bits used.  Therefore,
 	 rli_size_so_far, rather than rli_size_unit_so_far, is
 	 used to compute TYPE_SIZE_UNIT.  */
+
+      /* Set the size and alignment for the new type.  */
       tree eoc = end_of_class (t, /*include_virtuals_p=*/0);
-<<<<<<< HEAD
-
-      /* Set the size and alignment for the new type.  */
-=======
->>>>>>> 9401eb07
       TYPE_SIZE_UNIT (base_t)
 	= size_binop (MAX_EXPR,
 		      fold_convert (sizetype,
@@ -6300,8 +6288,6 @@
       /* We use the base type for trivial assignments, and hence it
 	 needs a mode.  */
       compute_record_mode (base_t);
-
-      TYPE_CONTEXT (base_t) = t;
 
       /* Record the base version of the type.  */
       CLASSTYPE_AS_BASE (t) = base_t;
@@ -6861,14 +6847,6 @@
 
   set_class_bindings (t);
 
-<<<<<<< HEAD
-  if (CLASSTYPE_AS_BASE (t) && CLASSTYPE_AS_BASE (t) != t)
-    /* We use the base type for trivial assignments, and hence it
-       needs a mode.  */
-    compute_record_mode (CLASSTYPE_AS_BASE (t));
-
-=======
->>>>>>> 9401eb07
   /* With the layout complete, check for flexible array members and
      zero-length arrays that might overlap other members in the final
      layout.  */
