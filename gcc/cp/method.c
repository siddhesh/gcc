/* Handle the hair of processing (but not expanding) inline functions.
   Also manage function and variable name overloading.
   Copyright (C) 1987-2020 Free Software Foundation, Inc.
   Contributed by Michael Tiemann (tiemann@cygnus.com)

This file is part of GCC.

GCC is free software; you can redistribute it and/or modify
it under the terms of the GNU General Public License as published by
the Free Software Foundation; either version 3, or (at your option)
any later version.

GCC is distributed in the hope that it will be useful,
but WITHOUT ANY WARRANTY; without even the implied warranty of
MERCHANTABILITY or FITNESS FOR A PARTICULAR PURPOSE.  See the
GNU General Public License for more details.

You should have received a copy of the GNU General Public License
along with GCC; see the file COPYING3.  If not see
<http://www.gnu.org/licenses/>.  */


/* Handle method declarations.  */
#include "config.h"
#include "system.h"
#include "coretypes.h"
#include "target.h"
#include "cp-tree.h"
#include "stringpool.h"
#include "cgraph.h"
#include "varasm.h"
#include "toplev.h"
#include "intl.h"
#include "common/common-target.h"

static void do_build_copy_assign (tree);
static void do_build_copy_constructor (tree);
static tree make_alias_for_thunk (tree);

/* Called once to initialize method.c.  */

void
init_method (void)
{
  init_mangle ();
}

/* Return a this or result adjusting thunk to FUNCTION.  THIS_ADJUSTING
   indicates whether it is a this or result adjusting thunk.
   FIXED_OFFSET and VIRTUAL_OFFSET indicate how to do the adjustment
   (see thunk_adjust).  VIRTUAL_OFFSET can be NULL, but FIXED_OFFSET
   never is.  VIRTUAL_OFFSET is the /index/ into the vtable for this
   adjusting thunks, we scale it to a byte offset. For covariant
   thunks VIRTUAL_OFFSET is the virtual binfo.  You must post process
   the returned thunk with finish_thunk.  */

tree
make_thunk (tree function, bool this_adjusting,
	    tree fixed_offset, tree virtual_offset)
{
  HOST_WIDE_INT d;
  tree thunk;

  gcc_assert (TREE_CODE (function) == FUNCTION_DECL);
  /* We can have this thunks to covariant thunks, but not vice versa.  */
  gcc_assert (!DECL_THIS_THUNK_P (function));
  gcc_assert (!DECL_RESULT_THUNK_P (function) || this_adjusting);

  /* Scale the VIRTUAL_OFFSET to be in terms of bytes.  */
  if (this_adjusting && virtual_offset)
    virtual_offset
      = size_binop (MULT_EXPR,
		    virtual_offset,
		    convert (ssizetype,
			     TYPE_SIZE_UNIT (vtable_entry_type)));

  d = tree_to_shwi (fixed_offset);

  /* See if we already have the thunk in question.  For this_adjusting
     thunks VIRTUAL_OFFSET will be an INTEGER_CST, for covariant thunks it
     will be a BINFO.  */
  for (thunk = DECL_THUNKS (function); thunk; thunk = DECL_CHAIN (thunk))
    if (DECL_THIS_THUNK_P (thunk) == this_adjusting
	&& THUNK_FIXED_OFFSET (thunk) == d
	&& !virtual_offset == !THUNK_VIRTUAL_OFFSET (thunk)
	&& (!virtual_offset
	    || (this_adjusting
		? tree_int_cst_equal (THUNK_VIRTUAL_OFFSET (thunk),
				      virtual_offset)
		: THUNK_VIRTUAL_OFFSET (thunk) == virtual_offset)))
      return thunk;

  /* All thunks must be created before FUNCTION is actually emitted;
     the ABI requires that all thunks be emitted together with the
     function to which they transfer control.  */
  gcc_assert (!TREE_ASM_WRITTEN (function));
  /* Likewise, we can only be adding thunks to a function declared in
     the class currently being laid out.  */
  gcc_assert (TYPE_SIZE (DECL_CONTEXT (function))
	      && TYPE_BEING_DEFINED (DECL_CONTEXT (function)));

  thunk = build_decl (DECL_SOURCE_LOCATION (function),
		      FUNCTION_DECL, NULL_TREE, TREE_TYPE (function));
  DECL_LANG_SPECIFIC (thunk) = DECL_LANG_SPECIFIC (function);
  cxx_dup_lang_specific_decl (thunk);
  DECL_VIRTUAL_P (thunk) = true;
  SET_DECL_THUNKS (thunk, NULL_TREE);

  DECL_CONTEXT (thunk) = DECL_CONTEXT (function);
  TREE_READONLY (thunk) = TREE_READONLY (function);
  TREE_THIS_VOLATILE (thunk) = TREE_THIS_VOLATILE (function);
  TREE_PUBLIC (thunk) = TREE_PUBLIC (function);
  SET_DECL_THUNK_P (thunk, this_adjusting);
  THUNK_TARGET (thunk) = function;
  THUNK_FIXED_OFFSET (thunk) = d;
  THUNK_VIRTUAL_OFFSET (thunk) = virtual_offset;
  THUNK_ALIAS (thunk) = NULL_TREE;

  DECL_INTERFACE_KNOWN (thunk) = 1;
  DECL_NOT_REALLY_EXTERN (thunk) = 1;
  DECL_COMDAT (thunk) = DECL_COMDAT (function);
  DECL_SAVED_AUTO_RETURN_TYPE (thunk) = NULL;
  /* The thunk itself is not a constructor or destructor, even if
     the thing it is thunking to is.  */
  DECL_CXX_DESTRUCTOR_P (thunk) = 0;
  DECL_CXX_CONSTRUCTOR_P (thunk) = 0;
  DECL_EXTERNAL (thunk) = 1;
  DECL_ARTIFICIAL (thunk) = 1;
  /* The THUNK is not a pending inline, even if the FUNCTION is.  */
  DECL_PENDING_INLINE_P (thunk) = 0;
  DECL_DECLARED_INLINE_P (thunk) = 0;
  /* Nor is it a template instantiation.  */
  DECL_USE_TEMPLATE (thunk) = 0;
  DECL_TEMPLATE_INFO (thunk) = NULL;

  /* Add it to the list of thunks associated with FUNCTION.  */
  DECL_CHAIN (thunk) = DECL_THUNKS (function);
  SET_DECL_THUNKS (function, thunk);

  return thunk;
}

/* Finish THUNK, a thunk decl.  */

void
finish_thunk (tree thunk)
{
  tree function, name;
  tree fixed_offset = ssize_int (THUNK_FIXED_OFFSET (thunk));
  tree virtual_offset = THUNK_VIRTUAL_OFFSET (thunk);

  gcc_assert (!DECL_NAME (thunk) && DECL_THUNK_P (thunk));
  if (virtual_offset && DECL_RESULT_THUNK_P (thunk))
    virtual_offset = BINFO_VPTR_FIELD (virtual_offset);
  function = THUNK_TARGET (thunk);
  name = mangle_thunk (function, DECL_THIS_THUNK_P (thunk),
		       fixed_offset, virtual_offset, thunk);

  /* We can end up with declarations of (logically) different
     covariant thunks, that do identical adjustments.  The two thunks
     will be adjusting between within different hierarchies, which
     happen to have the same layout.  We must nullify one of them to
     refer to the other.  */
  if (DECL_RESULT_THUNK_P (thunk))
    {
      tree cov_probe;

      for (cov_probe = DECL_THUNKS (function);
	   cov_probe; cov_probe = DECL_CHAIN (cov_probe))
	if (DECL_NAME (cov_probe) == name)
	  {
	    gcc_assert (!DECL_THUNKS (thunk));
	    THUNK_ALIAS (thunk) = (THUNK_ALIAS (cov_probe)
				   ? THUNK_ALIAS (cov_probe) : cov_probe);
	    break;
	  }
    }

  DECL_NAME (thunk) = name;
  SET_DECL_ASSEMBLER_NAME (thunk, name);
}

static GTY (()) int thunk_labelno;

/* Create a static alias to target.  */

tree
make_alias_for (tree target, tree newid)
{
  tree alias = build_decl (DECL_SOURCE_LOCATION (target),
			   TREE_CODE (target), newid, TREE_TYPE (target));
  DECL_LANG_SPECIFIC (alias) = DECL_LANG_SPECIFIC (target);
  cxx_dup_lang_specific_decl (alias);
  DECL_CONTEXT (alias) = DECL_CONTEXT (target);
  TREE_READONLY (alias) = TREE_READONLY (target);
  TREE_THIS_VOLATILE (alias) = TREE_THIS_VOLATILE (target);
  TREE_PUBLIC (alias) = 0;
  DECL_INTERFACE_KNOWN (alias) = 1;
  if (DECL_LANG_SPECIFIC (alias))
    {
      DECL_NOT_REALLY_EXTERN (alias) = 1;
      DECL_USE_TEMPLATE (alias) = 0;
      DECL_TEMPLATE_INFO (alias) = NULL;
    }
  DECL_EXTERNAL (alias) = 0;
  DECL_ARTIFICIAL (alias) = 1;
  DECL_TEMPLATE_INSTANTIATED (alias) = 0;
  if (TREE_CODE (alias) == FUNCTION_DECL)
    {
      DECL_SAVED_AUTO_RETURN_TYPE (alias) = NULL;
      DECL_CXX_DESTRUCTOR_P (alias) = 0;
      DECL_CXX_CONSTRUCTOR_P (alias) = 0;
      DECL_PENDING_INLINE_P (alias) = 0;
      DECL_DECLARED_INLINE_P (alias) = 0;
      DECL_INITIAL (alias) = error_mark_node;
      DECL_ARGUMENTS (alias) = copy_list (DECL_ARGUMENTS (target));
    }
  else
    TREE_STATIC (alias) = 1;
  TREE_ADDRESSABLE (alias) = 1;
  TREE_USED (alias) = 1;
  SET_DECL_ASSEMBLER_NAME (alias, DECL_NAME (alias));
  return alias;
}

static tree
make_alias_for_thunk (tree function)
{
  tree alias;
  char buf[256];

  targetm.asm_out.generate_internal_label (buf, "LTHUNK", thunk_labelno);
  thunk_labelno++;

  alias = make_alias_for (function, get_identifier (buf));

  if (!flag_syntax_only)
    {
      struct cgraph_node *funcn, *aliasn;
      funcn = cgraph_node::get (function);
      gcc_checking_assert (funcn);
      aliasn = cgraph_node::create_same_body_alias (alias, function);
      DECL_ASSEMBLER_NAME (function);
      gcc_assert (aliasn != NULL);
    }

  return alias;
}

/* Emit the definition of a C++ multiple inheritance or covariant
   return vtable thunk.  If EMIT_P is nonzero, the thunk is emitted
   immediately.  */

void
use_thunk (tree thunk_fndecl, bool emit_p)
{
  tree a, t, function, alias;
  tree virtual_offset;
  HOST_WIDE_INT fixed_offset, virtual_value;
  bool this_adjusting = DECL_THIS_THUNK_P (thunk_fndecl);
  struct cgraph_node *funcn, *thunk_node;

  /* We should have called finish_thunk to give it a name.  */
  gcc_assert (DECL_NAME (thunk_fndecl));

  /* We should never be using an alias, always refer to the
     aliased thunk.  */
  gcc_assert (!THUNK_ALIAS (thunk_fndecl));

  if (TREE_ASM_WRITTEN (thunk_fndecl))
    return;

  function = THUNK_TARGET (thunk_fndecl);
  if (DECL_RESULT (thunk_fndecl))
    /* We already turned this thunk into an ordinary function.
       There's no need to process this thunk again.  */
    return;

  if (DECL_THUNK_P (function))
    /* The target is itself a thunk, process it now.  */
    use_thunk (function, emit_p);

  /* Thunks are always addressable; they only appear in vtables.  */
  TREE_ADDRESSABLE (thunk_fndecl) = 1;

  /* Figure out what function is being thunked to.  It's referenced in
     this translation unit.  */
  TREE_ADDRESSABLE (function) = 1;
  mark_used (function);
  if (!emit_p)
    return;

  if (TARGET_USE_LOCAL_THUNK_ALIAS_P (function))
   alias = make_alias_for_thunk (function);
  else
   alias = function;

  fixed_offset = THUNK_FIXED_OFFSET (thunk_fndecl);
  virtual_offset = THUNK_VIRTUAL_OFFSET (thunk_fndecl);

  if (virtual_offset)
    {
      if (!this_adjusting)
	virtual_offset = BINFO_VPTR_FIELD (virtual_offset);
      virtual_value = tree_to_shwi (virtual_offset);
      gcc_assert (virtual_value);
    }
  else
    virtual_value = 0;

  /* And, if we need to emit the thunk, it's used.  */
  mark_used (thunk_fndecl);
  /* This thunk is actually defined.  */
  DECL_EXTERNAL (thunk_fndecl) = 0;
  /* The linkage of the function may have changed.  FIXME in linkage
     rewrite.  */
  gcc_assert (DECL_INTERFACE_KNOWN (function));
  TREE_PUBLIC (thunk_fndecl) = TREE_PUBLIC (function);
  DECL_VISIBILITY (thunk_fndecl) = DECL_VISIBILITY (function);
  DECL_VISIBILITY_SPECIFIED (thunk_fndecl)
    = DECL_VISIBILITY_SPECIFIED (function);
  DECL_COMDAT (thunk_fndecl) = DECL_COMDAT (function);
  DECL_WEAK (thunk_fndecl) = DECL_WEAK (function);

  if (flag_syntax_only)
    {
      TREE_ASM_WRITTEN (thunk_fndecl) = 1;
      return;
    }

  push_to_top_level ();

  if (TARGET_USE_LOCAL_THUNK_ALIAS_P (function)
      && targetm_common.have_named_sections)
    {
      tree fn = function;
      struct symtab_node *symbol;

      if ((symbol = symtab_node::get (function))
	  && symbol->alias)
	{
	  if (symbol->analyzed)
	    fn = symtab_node::get (function)->ultimate_alias_target ()->decl;
	  else
	    fn = symtab_node::get (function)->alias_target;
	}
      resolve_unique_section (fn, 0, flag_function_sections);

      if (DECL_SECTION_NAME (fn) != NULL && DECL_ONE_ONLY (fn))
	{
	  resolve_unique_section (thunk_fndecl, 0, flag_function_sections);

	  /* Output the thunk into the same section as function.  */
	  set_decl_section_name (thunk_fndecl, DECL_SECTION_NAME (fn));
	  symtab_node::get (thunk_fndecl)->implicit_section
	    = symtab_node::get (fn)->implicit_section;
	}
    }

  /* Set up cloned argument trees for the thunk.  */
  t = NULL_TREE;
  for (a = DECL_ARGUMENTS (function); a; a = DECL_CHAIN (a))
    {
      tree x = copy_node (a);
      DECL_CHAIN (x) = t;
      DECL_CONTEXT (x) = thunk_fndecl;
      SET_DECL_RTL (x, NULL);
      DECL_HAS_VALUE_EXPR_P (x) = 0;
      TREE_ADDRESSABLE (x) = 0;
      t = x;
    }
  a = nreverse (t);
  DECL_ARGUMENTS (thunk_fndecl) = a;
  TREE_ASM_WRITTEN (thunk_fndecl) = 1;
  funcn = cgraph_node::get (function);
  gcc_checking_assert (funcn);
  thunk_node = funcn->create_thunk (thunk_fndecl, function,
				    this_adjusting, fixed_offset, virtual_value,
				    0, virtual_offset, alias);
  if (DECL_ONE_ONLY (function))
    thunk_node->add_to_same_comdat_group (funcn);

  pop_from_top_level ();
}

/* Code for synthesizing methods which have default semantics defined.  */

/* True iff CTYPE has a trivial SFK.  */

static bool
type_has_trivial_fn (tree ctype, special_function_kind sfk)
{
  switch (sfk)
    {
    case sfk_constructor:
      return !TYPE_HAS_COMPLEX_DFLT (ctype);
    case sfk_copy_constructor:
      return !TYPE_HAS_COMPLEX_COPY_CTOR (ctype);
    case sfk_move_constructor:
      return !TYPE_HAS_COMPLEX_MOVE_CTOR (ctype);
    case sfk_copy_assignment:
      return !TYPE_HAS_COMPLEX_COPY_ASSIGN (ctype);
    case sfk_move_assignment:
      return !TYPE_HAS_COMPLEX_MOVE_ASSIGN (ctype);
    case sfk_destructor:
    case sfk_virtual_destructor:
      return !TYPE_HAS_NONTRIVIAL_DESTRUCTOR (ctype);
    case sfk_inheriting_constructor:
    case sfk_comparison:
      return false;
    default:
      gcc_unreachable ();
    }
}

/* Note that CTYPE has a non-trivial SFK even though we previously thought
   it was trivial.  */

static void
type_set_nontrivial_flag (tree ctype, special_function_kind sfk)
{
  switch (sfk)
    {
    case sfk_constructor:
      TYPE_HAS_COMPLEX_DFLT (ctype) = true;
      return;
    case sfk_copy_constructor:
      TYPE_HAS_COMPLEX_COPY_CTOR (ctype) = true;
      return;
    case sfk_move_constructor:
      TYPE_HAS_COMPLEX_MOVE_CTOR (ctype) = true;
      return;
    case sfk_copy_assignment:
      TYPE_HAS_COMPLEX_COPY_ASSIGN (ctype) = true;
      return;
    case sfk_move_assignment:
      TYPE_HAS_COMPLEX_MOVE_ASSIGN (ctype) = true;
      return;
    case sfk_destructor:
      TYPE_HAS_NONTRIVIAL_DESTRUCTOR (ctype) = true;
      return;
    case sfk_inheriting_constructor:
    default:
      gcc_unreachable ();
    }
}

/* True iff FN is a trivial defaulted member function ([cd]tor, op=).  */

bool
trivial_fn_p (tree fn)
{
  if (TREE_CODE (fn) == TEMPLATE_DECL)
    return false;
  if (!DECL_DEFAULTED_FN (fn))
    return false;

  /* If fn is a clone, get the primary variant.  */
  if (tree prim = DECL_CLONED_FUNCTION (fn))
    fn = prim;
  return type_has_trivial_fn (DECL_CONTEXT (fn), special_function_p (fn));
}

/* PARM is a PARM_DECL for a function which we want to forward to another
   function without changing its value category, a la std::forward.  */

tree
forward_parm (tree parm)
{
  tree exp = convert_from_reference (parm);
  tree type = TREE_TYPE (parm);
  if (DECL_PACK_P (parm))
    type = PACK_EXPANSION_PATTERN (type);
  if (!TYPE_REF_P (type))
    type = cp_build_reference_type (type, /*rval=*/true);
  warning_sentinel w (warn_useless_cast);
  exp = build_static_cast (input_location, type, exp,
			   tf_warning_or_error);
  if (DECL_PACK_P (parm))
    exp = make_pack_expansion (exp);
  return exp;
}

/* Strip all inheriting constructors, if any, to return the original
   constructor from a (possibly indirect) base class.  */

tree
strip_inheriting_ctors (tree dfn)
{
  if (!flag_new_inheriting_ctors)
    return dfn;
  tree fn = dfn;
  while (tree inh = DECL_INHERITED_CTOR (fn))
    fn = OVL_FIRST (inh);

  if (TREE_CODE (fn) == TEMPLATE_DECL
      && TREE_CODE (dfn) == FUNCTION_DECL)
    fn = DECL_TEMPLATE_RESULT (fn);
  return fn;
}

/* Find the binfo for the base subobject of BINFO being initialized by
   inherited constructor FNDECL (a member of a direct base of BINFO).  */

static tree inherited_ctor_binfo (tree, tree);
static tree
inherited_ctor_binfo_1 (tree binfo, tree fndecl)
{
  tree base = DECL_CONTEXT (fndecl);
  tree base_binfo;
  for (int i = 0; BINFO_BASE_ITERATE (binfo, i, base_binfo); i++)
    if (BINFO_TYPE (base_binfo) == base)
      return inherited_ctor_binfo (base_binfo, fndecl);

  gcc_unreachable();
}

/* Find the binfo for the base subobject of BINFO being initialized by
   inheriting constructor FNDECL (a member of BINFO), or BINFO if FNDECL is not
   an inheriting constructor.  */

static tree
inherited_ctor_binfo (tree binfo, tree fndecl)
{
  tree inh = DECL_INHERITED_CTOR (fndecl);
  if (!inh)
    return binfo;

  tree results = NULL_TREE;
  for (ovl_iterator iter (inh); iter; ++iter)
    {
      tree one = inherited_ctor_binfo_1 (binfo, *iter);
      if (!results)
	results = one;
      else if (one != results)
	results = tree_cons (NULL_TREE, one, results);
    }
  return results;
}

/* Find the binfo for the base subobject being initialized by inheriting
   constructor FNDECL, or NULL_TREE if FNDECL is not an inheriting
   constructor.  */

tree
inherited_ctor_binfo (tree fndecl)
{
  if (!DECL_INHERITED_CTOR (fndecl))
    return NULL_TREE;
  tree binfo = TYPE_BINFO (DECL_CONTEXT (fndecl));
  return inherited_ctor_binfo (binfo, fndecl);
}


/* True if we should omit all user-declared parameters from a base
   construtor built from complete constructor FN.
   That's when the ctor is inherited from a virtual base.  */

bool
<<<<<<< HEAD
ctor_omit_inherited_parms (tree fn, bool exact_name)
=======
base_ctor_omit_inherited_parms (tree comp_ctor)
>>>>>>> 9340d1c9
{
  gcc_checking_assert (DECL_MAYBE_IN_CHARGE_CONSTRUCTOR_P (comp_ctor));

  if (!flag_new_inheriting_ctors)
    /* We only optimize away the parameters in the new model.  */
    return false;

<<<<<<< HEAD
  if (!(exact_name ? DECL_BASE_CONSTRUCTOR_P (fn)
	: IDENTIFIER_CTOR_P (DECL_NAME (fn)))
      || !CLASSTYPE_VBASECLASSES (DECL_CONTEXT (fn)))
=======
  if (!CLASSTYPE_VBASECLASSES (DECL_CONTEXT (comp_ctor)))
>>>>>>> 9340d1c9
    return false;

  if (FUNCTION_FIRST_USER_PARMTYPE (comp_ctor) == void_list_node)
    /* No user-declared parameters to omit.  */
    return false;

  for (tree binfo = inherited_ctor_binfo (comp_ctor);
       binfo;
       binfo = BINFO_INHERITANCE_CHAIN (binfo))
    if (BINFO_VIRTUAL_P (binfo))
      return true;

  return false;
}


/* True if we should omit all user-declared parameters from constructor FN,
   because it is a base clone of a ctor inherited from a virtual base.  */

bool
ctor_omit_inherited_parms (tree fn)
{
  gcc_checking_assert (TREE_CODE (fn) == FUNCTION_DECL);

  if (!DECL_BASE_CONSTRUCTOR_P (fn))
    return false;

  return base_ctor_omit_inherited_parms (DECL_CLONED_FUNCTION (fn));
}

/* True iff constructor(s) INH inherited into BINFO initializes INIT_BINFO.
   This can be true for multiple virtual bases as well as one direct
   non-virtual base.  */

static bool
binfo_inherited_from (tree binfo, tree init_binfo, tree inh)
{
  /* inh is an OVERLOAD if we inherited the same constructor along
     multiple paths, check all of them.  */
  for (ovl_iterator iter (inh); iter; ++iter)
    {
      tree fn = *iter;
      tree base = DECL_CONTEXT (fn);
      tree base_binfo = NULL_TREE;
      for (int i = 0; BINFO_BASE_ITERATE (binfo, i, base_binfo); i++)
	if (BINFO_TYPE (base_binfo) == base)
	  break;
      if (base_binfo == init_binfo
	  || (flag_new_inheriting_ctors
	      && binfo_inherited_from (base_binfo, init_binfo,
				       DECL_INHERITED_CTOR (fn))))
	return true;
    }
  return false;
}

/* Subroutine of do_build_copy_constructor: Add a mem-initializer for BINFO
   given the parameter or parameters PARM, possibly inherited constructor
   base INH, or move flag MOVE_P.  */

static tree
add_one_base_init (tree binfo, tree parm, bool move_p, tree inh,
		   tree member_init_list)
{
  tree init;
  if (inh)
    {
      /* An inheriting constructor only has a mem-initializer for
	 the base it inherits from.  */
      if (!binfo_inherited_from (TYPE_BINFO (current_class_type), binfo, inh))
	return member_init_list;

      tree *p = &init;
      init = NULL_TREE;
      for (; parm; parm = DECL_CHAIN (parm))
	{
	  tree exp = forward_parm (parm);
	  *p = build_tree_list (NULL_TREE, exp);
	  p = &TREE_CHAIN (*p);
	}
    }
  else
    {
      init = build_base_path (PLUS_EXPR, parm, binfo, 1,
			      tf_warning_or_error);
      if (move_p)
	init = move (init);
      init = build_tree_list (NULL_TREE, init);
    }
  return tree_cons (binfo, init, member_init_list);
}

/* Generate code for default X(X&) or X(X&&) constructor or an inheriting
   constructor.  */

static void
do_build_copy_constructor (tree fndecl)
{
  tree parm = FUNCTION_FIRST_USER_PARM (fndecl);
  bool move_p = DECL_MOVE_CONSTRUCTOR_P (fndecl);
  bool trivial = trivial_fn_p (fndecl);
  tree inh = DECL_INHERITED_CTOR (fndecl);

  if (!inh)
    parm = convert_from_reference (parm);

  if (trivial)
    {
      if (is_empty_class (current_class_type))
	/* Don't copy the padding byte; it might not have been allocated
	   if *this is a base subobject.  */;
      else if (tree_int_cst_equal (TYPE_SIZE (current_class_type),
				   CLASSTYPE_SIZE (current_class_type)))
	{
	  tree t = build2 (INIT_EXPR, void_type_node, current_class_ref, parm);
	  finish_expr_stmt (t);
	}
      else
	{
	  /* We must only copy the non-tail padding parts.  */
	  tree base_size = CLASSTYPE_SIZE_UNIT (current_class_type);
	  base_size = size_binop (MINUS_EXPR, base_size, size_int (1));
	  tree array_type = build_array_type (unsigned_char_type_node,
					      build_index_type (base_size));
	  tree alias_set = build_int_cst (TREE_TYPE (current_class_ptr), 0);
	  tree lhs = build2 (MEM_REF, array_type,
			     current_class_ptr, alias_set);
	  tree rhs = build2 (MEM_REF, array_type,
			     TREE_OPERAND (parm, 0), alias_set);
	  tree t = build2 (INIT_EXPR, void_type_node, lhs, rhs);
	  finish_expr_stmt (t);
	}
    }
  else
    {
      tree member_init_list = NULL_TREE;
      int i;
      tree binfo, base_binfo;
      vec<tree, va_gc> *vbases;

      /* Initialize all the base-classes with the parameter converted
	 to their type so that we get their copy constructor and not
	 another constructor that takes current_class_type.  We must
	 deal with the binfo's directly as a direct base might be
	 inaccessible due to ambiguity.  */
      for (vbases = CLASSTYPE_VBASECLASSES (current_class_type), i = 0;
	   vec_safe_iterate (vbases, i, &binfo); i++)
	{
	  member_init_list = add_one_base_init (binfo, parm, move_p, inh,
						member_init_list);
	}

      for (binfo = TYPE_BINFO (current_class_type), i = 0;
	   BINFO_BASE_ITERATE (binfo, i, base_binfo); i++)
	{
	  if (BINFO_VIRTUAL_P (base_binfo))
	    continue;
	  member_init_list = add_one_base_init (base_binfo, parm, move_p,
						inh, member_init_list);
	}

      if (!inh)
	{
	  int cvquals = cp_type_quals (TREE_TYPE (parm));

	  for (tree fields = TYPE_FIELDS (current_class_type);
	       fields; fields = DECL_CHAIN (fields))
	    {
	      tree field = fields;
	      tree expr_type;

	      if (TREE_CODE (field) != FIELD_DECL)
		continue;

	      expr_type = TREE_TYPE (field);
	      if (DECL_NAME (field))
		{
		  if (VFIELD_NAME_P (DECL_NAME (field)))
		    continue;
		}
	      else if (ANON_AGGR_TYPE_P (expr_type) && TYPE_FIELDS (expr_type))
		/* Just use the field; anonymous types can't have
		   nontrivial copy ctors or assignment ops or this
		   function would be deleted.  */;
	      else
		continue;

	      /* Compute the type of "init->field".  If the copy-constructor
		 parameter is, for example, "const S&", and the type of
		 the field is "T", then the type will usually be "const
		 T".  (There are no cv-qualified variants of reference
		 types.)  */
	      if (!TYPE_REF_P (expr_type))
		{
		  int quals = cvquals;

		  if (DECL_MUTABLE_P (field))
		    quals &= ~TYPE_QUAL_CONST;
		  quals |= cp_type_quals (expr_type);
		  expr_type = cp_build_qualified_type (expr_type, quals);
		}

	      tree init = build3 (COMPONENT_REF, expr_type, parm, field, NULL_TREE);
	      if (move_p && !TYPE_REF_P (expr_type)
		  /* 'move' breaks bit-fields, and has no effect for scalars.  */
		  && !scalarish_type_p (expr_type))
		init = move (init);
	      init = build_tree_list (NULL_TREE, init);

	      member_init_list = tree_cons (field, init, member_init_list);
	    }
	}

      finish_mem_initializers (member_init_list);
    }
}

static void
do_build_copy_assign (tree fndecl)
{
  tree parm = DECL_CHAIN (DECL_ARGUMENTS (fndecl));
  tree compound_stmt;
  bool move_p = move_fn_p (fndecl);
  bool trivial = trivial_fn_p (fndecl);
  int flags = LOOKUP_NORMAL | LOOKUP_NONVIRTUAL | LOOKUP_DEFAULTED;

  compound_stmt = begin_compound_stmt (0);
  parm = convert_from_reference (parm);

  if (trivial
      && is_empty_class (current_class_type))
    /* Don't copy the padding byte; it might not have been allocated
       if *this is a base subobject.  */;
  else if (trivial)
    {
      tree t = build2 (MODIFY_EXPR, void_type_node, current_class_ref, parm);
      finish_expr_stmt (t);
    }
  else
    {
      tree fields;
      int cvquals = cp_type_quals (TREE_TYPE (parm));
      int i;
      tree binfo, base_binfo;

      /* Assign to each of the direct base classes.  */
      for (binfo = TYPE_BINFO (current_class_type), i = 0;
	   BINFO_BASE_ITERATE (binfo, i, base_binfo); i++)
	{
	  tree converted_parm;

	  /* We must convert PARM directly to the base class
	     explicitly since the base class may be ambiguous.  */
	  converted_parm = build_base_path (PLUS_EXPR, parm, base_binfo, 1,
					    tf_warning_or_error);
	  if (move_p)
	    converted_parm = move (converted_parm);
	  /* Call the base class assignment operator.  */
	  releasing_vec parmvec (make_tree_vector_single (converted_parm));
	  finish_expr_stmt
	    (build_special_member_call (current_class_ref,
					assign_op_identifier,
					&parmvec,
					base_binfo,
					flags,
                                        tf_warning_or_error));
	}

      /* Assign to each of the non-static data members.  */
      for (fields = TYPE_FIELDS (current_class_type);
	   fields;
	   fields = DECL_CHAIN (fields))
	{
	  tree comp = current_class_ref;
	  tree init = parm;
	  tree field = fields;
	  tree expr_type;
	  int quals;

	  if (TREE_CODE (field) != FIELD_DECL || DECL_ARTIFICIAL (field))
	    continue;

	  expr_type = TREE_TYPE (field);

	  if (CP_TYPE_CONST_P (expr_type))
	    {
	      error ("non-static const member %q#D, cannot use default "
		     "assignment operator", field);
	      continue;
	    }
	  else if (TYPE_REF_P (expr_type))
	    {
	      error ("non-static reference member %q#D, cannot use "
		     "default assignment operator", field);
	      continue;
	    }

	  if (DECL_NAME (field))
	    {
	      if (VFIELD_NAME_P (DECL_NAME (field)))
		continue;
	    }
	  else if (ANON_AGGR_TYPE_P (expr_type)
		   && TYPE_FIELDS (expr_type) != NULL_TREE)
	    /* Just use the field; anonymous types can't have
	       nontrivial copy ctors or assignment ops or this
	       function would be deleted.  */;
	  else
	    continue;

	  comp = build3 (COMPONENT_REF, expr_type, comp, field, NULL_TREE);

	  /* Compute the type of init->field  */
	  quals = cvquals;
	  if (DECL_MUTABLE_P (field))
	    quals &= ~TYPE_QUAL_CONST;
	  expr_type = cp_build_qualified_type (expr_type, quals);

	  init = build3 (COMPONENT_REF, expr_type, init, field, NULL_TREE);
	  if (move_p && !TYPE_REF_P (expr_type)
	      /* 'move' breaks bit-fields, and has no effect for scalars.  */
	      && !scalarish_type_p (expr_type))
	    init = move (init);

	  if (DECL_NAME (field))
	    init = cp_build_modify_expr (input_location, comp, NOP_EXPR, init,
					 tf_warning_or_error);
	  else
	    init = build2 (MODIFY_EXPR, TREE_TYPE (comp), comp, init);
	  finish_expr_stmt (init);
	}
    }
  finish_return_stmt (current_class_ref);
  finish_compound_stmt (compound_stmt);
}

/* C++20 <compare> comparison category types.  */

enum comp_cat_tag
{
  cc_partial_ordering,
  cc_weak_ordering,
  cc_strong_ordering,
  cc_last
};

/* Names of the comparison categories and their value members, to be indexed by
   comp_cat_tag enumerators.  genericize_spaceship below relies on the ordering
   of the members.  */

struct comp_cat_info_t
{
  const char *name;
  const char *members[4];
};
static const comp_cat_info_t comp_cat_info[cc_last]
= {
   { "partial_ordering", { "equivalent", "greater", "less", "unordered" } },
   { "weak_ordering", { "equivalent", "greater", "less" } },
   { "strong_ordering", { "equal", "greater", "less" } }
};

/* A cache of the category types to speed repeated lookups.  */

static GTY((deletable)) tree comp_cat_cache[cc_last];

/* Look up one of the result variables in the comparison category type.  */

static tree
lookup_comparison_result (tree type, const char *name_str,
			  tsubst_flags_t complain = tf_warning_or_error)
{
  tree name = get_identifier (name_str);
  tree decl = lookup_qualified_name (type, name);
  if (TREE_CODE (decl) != VAR_DECL)
    {
      if (complain & tf_error)
	{
	  auto_diagnostic_group d;
	  if (decl == error_mark_node || TREE_CODE (decl) == TREE_LIST)
	    qualified_name_lookup_error (type, name, decl, input_location);
	  else
	    error ("%qD is not a static data member", decl);
	  inform (input_location, "determining value of %qs", "operator<=>");
	}
      return error_mark_node;
    }
  return decl;
}

/* Look up a <compare> comparison category type in std.  */

static tree
lookup_comparison_category (comp_cat_tag tag,
			    tsubst_flags_t complain = tf_warning_or_error)
{
  if (tree cached = comp_cat_cache[tag])
    return cached;

  tree name = get_identifier (comp_cat_info[tag].name);
  tree decl = lookup_qualified_name (std_node, name);
  if (TREE_CODE (decl) != TYPE_DECL)
    {
      if (complain & tf_error)
	{
	  auto_diagnostic_group d;
	  if (decl == error_mark_node || TREE_CODE (decl) == TREE_LIST)
	    qualified_name_lookup_error (std_node, name, decl, input_location);
	  else
	    error ("%qD is not a type", decl);
	  inform (input_location, "forming type of %qs", "operator<=>");
	}
      return error_mark_node;
    }
  /* Also make sure we can look up the value members now, since we won't
     really use them until genericize time.  */
  tree type = TREE_TYPE (decl);
  for (int i = 0; i < 4; ++i)
    {
      const char *p = comp_cat_info[tag].members[i];
      if (!p) break;
      if (lookup_comparison_result (type, p, complain)
	  == error_mark_node)
	return error_mark_node;
    }
  return comp_cat_cache[tag] = type;
}

/* Wrapper that takes the tag rather than the type.  */

static tree
lookup_comparison_result (comp_cat_tag tag, const char *name_str,
			  tsubst_flags_t complain = tf_warning_or_error)
{
  tree type = lookup_comparison_category (tag, complain);
  return lookup_comparison_result (type, name_str, complain);
}

/* Wrapper that takes the index into the members array instead of the name.  */

static tree
lookup_comparison_result (comp_cat_tag tag, tree type, int idx)
{
  const char *name_str = comp_cat_info[tag].members[idx];
  if (!name_str)
    return NULL_TREE;
  return lookup_comparison_result (type, name_str);
}

/* Does TYPE correspond to TAG?  */

static bool
is_cat (tree type, comp_cat_tag tag)
{
  tree name = TYPE_LINKAGE_IDENTIFIER (type);
  return id_equal (name, comp_cat_info[tag].name);
}

/* Return the comp_cat_tag for TYPE.  */

static comp_cat_tag
cat_tag_for (tree type)
{
  for (int i = 0; i < cc_last; ++i)
    {
      comp_cat_tag tag = (comp_cat_tag)i;
      if (is_cat (type, tag))
	return tag;
    }
  return cc_last;
}

/* Return the comparison category tag of a <=> expression with non-class type
   OPTYPE.  */

static comp_cat_tag
spaceship_comp_cat (tree optype)
{
  if (INTEGRAL_OR_ENUMERATION_TYPE_P (optype) || TYPE_PTROBV_P (optype))
    return cc_strong_ordering;
  else if (TREE_CODE (optype) == REAL_TYPE)
    return cc_partial_ordering;

  /* ??? should vector <=> produce a vector of one of the above?  */
  gcc_unreachable ();
}

/* Return the comparison category type of a <=> expression with non-class type
   OPTYPE.  */

tree
spaceship_type (tree optype, tsubst_flags_t complain)
{
  comp_cat_tag tag = spaceship_comp_cat (optype);
  return lookup_comparison_category (tag, complain);
}

/* Turn <=> with type TYPE and operands OP0 and OP1 into GENERIC.  */

tree
genericize_spaceship (tree type, tree op0, tree op1)
{
  /* ??? maybe optimize based on knowledge of representation? */
  comp_cat_tag tag = cat_tag_for (type);
  gcc_checking_assert (tag < cc_last);

  tree r;
  op0 = save_expr (op0);
  op1 = save_expr (op1);

  tree gt = lookup_comparison_result (tag, type, 1);

  if (tag == cc_partial_ordering)
    {
      /* op0 == op1 ? equivalent : op0 < op1 ? less :
	 op0 > op1 ? greater : unordered */
      tree uo = lookup_comparison_result (tag, type, 3);
      tree comp = fold_build2 (GT_EXPR, boolean_type_node, op0, op1);
      r = fold_build3 (COND_EXPR, type, comp, gt, uo);
    }
  else
    /* op0 == op1 ? equal : op0 < op1 ? less : greater */
    r = gt;

  tree lt = lookup_comparison_result (tag, type, 2);
  tree comp = fold_build2 (LT_EXPR, boolean_type_node, op0, op1);
  r = fold_build3 (COND_EXPR, type, comp, lt, r);

  tree eq = lookup_comparison_result (tag, type, 0);
  comp = fold_build2 (EQ_EXPR, boolean_type_node, op0, op1);
  r = fold_build3 (COND_EXPR, type, comp, eq, r);

  /* Wrap the whole thing in a TARGET_EXPR like build_conditional_expr_1.  */
  r = get_target_expr (r);

  return r;
}

/* Check that the signature of a defaulted comparison operator is
   well-formed.  */

static bool
early_check_defaulted_comparison (tree fn)
{
  location_t loc = DECL_SOURCE_LOCATION (fn);
  tree ctx;
  if (DECL_CLASS_SCOPE_P (fn))
    ctx = DECL_CONTEXT (fn);
  else
    ctx = DECL_FRIEND_CONTEXT (fn);
  bool ok = true;

  if (cxx_dialect < cxx20)
    {
      error_at (loc, "defaulted %qD only available with %<-std=c++20%> or "
		     "%<-std=gnu++20%>", fn);
      return false;
    }

  if (!DECL_OVERLOADED_OPERATOR_IS (fn, SPACESHIP_EXPR)
      && !same_type_p (TREE_TYPE (TREE_TYPE (fn)), boolean_type_node))
    {
      diagnostic_t kind = DK_UNSPECIFIED;
      int opt = 0;
      if (is_auto (TREE_TYPE (fn)))
	kind = DK_PEDWARN;
      else
	kind = DK_ERROR;
      emit_diagnostic (kind, loc, opt,
		       "defaulted %qD must return %<bool%>", fn);
      if (kind == DK_ERROR)
	ok = false;
    }

  bool mem = DECL_NONSTATIC_MEMBER_FUNCTION_P (fn);
  if (mem && type_memfn_quals (TREE_TYPE (fn)) != TYPE_QUAL_CONST)
    {
      error_at (loc, "defaulted %qD must be %<const%>", fn);
      ok = false;
    }
  if (mem && type_memfn_rqual (TREE_TYPE (fn)) == REF_QUAL_RVALUE)
    {
      error_at (loc, "defaulted %qD must not have %<&&%> ref-qualifier", fn);
      ok = false;
    }
  tree parmnode = FUNCTION_FIRST_USER_PARMTYPE (fn);
  bool saw_byval = false;
  bool saw_byref = mem;
  bool saw_bad = false;
  for (; parmnode != void_list_node; parmnode = TREE_CHAIN (parmnode))
    {
      tree parmtype = TREE_VALUE (parmnode);
      if (CLASS_TYPE_P (parmtype))
	saw_byval = true;
      else if (TREE_CODE (parmtype) == REFERENCE_TYPE
	       && !TYPE_REF_IS_RVALUE (parmtype)
	       && TYPE_QUALS (TREE_TYPE (parmtype)) == TYPE_QUAL_CONST)
	{
	  saw_byref = true;
	  parmtype = TREE_TYPE (parmtype);
	}
      else
	saw_bad = true;

      if (!saw_bad && !ctx)
	{
	  /* Defaulted outside the class body.  */
	  ctx = TYPE_MAIN_VARIANT (parmtype);
	  if (!is_friend (ctx, fn))
	    error_at (loc, "defaulted %qD is not a friend of %qT", fn, ctx);
	}
      else if (!same_type_ignoring_top_level_qualifiers_p (parmtype, ctx))
	saw_bad = true;
    }

  if (saw_bad || (saw_byval && saw_byref))
    {
      if (DECL_NONSTATIC_MEMBER_FUNCTION_P (fn))
	error_at (loc, "defaulted member %qD must have parameter type "
		  "%<const %T&%>", fn, ctx);
      else if (saw_bad)
	error_at (loc, "defaulted %qD must have parameters of either type "
		  "%<const %T&%> or %qT", fn, ctx, ctx);
      else
	error_at (loc, "defaulted %qD must have parameters of either type "
		  "%<const %T&%> or %qT, not both", fn, ctx, ctx);
      ok = false;
    }

  /* We still need to deduce deleted/constexpr/noexcept and maybe return. */
  DECL_MAYBE_DELETED (fn) = ok;

  return ok;
}

/* Subroutine of build_comparison_op.  Given the vec of memberwise
   comparisons COMPS, calculate the overall comparison category for
   operator<=>.  */

static tree
common_comparison_type (vec<tree> &comps)
{
  tree seen[cc_last] = {};

  for (unsigned i = 0; i < comps.length(); ++i)
    {
      tree comp = comps[i];
      tree ctype = TREE_TYPE (comp);
      comp_cat_tag tag = cat_tag_for (ctype);
      /* build_comparison_op already checked this.  */
      gcc_checking_assert (tag < cc_last);
      seen[tag] = ctype;
    }

  /* Otherwise, if at least one T i is std::partial_ordering, U is
     std::partial_ordering.  */
  if (tree t = seen[cc_partial_ordering]) return t;

  /* Otherwise, if at least one T i is std::weak_ordering, U is
     std::weak_ordering.  */
  if (tree t = seen[cc_weak_ordering]) return t;

  /* Otherwise, U is std::strong_ordering.  */
  if (tree t = seen[cc_strong_ordering]) return t;
  return lookup_comparison_category (cc_strong_ordering);
}

/* Data structure for build_comparison_op.  */

struct comp_info
{
  tree fndecl;
  location_t loc;
  bool defining;
  bool first_time;
  bool constexp;
  bool was_constexp;
  bool noex;

  comp_info (tree fndecl, tsubst_flags_t &complain)
    : fndecl (fndecl)
  {
    loc = DECL_SOURCE_LOCATION (fndecl);

    /* We only have tf_error set when we're called from
       explain_invalid_constexpr_fn or maybe_explain_implicit_delete.  */
    defining = !(complain & tf_error);

    first_time = DECL_MAYBE_DELETED (fndecl);
    DECL_MAYBE_DELETED (fndecl) = false;

    /* Do we want to try to set constexpr?  */
    was_constexp = DECL_DECLARED_CONSTEXPR_P (fndecl);
    constexp = first_time;
    if (constexp)
      /* Set this for var_in_constexpr_fn.  */
      DECL_DECLARED_CONSTEXPR_P (fndecl) = true;

    /* Do we want to try to set noexcept?  */
    noex = first_time;
    if (noex)
      {
	tree raises = TYPE_RAISES_EXCEPTIONS (TREE_TYPE (fndecl));
	if (raises && !UNEVALUATED_NOEXCEPT_SPEC_P (raises))
	  /* There was an explicit exception-specification.  */
	  noex = false;
      }
  }

  /* EXPR is an expression built as part of the function body.
     Adjust the properties appropriately.  */
  void check (tree expr)
  {
    if (expr == error_mark_node)
      DECL_DELETED_FN (fndecl) = true;
    if ((constexp || was_constexp)
	&& !potential_rvalue_constant_expression (expr))
      {
	if (was_constexp)
	  require_potential_rvalue_constant_expression (expr);
	else
	  constexp = false;
      }
    if (noex && !expr_noexcept_p (expr, tf_none))
      noex = false;
  }

  ~comp_info ()
  {
    if (first_time)
      {
	DECL_DECLARED_CONSTEXPR_P (fndecl) = constexp || was_constexp;
	tree raises = TYPE_RAISES_EXCEPTIONS (TREE_TYPE (fndecl));
	if (!raises || UNEVALUATED_NOEXCEPT_SPEC_P (raises))
	  {
	    raises = noex ? noexcept_true_spec : noexcept_false_spec;
	    TREE_TYPE (fndecl) = build_exception_variant (TREE_TYPE (fndecl),
							  raises);
	  }
      }
  }
};

/* Build up the definition of a defaulted comparison operator.  Unlike other
   defaulted functions that use synthesized_method_walk to determine whether
   the function is e.g. deleted, for comparisons we use the same code.  We try
   to use synthesize_method at the earliest opportunity and bail out if the
   function ends up being deleted.  */

static void
build_comparison_op (tree fndecl, tsubst_flags_t complain)
{
  comp_info info (fndecl, complain);

  if (!info.defining && !(complain & tf_error) && !DECL_MAYBE_DELETED (fndecl))
    return;

  int flags = LOOKUP_NORMAL | LOOKUP_NONVIRTUAL | LOOKUP_DEFAULTED;
  const ovl_op_info_t *op = IDENTIFIER_OVL_OP_INFO (DECL_NAME (fndecl));
  tree_code code = op->tree_code;

  tree lhs = DECL_ARGUMENTS (fndecl);
  tree rhs = DECL_CHAIN (lhs);
  if (is_this_parameter (lhs))
    lhs = cp_build_fold_indirect_ref (lhs);
  else
    lhs = convert_from_reference (lhs);
  rhs = convert_from_reference (rhs);
  tree ctype = TYPE_MAIN_VARIANT (TREE_TYPE (lhs));

  iloc_sentinel ils (info.loc);

  /* A defaulted comparison operator function for class C is defined as
     deleted if ... C has variant members.  */
  if (TREE_CODE (ctype) == UNION_TYPE
      && next_initializable_field (TYPE_FIELDS (ctype)))
    {
      if (complain & tf_error)
	inform (info.loc, "cannot default compare union %qT", ctype);
      DECL_DELETED_FN (fndecl) = true;
      return;
    }

  tree compound_stmt = NULL_TREE;
  if (info.defining)
    compound_stmt = begin_compound_stmt (0);
  else
    ++cp_unevaluated_operand;

  tree rettype = TREE_TYPE (TREE_TYPE (fndecl));
  if (code != SPACESHIP_EXPR && is_auto (rettype))
    {
      rettype = boolean_type_node;
      apply_deduced_return_type (fndecl, rettype);
    }

  if (code == EQ_EXPR || code == SPACESHIP_EXPR)
    {
      bool bad = false;
      auto_vec<tree> comps;

      /* Compare each of the subobjects.  Note that we get bases from
	 next_initializable_field because we're past C++17.  */
      for (tree field = next_initializable_field (TYPE_FIELDS (ctype));
	   field;
	   field = next_initializable_field (DECL_CHAIN (field)))
	{
	  tree expr_type = TREE_TYPE (field);

	  /* A defaulted comparison operator function for class C is defined as
	     deleted if any non-static data member of C is of reference type or
	     C has variant members.  */
	  if (TREE_CODE (expr_type) == REFERENCE_TYPE)
	    {
	      if (complain & tf_error)
		inform (DECL_SOURCE_LOCATION (field), "cannot default compare "
			"reference member %qD", field);
	      bad = true;
	      continue;
	    }
	  else if (ANON_UNION_TYPE_P (expr_type)
		   && next_initializable_field (TYPE_FIELDS (expr_type)))
	    {
	      if (complain & tf_error)
		inform (DECL_SOURCE_LOCATION (field), "cannot default compare "
			"anonymous union member");
	      bad = true;
	      continue;
	    }

	  tree lhs_mem = build3 (COMPONENT_REF, expr_type, lhs, field,
				 NULL_TREE);
	  tree rhs_mem = build3 (COMPONENT_REF, expr_type, rhs, field,
				 NULL_TREE);
	  tree comp = build_new_op (info.loc, code, flags, lhs_mem, rhs_mem,
				    NULL_TREE, NULL, complain);
	  if (comp == error_mark_node)
	    {
	      bad = true;
	      continue;
	    }
	  if (code == SPACESHIP_EXPR
	      && cat_tag_for (TREE_TYPE (comp)) == cc_last)
	    {
	      /* The operator function is defined as deleted if ... Ri is not a
		 comparison category type.  */
	      if (complain & tf_error)
		inform (DECL_SOURCE_LOCATION (field),
			"three-way comparison of %qD has type %qT, not a "
			"comparison category type", field, TREE_TYPE (comp));
	      bad = true;
	      continue;
	    }
	  comps.safe_push (comp);
	}
      if (code == SPACESHIP_EXPR && is_auto (rettype))
	{
	  rettype = common_comparison_type (comps);
	  apply_deduced_return_type (fndecl, rettype);
	}
      if (bad)
	{
	  DECL_DELETED_FN (fndecl) = true;
	  goto out;
	}
      for (unsigned i = 0; i < comps.length(); ++i)
	{
	  tree comp = comps[i];
	  tree eq, retval = NULL_TREE, if_ = NULL_TREE;
	  if (info.defining)
	    if_ = begin_if_stmt ();
	  /* Spaceship is specified to use !=, but for the comparison category
	     types, != is equivalent to !(==), so let's use == directly.  */
	  if (code == EQ_EXPR)
	    {
	      /* if (x==y); else return false; */
	      eq = comp;
	      retval = boolean_false_node;
	    }
	  else
	    {
	      /* if (auto v = x<=>y, v == 0); else return v; */
	      if (TREE_CODE (comp) == SPACESHIP_EXPR)
		TREE_TYPE (comp) = rettype;
	      else
		comp = build_static_cast (input_location, rettype, comp,
					  complain);
	      info.check (comp);
	      if (info.defining)
		{
		  tree var = create_temporary_var (rettype);
		  pushdecl (var);
		  cp_finish_decl (var, comp, false, NULL_TREE, flags);
		  comp = retval = var;
		}
	      eq = build_new_op (info.loc, EQ_EXPR, flags, comp,
				 integer_zero_node, NULL_TREE, NULL,
				 complain);
	    }
	  tree ceq = contextual_conv_bool (eq, complain);
	  info.check (ceq);
	  if (info.defining)
	    {
	      finish_if_stmt_cond (ceq, if_);
	      finish_then_clause (if_);
	      begin_else_clause (if_);
	      finish_return_stmt (retval);
	      finish_else_clause (if_);
	      finish_if_stmt (if_);
	    }
	}
      if (info.defining)
	{
	  tree val;
	  if (code == EQ_EXPR)
	    val = boolean_true_node;
	  else
	    {
	      tree seql = lookup_comparison_result (cc_strong_ordering,
						    "equal", complain);
	      val = build_static_cast (input_location, rettype, seql,
				       complain);
	    }
	  finish_return_stmt (val);
	}
    }
  else if (code == NE_EXPR)
    {
      tree comp = build_new_op (info.loc, EQ_EXPR, flags, lhs, rhs,
				NULL_TREE, NULL, complain);
      comp = contextual_conv_bool (comp, complain);
      info.check (comp);
      if (info.defining)
	{
	  tree neg = build1 (TRUTH_NOT_EXPR, boolean_type_node, comp);
	  finish_return_stmt (neg);
	}
    }
  else
    {
      tree comp = build_new_op (info.loc, SPACESHIP_EXPR, flags, lhs, rhs,
				NULL_TREE, NULL, complain);
      tree comp2 = build_new_op (info.loc, code, flags, comp, integer_zero_node,
				 NULL_TREE, NULL, complain);
      info.check (comp2);
      if (info.defining)
	finish_return_stmt (comp2);
    }

 out:
  if (info.defining)
    finish_compound_stmt (compound_stmt);
  else
    --cp_unevaluated_operand;
}

/* True iff DECL is an implicitly-declared special member function with no real
   source location, so we can use its DECL_SOURCE_LOCATION to remember where we
   triggered its synthesis.  */

bool
decl_remember_implicit_trigger_p (tree decl)
{
  if (!DECL_ARTIFICIAL (decl))
    return false;
  special_function_kind sfk = special_function_p (decl);
  /* Inherited constructors have the location of their using-declaration, and
     operator== has the location of the corresponding operator<=>.  */
  return (sfk != sfk_inheriting_constructor
	  && sfk != sfk_comparison);
}

/* Synthesize FNDECL, a non-static member function.   */

void
synthesize_method (tree fndecl)
{
  bool nested = (current_function_decl != NULL_TREE);
  tree context = decl_function_context (fndecl);
  bool need_body = true;
  tree stmt;
  location_t save_input_location = input_location;
  int error_count = errorcount;
  int warning_count = warningcount + werrorcount;
  special_function_kind sfk = special_function_p (fndecl);

  /* Reset the source location, we might have been previously
     deferred, and thus have saved where we were first needed.  */
  if (decl_remember_implicit_trigger_p (fndecl))
    DECL_SOURCE_LOCATION (fndecl)
      = DECL_SOURCE_LOCATION (TYPE_NAME (DECL_CONTEXT (fndecl)));

  /* If we've been asked to synthesize a clone, just synthesize the
     cloned function instead.  Doing so will automatically fill in the
     body for the clone.  */
  if (DECL_CLONED_FUNCTION_P (fndecl))
    fndecl = DECL_CLONED_FUNCTION (fndecl);

  /* We may be in the middle of deferred access check.  Disable
     it now.  */
  push_deferring_access_checks (dk_no_deferred);

  if (! context)
    push_to_top_level ();
  else if (nested)
    push_function_context ();

  input_location = DECL_SOURCE_LOCATION (fndecl);

  start_preparsed_function (fndecl, NULL_TREE, SF_DEFAULT | SF_PRE_PARSED);
  stmt = begin_function_body ();

  if (DECL_ASSIGNMENT_OPERATOR_P (fndecl)
      && DECL_OVERLOADED_OPERATOR_IS (fndecl, NOP_EXPR))
    {
      do_build_copy_assign (fndecl);
      need_body = false;
    }
  else if (DECL_CONSTRUCTOR_P (fndecl))
    {
      tree arg_chain = FUNCTION_FIRST_USER_PARMTYPE (fndecl);
      if (arg_chain != void_list_node)
	do_build_copy_constructor (fndecl);
      else
	finish_mem_initializers (NULL_TREE);
    }
  else if (sfk == sfk_comparison)
    {
      /* Pass tf_none so the function is just deleted if there's a problem.  */
      build_comparison_op (fndecl, tf_none);
      need_body = false;
    }

  /* If we haven't yet generated the body of the function, just
     generate an empty compound statement.  */
  if (need_body)
    {
      tree compound_stmt;
      compound_stmt = begin_compound_stmt (BCS_FN_BODY);
      finish_compound_stmt (compound_stmt);
    }

  finish_function_body (stmt);
  finish_function (/*inline_p=*/false);

  if (!DECL_DELETED_FN (fndecl))
    expand_or_defer_fn (fndecl);

  input_location = save_input_location;

  if (! context)
    pop_from_top_level ();
  else if (nested)
    pop_function_context ();

  pop_deferring_access_checks ();

  if (error_count != errorcount || warning_count != warningcount + werrorcount)
    if (DECL_ARTIFICIAL (fndecl))
      inform (input_location, "synthesized method %qD first required here",
	      fndecl);
}

/* Build a reference to type TYPE with cv-quals QUALS, which is an
   rvalue if RVALUE is true.  */

static tree
build_stub_type (tree type, int quals, bool rvalue)
{
  tree argtype = cp_build_qualified_type (type, quals);
  return cp_build_reference_type (argtype, rvalue);
}

/* Build a dummy glvalue from dereferencing a dummy reference of type
   REFTYPE.  */

static tree
build_stub_object (tree reftype)
{
  if (!TYPE_REF_P (reftype))
    reftype = cp_build_reference_type (reftype, /*rval*/true);
  tree stub = build1 (CONVERT_EXPR, reftype, integer_one_node);
  return convert_from_reference (stub);
}

/* Determine which function will be called when looking up NAME in TYPE,
   called with a single ARGTYPE argument, or no argument if ARGTYPE is
   null.  FLAGS and COMPLAIN are as for build_new_method_call.

   Returns a FUNCTION_DECL if all is well.
   Returns NULL_TREE if overload resolution failed.
   Returns error_mark_node if the chosen function cannot be called.  */

static tree
locate_fn_flags (tree type, tree name, tree argtype, int flags,
		 tsubst_flags_t complain)
{
  tree ob, fn, fns, binfo, rval;

  if (TYPE_P (type))
    binfo = TYPE_BINFO (type);
  else
    {
      binfo = type;
      type = BINFO_TYPE (binfo);
    }

  ob = build_stub_object (cp_build_reference_type (type, false));
  releasing_vec args;
  if (argtype)
    {
      if (TREE_CODE (argtype) == TREE_LIST)
	{
	  for (tree elt = argtype; elt && elt != void_list_node;
	       elt = TREE_CHAIN (elt))
	    {
	      tree type = TREE_VALUE (elt);
	      tree arg = build_stub_object (type);
	      vec_safe_push (args, arg);
	    }
	}
      else
	{
	  tree arg = build_stub_object (argtype);
	  args->quick_push (arg);
	}
    }

  fns = lookup_fnfields (binfo, name, 0, complain);
  rval = build_new_method_call (ob, fns, &args, binfo, flags, &fn, complain);

  if (fn && rval == error_mark_node)
    return rval;
  else
    return fn;
}

/* Locate the dtor of TYPE.  */

tree
get_dtor (tree type, tsubst_flags_t complain)
{
  tree fn = locate_fn_flags (type, complete_dtor_identifier, NULL_TREE,
			     LOOKUP_NORMAL, complain);
  if (fn == error_mark_node)
    return NULL_TREE;
  return fn;
}

/* Locate the default ctor of TYPE.  */

tree
locate_ctor (tree type)
{
  tree fn;

  push_deferring_access_checks (dk_no_check);
  fn = locate_fn_flags (type, complete_ctor_identifier, NULL_TREE,
			LOOKUP_SPECULATIVE, tf_none);
  pop_deferring_access_checks ();
  if (fn == error_mark_node)
    return NULL_TREE;
  return fn;
}

/* Likewise, but give any appropriate errors.  */

tree
get_default_ctor (tree type)
{
  tree fn = locate_fn_flags (type, complete_ctor_identifier, NULL_TREE,
			     LOOKUP_NORMAL, tf_warning_or_error);
  if (fn == error_mark_node)
    return NULL_TREE;
  return fn;
}

/* Locate the copy ctor of TYPE.  */

tree
get_copy_ctor (tree type, tsubst_flags_t complain)
{
  int quals = (TYPE_HAS_CONST_COPY_CTOR (type)
	       ? TYPE_QUAL_CONST : TYPE_UNQUALIFIED);
  tree argtype = build_stub_type (type, quals, false);
  tree fn = locate_fn_flags (type, complete_ctor_identifier, argtype,
			     LOOKUP_NORMAL, complain);
  if (fn == error_mark_node)
    return NULL_TREE;
  return fn;
}

/* Locate the copy assignment operator of TYPE.  */

tree
get_copy_assign (tree type)
{
  int quals = (TYPE_HAS_CONST_COPY_ASSIGN (type)
	       ? TYPE_QUAL_CONST : TYPE_UNQUALIFIED);
  tree argtype = build_stub_type (type, quals, false);
  tree fn = locate_fn_flags (type, assign_op_identifier, argtype,
			     LOOKUP_NORMAL, tf_warning_or_error);
  if (fn == error_mark_node)
    return NULL_TREE;
  return fn;
}

/* walk_tree helper function for is_trivially_xible.  If *TP is a call,
   return it if it calls something other than a trivial special member
   function.  */

static tree
check_nontriv (tree *tp, int *, void *)
{
  tree fn = cp_get_callee (*tp);
  if (fn == NULL_TREE)
    return NULL_TREE;

  if (TREE_CODE (fn) == ADDR_EXPR)
    fn = TREE_OPERAND (fn, 0);

  if (TREE_CODE (fn) != FUNCTION_DECL
      || !trivial_fn_p (fn))
    return fn;
  return NULL_TREE;
}

/* Return declval<T>() = declval<U>() treated as an unevaluated operand.  */

static tree
assignable_expr (tree to, tree from)
{
  cp_unevaluated cp_uneval_guard;
  to = build_stub_object (to);
  from = build_stub_object (from);
  tree r = cp_build_modify_expr (input_location, to, NOP_EXPR, from, tf_none);
  return r;
}

/* The predicate condition for a template specialization
   is_constructible<T, Args...> shall be satisfied if and only if the
   following variable definition would be well-formed for some invented
   variable t: T t(create<Args>()...);

   Return something equivalent in well-formedness and triviality.  */

static tree
constructible_expr (tree to, tree from)
{
  tree expr;
  cp_unevaluated cp_uneval_guard;
  if (CLASS_TYPE_P (to))
    {
      tree ctype = to;
      vec<tree, va_gc> *args = NULL;
      if (!TYPE_REF_P (to))
	to = cp_build_reference_type (to, /*rval*/false);
      tree ob = build_stub_object (to);
      for (; from; from = TREE_CHAIN (from))
	vec_safe_push (args, build_stub_object (TREE_VALUE (from)));
      expr = build_special_member_call (ob, complete_ctor_identifier, &args,
					ctype, LOOKUP_NORMAL, tf_none);
      if (expr == error_mark_node)
	return error_mark_node;
      /* The current state of the standard vis-a-vis LWG 2116 is that
	 is_*constructible involves destruction as well.  */
      if (type_build_dtor_call (ctype))
	{
	  tree dtor = build_special_member_call (ob, complete_dtor_identifier,
						 NULL, ctype, LOOKUP_NORMAL,
						 tf_none);
	  if (dtor == error_mark_node)
	    return error_mark_node;
	  if (!TYPE_HAS_TRIVIAL_DESTRUCTOR (ctype))
	    expr = build2 (COMPOUND_EXPR, void_type_node, expr, dtor);
	}
    }
  else
    {
      if (from == NULL_TREE)
	return build_value_init (strip_array_types (to), tf_none);
      const int len = list_length (from);
      if (len > 1)
	{
	  if (cxx_dialect < cxx20)
	    /* Too many initializers.  */
	    return error_mark_node;

	  /* In C++20 this is well-formed:
	       using T = int[2];
	       T t(1, 2);
	     which means that std::is_constructible_v<int[2], int, int>
	     should be true.  */
	  vec<constructor_elt, va_gc> *v;
	  vec_alloc (v, len);
	  for (tree t = from; t; t = TREE_CHAIN (t))
	    {
	      tree stub = build_stub_object (TREE_VALUE (t));
	      constructor_elt elt = { NULL_TREE, stub };
	      v->quick_push (elt);
	    }
	  from = build_constructor (init_list_type_node, v);
	  CONSTRUCTOR_IS_DIRECT_INIT (from) = true;
	  CONSTRUCTOR_IS_PAREN_INIT (from) = true;
	}
      else
	from = build_stub_object (TREE_VALUE (from));
      expr = perform_direct_initialization_if_possible (to, from,
							/*cast*/false,
							tf_none);
      /* If t(e) didn't work, maybe t{e} will.  */
      if (expr == NULL_TREE
	  && len == 1
	  && cxx_dialect >= cxx20)
	{
	  from = build_constructor_single (init_list_type_node, NULL_TREE,
					   from);
	  CONSTRUCTOR_IS_DIRECT_INIT (from) = true;
	  CONSTRUCTOR_IS_PAREN_INIT (from) = true;
	  expr = perform_direct_initialization_if_possible (to, from,
							    /*cast*/false,
							    tf_none);
	}
    }
  return expr;
}

/* Returns a tree iff TO is assignable (if CODE is MODIFY_EXPR) or
   constructible (otherwise) from FROM, which is a single type for
   assignment or a list of types for construction.  */

static tree
is_xible_helper (enum tree_code code, tree to, tree from, bool trivial)
{
  deferring_access_check_sentinel acs (dk_no_deferred);
  if (VOID_TYPE_P (to) || ABSTRACT_CLASS_TYPE_P (to)
      || (from && FUNC_OR_METHOD_TYPE_P (from)
	  && (TYPE_READONLY (from) || FUNCTION_REF_QUALIFIED (from))))
    return error_mark_node;
  tree expr;
  if (code == MODIFY_EXPR)
    expr = assignable_expr (to, from);
  else if (trivial && from && TREE_CHAIN (from))
    return error_mark_node; // only 0- and 1-argument ctors can be trivial
  else if (TREE_CODE (to) == ARRAY_TYPE && !TYPE_DOMAIN (to))
    return error_mark_node; // can't construct an array of unknown bound
  else
    expr = constructible_expr (to, from);
  return expr;
}

/* Returns true iff TO is trivially assignable (if CODE is MODIFY_EXPR) or
   constructible (otherwise) from FROM, which is a single type for
   assignment or a list of types for construction.  */

bool
is_trivially_xible (enum tree_code code, tree to, tree from)
{
  tree expr;
  expr = is_xible_helper (code, to, from, /*trivial*/true);

  if (expr == NULL_TREE || expr == error_mark_node)
    return false;
  tree nt = cp_walk_tree_without_duplicates (&expr, check_nontriv, NULL);
  return !nt;
}

/* Returns true iff TO is assignable (if CODE is MODIFY_EXPR) or
   constructible (otherwise) from FROM, which is a single type for
   assignment or a list of types for construction.  */

bool
is_xible (enum tree_code code, tree to, tree from)
{
  tree expr = is_xible_helper (code, to, from, /*trivial*/false);
  if (expr == error_mark_node)
    return false;
  return !!expr;
}

/* Categorize various special_function_kinds.  */
#define SFK_CTOR_P(sfk) \
  ((sfk) >= sfk_constructor && (sfk) <= sfk_move_constructor)
#define SFK_DTOR_P(sfk) \
  ((sfk) == sfk_destructor || (sfk) == sfk_virtual_destructor)
#define SFK_ASSIGN_P(sfk) \
  ((sfk) == sfk_copy_assignment || (sfk) == sfk_move_assignment)
#define SFK_COPY_P(sfk) \
  ((sfk) == sfk_copy_constructor || (sfk) == sfk_copy_assignment)
#define SFK_MOVE_P(sfk) \
  ((sfk) == sfk_move_constructor || (sfk) == sfk_move_assignment)

/* Subroutine of synthesized_method_walk.  Update SPEC_P, TRIVIAL_P and
   DELETED_P or give an error message MSG with argument ARG.  */

static void
process_subob_fn (tree fn, special_function_kind sfk, tree *spec_p,
		  bool *trivial_p, bool *deleted_p, bool *constexpr_p,
		  bool diag, tree arg, bool dtor_from_ctor = false)
{
  if (!fn || fn == error_mark_node)
    {
      if (deleted_p)
	*deleted_p = true;
      return;
    }

  if (spec_p)
    {
      if (!maybe_instantiate_noexcept (fn))
	*spec_p = error_mark_node;
      else
	{
	  tree raises = TYPE_RAISES_EXCEPTIONS (TREE_TYPE (fn));
	  *spec_p = merge_exception_specifiers (*spec_p, raises);
	}
    }

  if (!trivial_fn_p (fn) && !dtor_from_ctor)
    {
      if (trivial_p)
	*trivial_p = false;
      if (TREE_CODE (arg) == FIELD_DECL
	  && TREE_CODE (DECL_CONTEXT (arg)) == UNION_TYPE)
	{
	  if (deleted_p)
	    *deleted_p = true;
	  if (diag)
	    error ("union member %q+D with non-trivial %qD", arg, fn);
	}
    }

  if (constexpr_p && !DECL_DECLARED_CONSTEXPR_P (fn))
    {
      *constexpr_p = false;
      if (diag)
	{
	  inform (DECL_SOURCE_LOCATION (fn),
		  SFK_DTOR_P (sfk)
		  ? G_("defaulted destructor calls non-%<constexpr%> %qD")
		  : G_("defaulted constructor calls non-%<constexpr%> %qD"),
		  fn);
	  explain_invalid_constexpr_fn (fn);
	}
    }
}

/* Subroutine of synthesized_method_walk to allow recursion into anonymous
   aggregates.  If DTOR_FROM_CTOR is true, we're walking subobject destructors
   called from a synthesized constructor, in which case we don't consider
   the triviality of the subobject destructor.  */

static void
walk_field_subobs (tree fields, special_function_kind sfk, tree fnname,
		   int quals, tree *spec_p, bool *trivial_p,
		   bool *deleted_p, bool *constexpr_p,
		   bool diag, int flags, tsubst_flags_t complain,
		   bool dtor_from_ctor)
{
  tree field;
  for (field = fields; field; field = DECL_CHAIN (field))
    {
      tree mem_type, argtype, rval;

      if (TREE_CODE (field) != FIELD_DECL || DECL_ARTIFICIAL (field))
	continue;

      /* Variant members only affect deletedness.  In particular, they don't
	 affect the exception-specification of a user-provided destructor,
	 which we're figuring out via get_defaulted_eh_spec.  So if we aren't
	 asking if this is deleted, don't even look up the function; we don't
	 want an error about a deleted function we aren't actually calling.  */
      if (sfk == sfk_destructor && deleted_p == NULL
	  && TREE_CODE (DECL_CONTEXT (field)) == UNION_TYPE)
	break;

      mem_type = strip_array_types (TREE_TYPE (field));
      if (SFK_ASSIGN_P (sfk))
	{
	  bool bad = true;
	  if (CP_TYPE_CONST_P (mem_type) && !CLASS_TYPE_P (mem_type))
	    {
	      if (diag)
		error ("non-static const member %q#D, cannot use default "
		       "assignment operator", field);
	    }
	  else if (TYPE_REF_P (mem_type))
	    {
	      if (diag)
		error ("non-static reference member %q#D, cannot use "
		       "default assignment operator", field);
	    }
	  else
	    bad = false;

	  if (bad && deleted_p)
	    *deleted_p = true;
	}
      else if (sfk == sfk_constructor || sfk == sfk_inheriting_constructor)
	{
	  bool bad;

	  if (DECL_INITIAL (field))
	    {
	      if (diag && DECL_INITIAL (field) == error_mark_node)
		inform (DECL_SOURCE_LOCATION (field),
			"initializer for %q#D is invalid", field);
	      if (trivial_p)
		*trivial_p = false;
	      /* Core 1351: If the field has an NSDMI that could throw, the
		 default constructor is noexcept(false).  */
	      if (spec_p)
		{
		  tree nsdmi = get_nsdmi (field, /*ctor*/false, complain);
		  if (nsdmi == error_mark_node)
		    *spec_p = error_mark_node;
		  else if (*spec_p != error_mark_node
			   && !expr_noexcept_p (nsdmi, tf_none))
		    *spec_p = noexcept_false_spec;
		}
	      /* Don't do the normal processing.  */
	      continue;
	    }

	  bad = false;
	  if (CP_TYPE_CONST_P (mem_type)
	      && default_init_uninitialized_part (mem_type))
	    {
	      if (diag)
		{
		  error ("uninitialized const member in %q#T",
			 current_class_type);
		  inform (DECL_SOURCE_LOCATION (field),
			  "%q#D should be initialized", field);
		}
	      bad = true;
	    }
	  else if (TYPE_REF_P (mem_type))
	    {
	      if (diag)
		{
		  error ("uninitialized reference member in %q#T",
			 current_class_type);
		  inform (DECL_SOURCE_LOCATION (field),
			  "%q#D should be initialized", field);
		}
	      bad = true;
	    }

	  if (bad && deleted_p)
	    *deleted_p = true;

	  /* Before C++20, for an implicitly-defined default constructor to
	     be constexpr, every member must have a user-provided default
	     constructor or an explicit initializer.  */
	  if (constexpr_p
	      && cxx_dialect < cxx20
	      && !CLASS_TYPE_P (mem_type)
	      && TREE_CODE (DECL_CONTEXT (field)) != UNION_TYPE)
	    {
	      *constexpr_p = false;
	      if (diag)
		inform (DECL_SOURCE_LOCATION (field),
			"defaulted default constructor does not "
			"initialize %q#D", field);
	    }
	}
      else if (sfk == sfk_copy_constructor)
	{
	  /* 12.8p11b5 */
	  if (TYPE_REF_P (mem_type)
	      && TYPE_REF_IS_RVALUE (mem_type))
	    {
	      if (diag)
		error ("copying non-static data member %q#D of rvalue "
		       "reference type", field);
	      if (deleted_p)
		*deleted_p = true;
	    }
	}

      if (!CLASS_TYPE_P (mem_type))
	continue;

      if (ANON_AGGR_TYPE_P (mem_type))
	{
	  walk_field_subobs (TYPE_FIELDS (mem_type), sfk, fnname, quals,
			     spec_p, trivial_p, deleted_p, constexpr_p,
			     diag, flags, complain, dtor_from_ctor);
	  continue;
	}

      if (SFK_COPY_P (sfk) || SFK_MOVE_P (sfk))
	{
	  int mem_quals = cp_type_quals (mem_type) | quals;
	  if (DECL_MUTABLE_P (field))
	    mem_quals &= ~TYPE_QUAL_CONST;
	  argtype = build_stub_type (mem_type, mem_quals, SFK_MOVE_P (sfk));
	}
      else
	argtype = NULL_TREE;

      rval = locate_fn_flags (mem_type, fnname, argtype, flags, complain);

      process_subob_fn (rval, sfk, spec_p, trivial_p, deleted_p,
			constexpr_p, diag, field, dtor_from_ctor);
    }
}

/* Base walker helper for synthesized_method_walk.  Inspect a direct
   or virtual base.  BINFO is the parent type's binfo.  BASE_BINFO is
   the base binfo of interests.  All other parms are as for
   synthesized_method_walk, or its local vars.  */

static tree
synthesized_method_base_walk (tree binfo, tree base_binfo,
			      special_function_kind sfk, tree fnname, int quals,
			      tree *inheriting_ctor, tree inherited_parms,
			      int flags, bool diag,
			      tree *spec_p, bool *trivial_p,
			      bool *deleted_p, bool *constexpr_p)
{
  bool inherited_binfo = false;
  tree argtype = NULL_TREE;
  deferring_kind defer = dk_no_deferred;

  if (SFK_COPY_P (sfk) || SFK_MOVE_P (sfk))
    argtype = build_stub_type (BINFO_TYPE (base_binfo), quals, SFK_MOVE_P (sfk));
  else if (inheriting_ctor
	   && (inherited_binfo
	       = binfo_inherited_from (binfo, base_binfo, *inheriting_ctor)))
    {
      argtype = inherited_parms;
      /* Don't check access on the inherited constructor.  */
      if (flag_new_inheriting_ctors)
	defer = dk_deferred;
    }
  else if (cxx_dialect >= cxx14 && sfk == sfk_virtual_destructor
	   && BINFO_VIRTUAL_P (base_binfo)
	   && ABSTRACT_CLASS_TYPE_P (BINFO_TYPE (binfo)))
    /* Don't check access when looking at vbases of abstract class's
       virtual destructor.  */
    defer = dk_no_check;

  if (defer != dk_no_deferred)
    push_deferring_access_checks (defer);
  tree rval = locate_fn_flags (base_binfo, fnname, argtype, flags,
			       diag ? tf_warning_or_error : tf_none);
  if (defer != dk_no_deferred)
    pop_deferring_access_checks ();

  /* Replace an inherited template with the appropriate specialization.  */
  if (inherited_binfo && rval
      && DECL_P (*inheriting_ctor) && DECL_P (rval)
      && DECL_CONTEXT (*inheriting_ctor) == DECL_CONTEXT (rval))
    *inheriting_ctor = DECL_CLONED_FUNCTION (rval);

  process_subob_fn (rval, sfk, spec_p, trivial_p, deleted_p,
		    constexpr_p, diag, BINFO_TYPE (base_binfo));
  if (SFK_CTOR_P (sfk)
      && (!BINFO_VIRTUAL_P (base_binfo)
	  || TYPE_HAS_NONTRIVIAL_DESTRUCTOR (BINFO_TYPE (base_binfo))))
    {
      /* In a constructor we also need to check the subobject
	 destructors for cleanup of partially constructed objects.  */
      tree dtor = locate_fn_flags (base_binfo, complete_dtor_identifier,
				   NULL_TREE, flags,
				   diag ? tf_warning_or_error : tf_none);
      /* Note that we don't pass down trivial_p; the subobject
	 destructors don't affect triviality of the constructor.  Nor
	 do they affect constexpr-ness (a constant expression doesn't
	 throw) or exception-specification (a throw from one of the
	 dtors would be a double-fault).  */
      process_subob_fn (dtor, sfk, NULL, NULL, deleted_p, NULL, false,
			BINFO_TYPE (base_binfo), /*dtor_from_ctor*/true);
    }

  return rval;
}

/* The caller wants to generate an implicit declaration of SFK for
   CTYPE which is const if relevant and CONST_P is set.  If SPEC_P,
   TRIVIAL_P, DELETED_P or CONSTEXPR_P are non-null, set their
   referent appropriately.  If DIAG is true, we're either being called
   from maybe_explain_implicit_delete to give errors, or if
   CONSTEXPR_P is non-null, from explain_invalid_constexpr_fn.  */

static void
synthesized_method_walk (tree ctype, special_function_kind sfk, bool const_p,
			 tree *spec_p, bool *trivial_p, bool *deleted_p,
			 bool *constexpr_p, bool diag,
			 tree *inheriting_ctor, tree inherited_parms)
{
  tree binfo, base_binfo;
  int i;

  /* SFK must be exactly one category.  */
  gcc_checking_assert (SFK_DTOR_P(sfk) + SFK_CTOR_P(sfk)
		       + SFK_ASSIGN_P(sfk) == 1);

  if (spec_p)
    *spec_p = (cxx_dialect >= cxx11 ? noexcept_true_spec : empty_except_spec);

  if (deleted_p)
    {
      /* "The closure type associated with a lambda-expression has a deleted
	 default constructor and a deleted copy assignment operator."
	 This is diagnosed in maybe_explain_implicit_delete.
	 In C++20, only lambda-expressions with lambda-captures have those
	 deleted.  */
      if (LAMBDA_TYPE_P (ctype)
	  && (sfk == sfk_constructor || sfk == sfk_copy_assignment)
	  && (cxx_dialect < cxx20
	      || LAMBDA_EXPR_CAPTURE_LIST (CLASSTYPE_LAMBDA_EXPR (ctype))
	      || LAMBDA_EXPR_DEFAULT_CAPTURE_MODE
				(CLASSTYPE_LAMBDA_EXPR (ctype)) != CPLD_NONE))
	{
	  *deleted_p = true;
	  return;
	}

      *deleted_p = false;
    }

  bool check_vdtor = false;
  tree fnname;

  if (SFK_DTOR_P (sfk))
    {
      check_vdtor = true;
      /* The synthesized method will call base dtors, but check complete
	 here to avoid having to deal with VTT.  */
      fnname = complete_dtor_identifier;
    }
  else if (SFK_ASSIGN_P (sfk))
    fnname = assign_op_identifier;
  else
    fnname = complete_ctor_identifier;

  gcc_assert ((sfk == sfk_inheriting_constructor)
	      == (inheriting_ctor && *inheriting_ctor != NULL_TREE));

  /* If that user-written default constructor would satisfy the
     requirements of a constexpr constructor (7.1.5), the
     implicitly-defined default constructor is constexpr.

     The implicitly-defined copy/move assignment operator is constexpr if
      - X is a literal type, and
      - the assignment operator selected to copy/move each direct base class
	subobject is a constexpr function, and
      - for each non-static data member of X that is of class type (or array
	thereof), the assignment operator selected to copy/move that
	member is a constexpr function.  */
  if (constexpr_p)
    *constexpr_p = (SFK_CTOR_P (sfk)
		    || (SFK_ASSIGN_P (sfk) && cxx_dialect >= cxx14)
		    || (SFK_DTOR_P (sfk) && cxx_dialect >= cxx20));

  bool expected_trivial = type_has_trivial_fn (ctype, sfk);
  if (trivial_p)
    *trivial_p = expected_trivial;

  /* The TYPE_HAS_COMPLEX_* flags tell us about constraints from base
     class versions and other properties of the type.  But a subobject
     class can be trivially copyable and yet have overload resolution
     choose a template constructor for initialization, depending on
     rvalueness and cv-quals.  And furthermore, a member in a base might
     be trivial but deleted or otherwise not callable.  So we can't exit
     early in C++0x.  The same considerations apply in C++98/03, but
     there the definition of triviality does not consider overload
     resolution, so a constructor can be trivial even if it would otherwise
     call a non-trivial constructor.  */
  if (expected_trivial
      && (!(SFK_COPY_P (sfk) || SFK_MOVE_P (sfk)) || cxx_dialect < cxx11))
    {
      if (constexpr_p && sfk == sfk_constructor)
	{
	  bool cx = trivial_default_constructor_is_constexpr (ctype);
	  *constexpr_p = cx;
	  if (diag && !cx && TREE_CODE (ctype) == UNION_TYPE)
	    /* A trivial constructor doesn't have any NSDMI.  */
	    inform (input_location, "defaulted default constructor does "
		    "not initialize any non-static data member");
	}
      if (!diag && cxx_dialect < cxx11)
	return;
    }

  ++cp_unevaluated_operand;
  ++c_inhibit_evaluation_warnings;
  push_deferring_access_checks (dk_no_deferred);

  tree scope = push_scope (ctype);

  int flags = LOOKUP_NORMAL | LOOKUP_SPECULATIVE;
  if (sfk != sfk_inheriting_constructor)
    flags |= LOOKUP_DEFAULTED;

  tsubst_flags_t complain = diag ? tf_warning_or_error : tf_none;
  if (diag && spec_p)
    /* We're in get_defaulted_eh_spec; we don't actually want any walking
       diagnostics, we just want complain set.  */
    diag = false;
  int quals = const_p ? TYPE_QUAL_CONST : TYPE_UNQUALIFIED;

  for (binfo = TYPE_BINFO (ctype), i = 0;
       BINFO_BASE_ITERATE (binfo, i, base_binfo); ++i)
    {
      if (!SFK_ASSIGN_P (sfk) && BINFO_VIRTUAL_P (base_binfo))
	/* We'll handle virtual bases below.  */
	continue;

      tree fn = synthesized_method_base_walk (binfo, base_binfo,
					      sfk, fnname, quals,
					      inheriting_ctor, inherited_parms,
					      flags, diag, spec_p, trivial_p,
					      deleted_p, constexpr_p);

      if (diag && SFK_ASSIGN_P (sfk) && SFK_MOVE_P (sfk)
	  && BINFO_VIRTUAL_P (base_binfo)
	  && fn && TREE_CODE (fn) == FUNCTION_DECL
	  && move_fn_p (fn) && !trivial_fn_p (fn)
	  && vbase_has_user_provided_move_assign (BINFO_TYPE (base_binfo)))
	warning (OPT_Wvirtual_move_assign,
		 "defaulted move assignment for %qT calls a non-trivial "
		 "move assignment operator for virtual base %qT",
		 ctype, BINFO_TYPE (base_binfo));

      if (check_vdtor && type_has_virtual_destructor (BINFO_TYPE (base_binfo)))
	{
	  /* Unlike for base ctor/op=/dtor, for operator delete it's fine
	     to have a null fn (no class-specific op delete).  */
	  fn = locate_fn_flags (ctype, ovl_op_identifier (false, DELETE_EXPR),
				ptr_type_node, flags, tf_none);
	  if (fn && fn == error_mark_node)
	    {
	      if (complain & tf_error)
		locate_fn_flags (ctype, ovl_op_identifier (false, DELETE_EXPR),
				 ptr_type_node, flags, complain);
	      if (deleted_p)
		*deleted_p = true;
	    }
	  check_vdtor = false;
	}
    }

  vec<tree, va_gc> *vbases = CLASSTYPE_VBASECLASSES (ctype);
  if (SFK_ASSIGN_P (sfk))
    /* Already examined vbases above.  */;
  else if (vec_safe_is_empty (vbases))
    /* No virtual bases to worry about.  */;
  else if (ABSTRACT_CLASS_TYPE_P (ctype) && cxx_dialect >= cxx14
	   /* DR 1658 specifies that vbases of abstract classes are
	      ignored for both ctors and dtors.  Except DR 2336
	      overrides that skipping when determing the eh-spec of a
	      virtual destructor.  */
	   && sfk != sfk_virtual_destructor)
    /* Vbase cdtors are not relevant.  */;
  else
    {
      if (constexpr_p)
	*constexpr_p = false;

      FOR_EACH_VEC_ELT (*vbases, i, base_binfo)
	synthesized_method_base_walk (binfo, base_binfo, sfk, fnname, quals,
				      inheriting_ctor, inherited_parms,
				      flags, diag,
				      spec_p, trivial_p, deleted_p, constexpr_p);
    }

  /* Now handle the non-static data members.  */
  walk_field_subobs (TYPE_FIELDS (ctype), sfk, fnname, quals,
		     spec_p, trivial_p, deleted_p, constexpr_p,
		     diag, flags, complain, /*dtor_from_ctor*/false);
  if (SFK_CTOR_P (sfk))
    walk_field_subobs (TYPE_FIELDS (ctype), sfk_destructor,
		       complete_dtor_identifier, TYPE_UNQUALIFIED,
		       NULL, NULL, deleted_p, NULL,
		       false, flags, complain, /*dtor_from_ctor*/true);

  pop_scope (scope);

  pop_deferring_access_checks ();
  --cp_unevaluated_operand;
  --c_inhibit_evaluation_warnings;
}

/* DECL is a defaulted function whose exception specification is now
   needed.  Return what it should be.  */

tree
get_defaulted_eh_spec (tree decl, tsubst_flags_t complain)
{
  /* For DECL_MAYBE_DELETED this should already have been handled by
     synthesize_method.  */
  gcc_assert (!DECL_MAYBE_DELETED (decl));

  if (DECL_CLONED_FUNCTION_P (decl))
    decl = DECL_CLONED_FUNCTION (decl);
  special_function_kind sfk = special_function_p (decl);
  tree ctype = DECL_CONTEXT (decl);
  tree parms = FUNCTION_FIRST_USER_PARMTYPE (decl);
  tree parm_type = TREE_VALUE (parms);
  bool const_p = CP_TYPE_CONST_P (non_reference (parm_type));
  tree spec = empty_except_spec;
  bool diag = !DECL_DELETED_FN (decl) && (complain & tf_error);
  tree inh = DECL_INHERITED_CTOR (decl);
  if (SFK_DTOR_P (sfk) && DECL_VIRTUAL_P (decl))
    /* We have to examine virtual bases even if abstract.  */
    sfk = sfk_virtual_destructor;
  bool pushed = false;
  if (CLASSTYPE_TEMPLATE_INSTANTIATION (ctype))
    pushed = push_tinst_level (decl);
  synthesized_method_walk (ctype, sfk, const_p, &spec, NULL, NULL,
			   NULL, diag, &inh, parms);
  if (pushed)
    pop_tinst_level ();
  return spec;
}

/* DECL is a deleted function.  If it's implicitly deleted, explain why and
   return true; else return false.  */

bool
maybe_explain_implicit_delete (tree decl)
{
  /* If decl is a clone, get the primary variant.  */
  decl = DECL_ORIGIN (decl);
  gcc_assert (DECL_DELETED_FN (decl));
  if (DECL_DEFAULTED_FN (decl))
    {
      /* Not marked GTY; it doesn't need to be GC'd or written to PCH.  */
      static hash_set<tree> *explained;

      special_function_kind sfk;
      location_t loc;
      bool informed;
      tree ctype;

      if (!explained)
	explained = new hash_set<tree>;
      if (explained->add (decl))
	return true;

      sfk = special_function_p (decl);
      ctype = DECL_CONTEXT (decl);
      loc = input_location;
      input_location = DECL_SOURCE_LOCATION (decl);

      informed = false;
      if (LAMBDA_TYPE_P (ctype))
	{
	  informed = true;
	  if (sfk == sfk_constructor)
	    inform (DECL_SOURCE_LOCATION (decl),
		    "a lambda closure type has a deleted default constructor");
	  else if (sfk == sfk_copy_assignment)
	    inform (DECL_SOURCE_LOCATION (decl),
		    "a lambda closure type has a deleted copy assignment operator");
	  else
	    informed = false;
	}
      else if (DECL_ARTIFICIAL (decl)
	       && (sfk == sfk_copy_assignment || sfk == sfk_copy_constructor)
	       && classtype_has_move_assign_or_move_ctor_p (ctype, true))
	{
	  inform (DECL_SOURCE_LOCATION (decl),
		  "%q#D is implicitly declared as deleted because %qT "
		  "declares a move constructor or move assignment operator",
		  decl, ctype);
	  informed = true;
	}
      else if (sfk == sfk_inheriting_constructor)
	{
	  tree binfo = inherited_ctor_binfo (decl);
	  if (TREE_CODE (binfo) != TREE_BINFO)
	    {
	      inform (DECL_SOURCE_LOCATION (decl),
		      "%q#D inherits from multiple base subobjects",
		      decl);
	      informed = true;
	    }
	}
      if (!informed && sfk == sfk_comparison)
	{
	  inform (DECL_SOURCE_LOCATION (decl),
		  "%q#D is implicitly deleted because the default "
		  "definition would be ill-formed:", decl);
	  build_comparison_op (decl, tf_warning_or_error);
	}
      else if (!informed)
	{
	  tree parms = FUNCTION_FIRST_USER_PARMTYPE (decl);
	  bool const_p = false;
	  if (parms)
	    {
	      tree parm_type = TREE_VALUE (parms);
	      const_p = CP_TYPE_CONST_P (non_reference (parm_type));
	    }
	  tree raises = NULL_TREE;
	  bool deleted_p = false;
	  tree scope = push_scope (ctype);
	  tree inh = DECL_INHERITED_CTOR (decl);

	  synthesized_method_walk (ctype, sfk, const_p,
				   &raises, NULL, &deleted_p, NULL, false,
				   &inh, parms);
	  if (deleted_p)
	    {
	      inform (DECL_SOURCE_LOCATION (decl),
		      "%q#D is implicitly deleted because the default "
		      "definition would be ill-formed:", decl);
	      synthesized_method_walk (ctype, sfk, const_p,
				       NULL, NULL, &deleted_p, NULL, true,
				       &inh, parms);
	    }
	  else if (!comp_except_specs
		   (TYPE_RAISES_EXCEPTIONS (TREE_TYPE (decl)),
		    raises, ce_normal))
	    inform (DECL_SOURCE_LOCATION (decl), "%q#F is implicitly "
		    "deleted because its exception-specification does not "
		    "match the implicit exception-specification %qX",
		    decl, raises);
	  else if (flag_checking)
	    gcc_unreachable ();

	  pop_scope (scope);
	}

      input_location = loc;
      return true;
    }
  return false;
}

/* DECL is a defaulted function which was declared constexpr.  Explain why
   it can't be constexpr.  */

void
explain_implicit_non_constexpr (tree decl)
{
  tree parms = FUNCTION_FIRST_USER_PARMTYPE (decl);
  bool const_p = CP_TYPE_CONST_P (non_reference (TREE_VALUE (parms)));
  tree inh = DECL_INHERITED_CTOR (decl);
  bool dummy;
  special_function_kind sfk = special_function_p (decl);
  if (sfk == sfk_comparison)
    {
      DECL_DECLARED_CONSTEXPR_P (decl) = true;
      build_comparison_op (decl, tf_warning_or_error);
      DECL_DECLARED_CONSTEXPR_P (decl) = false;
    }
  else
    synthesized_method_walk (DECL_CLASS_CONTEXT (decl),
			     sfk, const_p,
			     NULL, NULL, NULL, &dummy, true,
			     &inh, parms);
}

/* DECL is an instantiation of an inheriting constructor template.  Deduce
   the correct exception-specification and deletedness for this particular
   specialization.  */

void
deduce_inheriting_ctor (tree decl)
{
  decl = DECL_ORIGIN (decl);
  gcc_assert (DECL_INHERITED_CTOR (decl));
  tree spec;
  bool trivial, constexpr_, deleted;
  tree inh = DECL_INHERITED_CTOR (decl);
  synthesized_method_walk (DECL_CONTEXT (decl), sfk_inheriting_constructor,
			   false, &spec, &trivial, &deleted, &constexpr_,
			   /*diag*/false,
			   &inh,
			   FUNCTION_FIRST_USER_PARMTYPE (decl));
  if (TREE_CODE (inherited_ctor_binfo (decl)) != TREE_BINFO)
    /* Inherited the same constructor from different base subobjects.  */
    deleted = true;
  DECL_DELETED_FN (decl) = deleted;
  TREE_TYPE (decl) = build_exception_variant (TREE_TYPE (decl), spec);
  SET_DECL_INHERITED_CTOR (decl, inh);

  tree clone;
  FOR_EACH_CLONE (clone, decl)
    {
      DECL_DELETED_FN (clone) = deleted;
      TREE_TYPE (clone) = build_exception_variant (TREE_TYPE (clone), spec);
      SET_DECL_INHERITED_CTOR (clone, inh);
    }
}

/* Implicitly declare the special function indicated by KIND, as a
   member of TYPE.  For copy constructors and assignment operators,
   CONST_P indicates whether these functions should take a const
   reference argument or a non-const reference.
   Returns the FUNCTION_DECL for the implicitly declared function.  */

tree
implicitly_declare_fn (special_function_kind kind, tree type,
		       bool const_p, tree pattern_fn,
		       tree inherited_parms)
{
  tree fn;
  tree parameter_types = void_list_node;
  tree return_type;
  tree fn_type;
  tree raises = empty_except_spec;
  tree rhs_parm_type = NULL_TREE;
  tree this_parm;
  tree name;
  HOST_WIDE_INT saved_processing_template_decl;
  bool deleted_p = false;
  bool constexpr_p = false;
  tree inherited_ctor = (kind == sfk_inheriting_constructor
			 ? pattern_fn : NULL_TREE);

  /* Because we create declarations for implicitly declared functions
     lazily, we may be creating the declaration for a member of TYPE
     while in some completely different context.  However, TYPE will
     never be a dependent class (because we never want to do lookups
     for implicitly defined functions in a dependent class).  */
  gcc_assert (!dependent_type_p (type));

  /* If the member-specification does not explicitly declare any member or
     friend named operator==, an == operator function is declared
     implicitly for each three-way comparison operator function defined as
     defaulted in the member-specification, with the same access and
     function-definition and in the same class scope as the respective
     three-way comparison operator function, except that the return type is
     replaced with bool and the declarator-id is replaced with
     operator==.

     [Note: Such an implicitly-declared == operator for a class X is
     defined as defaulted in the definition of X and has the same
     parameter-declaration-clause and trailing requires-clause as the
     respective three-way comparison operator. It is declared with friend,
     virtual, constexpr, or consteval if the three-way comparison operator
     function is so declared. If the three-way comparison operator function
     has no noexcept-specifier, the implicitly-declared == operator
     function has an implicit exception specification (14.5) that may
     differ from the implicit exception specification of the three-way
     comparison operator function. --end note]  */
  if (kind == sfk_comparison)
    {
      fn = copy_operator_fn (pattern_fn, EQ_EXPR);
      DECL_ARTIFICIAL (fn) = 1;
      TREE_TYPE (fn) = change_return_type (boolean_type_node, TREE_TYPE (fn));
      return fn;
    }

  /* Furthermore, we must set PROCESSING_TEMPLATE_DECL to zero here
     because we only create clones for constructors and destructors
     when not in a template.  */
  saved_processing_template_decl = processing_template_decl;
  processing_template_decl = 0;

  type = TYPE_MAIN_VARIANT (type);

  if (targetm.cxx.cdtor_returns_this ())
    {
      if (kind == sfk_destructor)
	/* See comment in check_special_function_return_type.  */
	return_type = build_pointer_type (void_type_node);
      else
	return_type = build_pointer_type (type);
    }
  else
    return_type = void_type_node;

  int this_quals = TYPE_UNQUALIFIED;
  switch (kind)
    {
    case sfk_destructor:
      /* Destructor.  */
      name = dtor_identifier;
      break;

    case sfk_constructor:
      /* Default constructor.  */
      name = ctor_identifier;
      break;

    case sfk_copy_constructor:
    case sfk_copy_assignment:
    case sfk_move_constructor:
    case sfk_move_assignment:
    case sfk_inheriting_constructor:
    {
      if (kind == sfk_copy_assignment
	  || kind == sfk_move_assignment)
	{
	  return_type = build_reference_type (type);
	  name = assign_op_identifier;
	}
      else
	name = ctor_identifier;

      if (kind == sfk_inheriting_constructor)
	parameter_types = inherited_parms;
      else
	{
	  if (const_p)
	    rhs_parm_type = cp_build_qualified_type (type, TYPE_QUAL_CONST);
	  else
	    rhs_parm_type = type;
	  bool move_p = (kind == sfk_move_assignment
			 || kind == sfk_move_constructor);
	  rhs_parm_type = cp_build_reference_type (rhs_parm_type, move_p);

	  parameter_types = tree_cons (NULL_TREE, rhs_parm_type, parameter_types);
	}
      break;
    }

    default:
      gcc_unreachable ();
    }

  bool trivial_p = false;

  if (inherited_ctor)
    {
      /* For an inheriting constructor, just copy these flags from the
	 inherited constructor until deduce_inheriting_ctor.  */
      raises = TYPE_RAISES_EXCEPTIONS (TREE_TYPE (inherited_ctor));
      deleted_p = DECL_DELETED_FN (inherited_ctor);
      constexpr_p = DECL_DECLARED_CONSTEXPR_P (inherited_ctor);
    }
  else if (cxx_dialect >= cxx11)
    {
      raises = noexcept_deferred_spec;
      synthesized_method_walk (type, kind, const_p, NULL, &trivial_p,
			       &deleted_p, &constexpr_p, false,
			       &inherited_ctor, inherited_parms);
    }
  else
    synthesized_method_walk (type, kind, const_p, &raises, &trivial_p,
			     &deleted_p, &constexpr_p, false,
			     &inherited_ctor, inherited_parms);
  /* Don't bother marking a deleted constructor as constexpr.  */
  if (deleted_p)
    constexpr_p = false;
  /* A trivial copy/move constructor is also a constexpr constructor,
     unless the class has virtual bases (7.1.5p4).  */
  else if (trivial_p
	   && cxx_dialect >= cxx11
	   && (kind == sfk_copy_constructor
	       || kind == sfk_move_constructor)
	   && !CLASSTYPE_VBASECLASSES (type))
    gcc_assert (constexpr_p);

  if (!trivial_p && type_has_trivial_fn (type, kind))
    type_set_nontrivial_flag (type, kind);

  /* Create the function.  */
  tree this_type = cp_build_qualified_type (type, this_quals);
  fn_type = build_method_type_directly (this_type, return_type,
					parameter_types);

  if (raises)
    {
      if (raises != error_mark_node)
	fn_type = build_exception_variant (fn_type, raises);
      else
	/* Can happen, eg, in C++98 mode for an ill-formed non-static data
	   member initializer (c++/89914).  */
	gcc_assert (seen_error ());
    }
  fn = build_lang_decl (FUNCTION_DECL, name, fn_type);
  if (kind != sfk_inheriting_constructor)
    DECL_SOURCE_LOCATION (fn) = DECL_SOURCE_LOCATION (TYPE_NAME (type));

  if (IDENTIFIER_OVL_OP_P (name))
    {
      const ovl_op_info_t *op = IDENTIFIER_OVL_OP_INFO (name);
      DECL_OVERLOADED_OPERATOR_CODE_RAW (fn) = op->ovl_op_code;
    }
  else if (IDENTIFIER_CTOR_P (name))
    DECL_CXX_CONSTRUCTOR_P (fn) = true;
  else if (IDENTIFIER_DTOR_P (name))
    DECL_CXX_DESTRUCTOR_P (fn) = true;
  else
    gcc_unreachable ();

  SET_DECL_ALIGN (fn, MINIMUM_METHOD_BOUNDARY);

  /* Create the explicit arguments.  */
  if (rhs_parm_type)
    {
      /* Note that this parameter is *not* marked DECL_ARTIFICIAL; we
	 want its type to be included in the mangled function
	 name.  */
      tree decl = cp_build_parm_decl (fn, NULL_TREE, rhs_parm_type);
      TREE_READONLY (decl) = 1;
      retrofit_lang_decl (decl);
      DECL_PARM_INDEX (decl) = DECL_PARM_LEVEL (decl) = 1;
      DECL_ARGUMENTS (fn) = decl;
    }
  else if (kind == sfk_inheriting_constructor)
    {
      tree *p = &DECL_ARGUMENTS (fn);
      int index = 1;
      for (tree parm = inherited_parms; parm && parm != void_list_node;
	   parm = TREE_CHAIN (parm))
	{
	  *p = cp_build_parm_decl (fn, NULL_TREE, TREE_VALUE (parm));
	  retrofit_lang_decl (*p);
	  DECL_PARM_LEVEL (*p) = 1;
	  DECL_PARM_INDEX (*p) = index++;
	  p = &DECL_CHAIN (*p);
	}
      SET_DECL_INHERITED_CTOR (fn, inherited_ctor);
      DECL_NONCONVERTING_P (fn) = DECL_NONCONVERTING_P (inherited_ctor);
      /* A constructor so declared has the same access as the corresponding
	 constructor in X.  */
      TREE_PRIVATE (fn) = TREE_PRIVATE (inherited_ctor);
      TREE_PROTECTED (fn) = TREE_PROTECTED (inherited_ctor);
      /* Copy constexpr from the inherited constructor even if the
	 inheriting constructor doesn't satisfy the requirements.  */
      constexpr_p = DECL_DECLARED_CONSTEXPR_P (inherited_ctor);
    }

  /* Add the "this" parameter.  */
  this_parm = build_this_parm (fn, fn_type, this_quals);
  DECL_CHAIN (this_parm) = DECL_ARGUMENTS (fn);
  DECL_ARGUMENTS (fn) = this_parm;

  grokclassfn (type, fn, kind == sfk_destructor ? DTOR_FLAG : NO_SPECIAL);

  DECL_IN_AGGR_P (fn) = 1;
  DECL_ARTIFICIAL (fn) = 1;
  DECL_DEFAULTED_FN (fn) = 1;
  if (cxx_dialect >= cxx11)
    {
      DECL_DELETED_FN (fn) = deleted_p;
      DECL_DECLARED_CONSTEXPR_P (fn) = constexpr_p;
    }
  DECL_EXTERNAL (fn) = true;
  DECL_NOT_REALLY_EXTERN (fn) = 1;
  DECL_DECLARED_INLINE_P (fn) = 1;
  set_linkage_according_to_type (type, fn);
  if (TREE_PUBLIC (fn))
    DECL_COMDAT (fn) = 1;
  rest_of_decl_compilation (fn, namespace_bindings_p (), at_eof);
  gcc_assert (!TREE_USED (fn));

  /* Propagate constraints from the inherited constructor. */
  if (flag_concepts && inherited_ctor)
    if (tree orig_ci = get_constraints (inherited_ctor))
      {
        tree new_ci = copy_node (orig_ci);
        set_constraints (fn, new_ci);
      }

  /* Restore PROCESSING_TEMPLATE_DECL.  */
  processing_template_decl = saved_processing_template_decl;

  if (inherited_ctor && TREE_CODE (inherited_ctor) == TEMPLATE_DECL)
    fn = add_inherited_template_parms (fn, inherited_ctor);

  /* Warn about calling a non-trivial move assignment in a virtual base.  */
  if (kind == sfk_move_assignment && !deleted_p && !trivial_p
      && CLASSTYPE_VBASECLASSES (type))
    {
      location_t loc = input_location;
      input_location = DECL_SOURCE_LOCATION (fn);
      synthesized_method_walk (type, kind, const_p,
			       NULL, NULL, NULL, NULL, true,
			       NULL, NULL_TREE);
      input_location = loc;
    }

  return fn;
}

/* Gives any errors about defaulted functions which need to be deferred
   until the containing class is complete.  */

void
defaulted_late_check (tree fn)
{
  /* Complain about invalid signature for defaulted fn.  */
  tree ctx = DECL_CONTEXT (fn);
  special_function_kind kind = special_function_p (fn);

  if (kind == sfk_comparison)
    {
      /* If the function was declared constexpr, check that the definition
	 qualifies.  Otherwise we can define the function lazily.  */
      if (DECL_DECLARED_CONSTEXPR_P (fn) && !DECL_INITIAL (fn))
	synthesize_method (fn);
      return;
    }

  bool fn_const_p = (copy_fn_p (fn) == 2);
  tree implicit_fn = implicitly_declare_fn (kind, ctx, fn_const_p,
					    NULL, NULL);
  tree eh_spec = TYPE_RAISES_EXCEPTIONS (TREE_TYPE (implicit_fn));

  if (!same_type_p (TREE_TYPE (TREE_TYPE (fn)),
		    TREE_TYPE (TREE_TYPE (implicit_fn)))
      || !compparms (TYPE_ARG_TYPES (TREE_TYPE (fn)),
		     TYPE_ARG_TYPES (TREE_TYPE (implicit_fn))))
    {
      error ("defaulted declaration %q+D does not match the "
	     "expected signature", fn);
      inform (DECL_SOURCE_LOCATION (fn),
	      "expected signature: %qD", implicit_fn);
    }

  if (DECL_DELETED_FN (implicit_fn))
    {
      DECL_DELETED_FN (fn) = 1;
      return;
    }

  /* If a function is explicitly defaulted on its first declaration without an
     exception-specification, it is implicitly considered to have the same
     exception-specification as if it had been implicitly declared.  */
  if (!TYPE_RAISES_EXCEPTIONS (TREE_TYPE (fn))
      && DECL_DEFAULTED_IN_CLASS_P (fn))
    TREE_TYPE (fn) = build_exception_variant (TREE_TYPE (fn), eh_spec);

  if (DECL_DEFAULTED_IN_CLASS_P (fn)
      && DECL_DECLARED_CONSTEXPR_P (implicit_fn))
    {
      /* Hmm...should we do this for out-of-class too? Should it be OK to
	 add constexpr later like inline, rather than requiring
	 declarations to match?  */
      DECL_DECLARED_CONSTEXPR_P (fn) = true;
      if (kind == sfk_constructor)
	TYPE_HAS_CONSTEXPR_CTOR (ctx) = true;
    }

  if (!DECL_DECLARED_CONSTEXPR_P (implicit_fn)
      && DECL_DECLARED_CONSTEXPR_P (fn))
    {
      if (!CLASSTYPE_TEMPLATE_INSTANTIATION (ctx))
	{
	  error ("explicitly defaulted function %q+D cannot be declared "
		 "%qs because the implicit declaration is not %qs:", fn,
		 DECL_IMMEDIATE_FUNCTION_P (fn) ? "consteval" : "constexpr",
		 "constexpr");
	  explain_implicit_non_constexpr (fn);
	}
      DECL_DECLARED_CONSTEXPR_P (fn) = false;
    }
}

/* Returns true iff FN can be explicitly defaulted, and gives any
   errors if defaulting FN is ill-formed.  */

bool
defaultable_fn_check (tree fn)
{
  special_function_kind kind = sfk_none;

  if (template_parm_scope_p ())
    {
      error ("a template cannot be defaulted");
      return false;
    }

  if (DECL_CONSTRUCTOR_P (fn))
    {
      if (FUNCTION_FIRST_USER_PARMTYPE (fn) == void_list_node)
	kind = sfk_constructor;
      else if (copy_fn_p (fn) > 0
	       && (TREE_CHAIN (FUNCTION_FIRST_USER_PARMTYPE (fn))
		   == void_list_node))
	kind = sfk_copy_constructor;
      else if (move_fn_p (fn))
	kind = sfk_move_constructor;
    }
  else if (DECL_DESTRUCTOR_P (fn))
    kind = sfk_destructor;
  else if (DECL_ASSIGNMENT_OPERATOR_P (fn)
	   && DECL_OVERLOADED_OPERATOR_IS (fn, NOP_EXPR))
    {
      if (copy_fn_p (fn))
	kind = sfk_copy_assignment;
      else if (move_fn_p (fn))
	kind = sfk_move_assignment;
    }
  else if (DECL_OVERLOADED_OPERATOR_CODE_RAW (fn) >= OVL_OP_EQ_EXPR
	   && DECL_OVERLOADED_OPERATOR_CODE_RAW (fn) <= OVL_OP_SPACESHIP_EXPR)
    {
      kind = sfk_comparison;
      if (!early_check_defaulted_comparison (fn))
	return false;
    }

  if (kind == sfk_none)
    {
      error ("%qD cannot be defaulted", fn);
      return false;
    }
  else
    {
      for (tree t = FUNCTION_FIRST_USER_PARMTYPE (fn);
	   t && t != void_list_node; t = TREE_CHAIN (t))
	if (TREE_PURPOSE (t))
	  {
	    error ("defaulted function %q+D with default argument", fn);
	    break;
	  }

      /* Avoid do_warn_unused_parameter warnings.  */
      for (tree p = FUNCTION_FIRST_USER_PARM (fn); p; p = DECL_CHAIN (p))
	if (DECL_NAME (p))
	  TREE_NO_WARNING (p) = 1;

      if (current_class_type && TYPE_BEING_DEFINED (current_class_type))
	/* Defer checking.  */;
      else if (!processing_template_decl)
	defaulted_late_check (fn);

      return true;
    }
}

/* Add an implicit declaration to TYPE for the kind of function
   indicated by SFK.  Return the FUNCTION_DECL for the new implicit
   declaration.  */

tree
lazily_declare_fn (special_function_kind sfk, tree type)
{
  tree fn;
  /* Whether or not the argument has a const reference type.  */
  bool const_p = false;

  type = TYPE_MAIN_VARIANT (type);

  switch (sfk)
    {
    case sfk_constructor:
      CLASSTYPE_LAZY_DEFAULT_CTOR (type) = 0;
      break;
    case sfk_copy_constructor:
      const_p = TYPE_HAS_CONST_COPY_CTOR (type);
      CLASSTYPE_LAZY_COPY_CTOR (type) = 0;
      break;
    case sfk_move_constructor:
      CLASSTYPE_LAZY_MOVE_CTOR (type) = 0;
      break;
    case sfk_copy_assignment:
      const_p = TYPE_HAS_CONST_COPY_ASSIGN (type);
      CLASSTYPE_LAZY_COPY_ASSIGN (type) = 0;
      break;
    case sfk_move_assignment:
      CLASSTYPE_LAZY_MOVE_ASSIGN (type) = 0;
      break;
    case sfk_destructor:
      CLASSTYPE_LAZY_DESTRUCTOR (type) = 0;
      break;
    default:
      gcc_unreachable ();
    }

  /* Declare the function.  */
  fn = implicitly_declare_fn (sfk, type, const_p, NULL, NULL);

  /* [class.copy]/8 If the class definition declares a move constructor or
     move assignment operator, the implicitly declared copy constructor is
     defined as deleted.... */
  if ((sfk == sfk_copy_assignment || sfk == sfk_copy_constructor)
      && cxx_dialect >= cxx11)
    {
      if (classtype_has_move_assign_or_move_ctor_p (type, true))
	DECL_DELETED_FN (fn) = true;
      else if (classtype_has_depr_implicit_copy (type))
	/* The implicit definition of a copy constructor as defaulted is
	   deprecated if the class has a user-declared copy assignment operator
	   or a user-declared destructor. The implicit definition of a copy
	   assignment operator as defaulted is deprecated if the class has a
	   user-declared copy constructor or a user-declared destructor (15.4,
	   15.8).  */
	TREE_DEPRECATED (fn) = true;
    }

  /* Destructors and assignment operators may be virtual.  */
  if (sfk == sfk_destructor
      || sfk == sfk_move_assignment
      || sfk == sfk_copy_assignment)
    check_for_override (fn, type);

  /* Add it to the class  */
  bool added = add_method (type, fn, false);
  gcc_assert (added || errorcount);

  /* Add it to TYPE_FIELDS.  */
  if (sfk == sfk_destructor
      && DECL_VIRTUAL_P (fn))
    /* The ABI requires that a virtual destructor go at the end of the
       vtable.  */
    TYPE_FIELDS (type) = chainon (TYPE_FIELDS (type), fn);
  else
    {
      DECL_CHAIN (fn) = TYPE_FIELDS (type);
      TYPE_FIELDS (type) = fn;
    }
  /* Propagate TYPE_FIELDS.  */
  fixup_type_variants (type);

  maybe_add_class_template_decl_list (type, fn, /*friend_p=*/0);
  if (DECL_MAYBE_IN_CHARGE_CDTOR_P (fn))
    /* Create appropriate clones.  */
    clone_cdtor (fn, /*update_methods=*/true);

  return fn;
}

/* Given a FUNCTION_DECL FN and a chain LIST, skip as many elements of LIST
   as there are artificial parms in FN.  */

tree
skip_artificial_parms_for (const_tree fn, tree list)
{
  if (DECL_NONSTATIC_MEMBER_FUNCTION_P (fn))
    list = TREE_CHAIN (list);
  else
    return list;

  if (DECL_HAS_IN_CHARGE_PARM_P (fn))
    list = TREE_CHAIN (list);
  if (DECL_HAS_VTT_PARM_P (fn))
    list = TREE_CHAIN (list);
  return list;
}

/* Given a FUNCTION_DECL FN and a chain LIST, return the number of
   artificial parms in FN.  */

int
num_artificial_parms_for (const_tree fn)
{
  int count = 0;

  if (DECL_NONSTATIC_MEMBER_FUNCTION_P (fn))
    count++;
  else
    return 0;

  if (DECL_HAS_IN_CHARGE_PARM_P (fn))
    count++;
  if (DECL_HAS_VTT_PARM_P (fn))
    count++;
  return count;
}


#include "gt-cp-method.h"<|MERGE_RESOLUTION|>--- conflicted
+++ resolved
@@ -559,11 +559,7 @@
    That's when the ctor is inherited from a virtual base.  */
 
 bool
-<<<<<<< HEAD
-ctor_omit_inherited_parms (tree fn, bool exact_name)
-=======
 base_ctor_omit_inherited_parms (tree comp_ctor)
->>>>>>> 9340d1c9
 {
   gcc_checking_assert (DECL_MAYBE_IN_CHARGE_CONSTRUCTOR_P (comp_ctor));
 
@@ -571,13 +567,7 @@
     /* We only optimize away the parameters in the new model.  */
     return false;
 
-<<<<<<< HEAD
-  if (!(exact_name ? DECL_BASE_CONSTRUCTOR_P (fn)
-	: IDENTIFIER_CTOR_P (DECL_NAME (fn)))
-      || !CLASSTYPE_VBASECLASSES (DECL_CONTEXT (fn)))
-=======
   if (!CLASSTYPE_VBASECLASSES (DECL_CONTEXT (comp_ctor)))
->>>>>>> 9340d1c9
     return false;
 
   if (FUNCTION_FIRST_USER_PARMTYPE (comp_ctor) == void_list_node)
