--- conflicted
+++ resolved
@@ -1156,18 +1156,9 @@
 /* Binary search of (ordered) MEMBER_VEC for NAME.  */
 
 static tree
-<<<<<<< HEAD
 member_vec_binary_search (vec<tree, va_gc> *member_vec, tree name)
 {
   int ix = get_member_vec_index (member_vec, name);
-=======
-member_vec_linear_search (vec<tree, va_gc> *member_vec, tree name)
-{
-  for (int ix = member_vec->length (); ix--;)
-    if (tree binding = (*member_vec)[ix])
-      if (OVL_NAME (binding) == name)
-	return binding;
->>>>>>> 62207518
 
   return ix >= 0 ? (*member_vec)[ix] : NULL_TREE;
 }
@@ -1184,28 +1175,9 @@
       if (TREE_CODE (decl) == FIELD_DECL
 	  && ANON_AGGR_TYPE_P (TREE_TYPE (decl)))
 	{
-<<<<<<< HEAD
-	  tree anon = TREE_TYPE (decl);
-	  gcc_assert (COMPLETE_TYPE_P (anon));
-	  tree temp;
-	  
-	  if (vec<tree, va_gc> *member_vec = CLASSTYPE_MEMBER_VEC (anon))
-	    temp = member_vec_binary_search (member_vec, name);
-	  else
-	    temp = fields_linear_search (anon, name, want_type);
-
-	  if (temp)
-	    {
-	      /* Anon members can only contain fields.  */
-	      gcc_assert (!STAT_HACK_P (temp) && !DECL_DECLARES_TYPE_P (temp));
-	      return temp;
-	    }
-=======
 	  if (tree temp = search_anon_aggr (TREE_TYPE (decl), name, want_type))
 	    return temp;
->>>>>>> 62207518
-	}
-
+	}
       if (DECL_NAME (decl) != name)
 	continue;
       
@@ -1353,23 +1325,12 @@
 }
 
 /* Find the slot containing overloads called 'NAME'.  If there is no
-<<<<<<< HEAD
    such slot, create an empty one.  KLASS might be complete at this
    point.  Deals with conv_op marker handling.  */
-=======
-   such slot and the class is complete, create an empty one, at the
-   correct point in the sorted member vector.  Otherwise return NULL.
-   Deals with conv_op marker handling.  */
->>>>>>> 62207518
 
 tree *
-find_member_slot (tree klass, tree name)
-{
-<<<<<<< HEAD
-=======
-  bool complete_p = COMPLETE_TYPE_P (klass);
-
->>>>>>> 62207518
+get_member_slot (tree klass, tree name)
+{
   vec<tree, va_gc> *member_vec = CLASSTYPE_MEMBER_VEC (klass);
   if (!member_vec)
     {
@@ -1389,56 +1350,17 @@
   if (IDENTIFIER_CONV_OP_P (name))
     name = conv_op_identifier;
 
-<<<<<<< HEAD
   int ix = get_member_vec_index (member_vec, name);
   if (ix < 0)
     {
       /* No slot found.  Create one at -1-IX.  We know in this case
          that our caller will succeed in adding the function.  */
       ix = -1 - ix;
-      /* Do exact allocation when complete, as we don't expect to add
-	 many.  */
+      /* Do exact allocation, when complete, as we don't expect to add many.  */
       vec_safe_reserve (member_vec, 1, COMPLETE_TYPE_P (klass));
-=======
-  unsigned ix, length = member_vec->length ();
-  for (ix = 0; ix < length; ix++)
-    {
-      tree *slot = &(*member_vec)[ix];
-      tree fn_name = OVL_NAME (*slot);
-
-      if (fn_name == name)
-	{
-	  /* If we found an existing slot, it must be a function set.
-	     Even with insertion after completion, because those only
-	     happen with artificial fns that have unspellable names.
-	     This means we do not have to deal with the stat hack
-	     either.  */
-	  gcc_checking_assert (OVL_P (*slot));
-	  if (name == conv_op_identifier)
-	    {
-	      gcc_checking_assert (OVL_FUNCTION (*slot) == conv_op_marker);
-	      /* Skip the conv-op marker. */
-	      slot = &OVL_CHAIN (*slot);
-	    }
-	  return slot;
-	}
-
-      if (complete_p && fn_name > name)
-	break;
-    }
-
-  /* No slot found, add one if the class is complete.  */
-  if (complete_p)
-    {
-      /* Do exact allocation, as we don't expect to add many.  */
-      gcc_assert (name != conv_op_identifier);
-      vec_safe_reserve_exact (member_vec, 1);
->>>>>>> 62207518
       CLASSTYPE_MEMBER_VEC (klass) = member_vec;
       member_vec->quick_insert (ix, NULL_TREE);
-      return &(*member_vec)[ix];
-    }
-<<<<<<< HEAD
+    }
 
   tree *slot = &(*member_vec)[ix];
 
@@ -1449,26 +1371,6 @@
      either.  */
   gcc_checking_assert (!*slot || OVL_P (*slot));
   if (name == conv_op_identifier)
-=======
-
-  return NULL;
-}
-
-/* KLASS is an incomplete class to which we're adding a method NAME.
-   Add a slot and deal with conv_op marker handling.  */
-
-tree *
-add_member_slot (tree klass, tree name)
-{
-  gcc_assert (!COMPLETE_TYPE_P (klass));
-
-  vec<tree, va_gc> *member_vec = CLASSTYPE_MEMBER_VEC (klass);
-  vec_safe_push (member_vec, NULL_TREE);
-  CLASSTYPE_MEMBER_VEC (klass) = member_vec;
-
-  tree *slot = &member_vec->last ();
-  if (IDENTIFIER_CONV_OP_P (name))
->>>>>>> 62207518
     {
       /* Check or install the conv-op marker.  */
       if (*slot)
@@ -1480,6 +1382,16 @@
     }
 
   return slot;
+}
+
+void
+unget_member_slot (tree klass, tree *slot)
+{
+  vec<tree, va_gc> *member_vec = CLASSTYPE_MEMBER_VEC (klass);
+  gcc_checking_assert (!*slot && member_vec);
+
+  int ix = slot - &(*member_vec)[0];
+  member_vec->ordered_remove (ix);
 }
 
 /* Comparison function to compare two MEMBER_VEC entries by name.
