--- conflicted
+++ resolved
@@ -2304,7 +2304,7 @@
 	  KOENIG_LOOKUP_P (result) = koenig_p;
 	  if (is_overloaded_fn (fn))
 	    {
-	      fn = get_ovl (fn);
+	      fn = get_fns (fn);
 	      lookup_keep (fn, true);
 	    }
 
@@ -2384,13 +2384,12 @@
 	[class.access.base] says that we need to convert 'this' to B* as
 	part of the access, so we pass 'B' to maybe_dummy_object.  */
 
-      if (DECL_MAYBE_IN_CHARGE_CONSTRUCTOR_P (get_ovl (fn, true)))
+      if (DECL_MAYBE_IN_CHARGE_CONSTRUCTOR_P (get_first_fn (fn)))
 	{
 	  /* A constructor call always uses a dummy object.  (This constructor
 	     call which has the form A::A () is actually invalid and we are
 	     going to reject it later in build_new_method_call.)  */
-	  object
-	    = build_dummy_object (BINFO_TYPE (BASELINK_ACCESS_BINFO (fn)));
+	  object = build_dummy_object (BINFO_TYPE (BASELINK_ACCESS_BINFO (fn)));
 	}
       else
 	object = maybe_dummy_object (BINFO_TYPE (BASELINK_ACCESS_BINFO (fn)),
@@ -2480,7 +2479,7 @@
 
   /* Free or retain OVERLOADs from lookup.  */
   if (is_overloaded_fn (orig_fn))
-    lookup_keep (get_ovl (orig_fn), processing_template_decl);
+    lookup_keep (get_fns (orig_fn), processing_template_decl);
 
   return result;
 }
@@ -3740,11 +3739,7 @@
 	}
       else if (is_overloaded_fn (decl))
 	{
-<<<<<<< HEAD
-	  tree first_fn = get_ovl (decl, true);
-=======
 	  tree first_fn = get_first_fn (decl);
->>>>>>> 42362497
 
 	  if (TREE_CODE (first_fn) == TEMPLATE_DECL)
 	    first_fn = DECL_TEMPLATE_RESULT (first_fn);
@@ -5209,7 +5204,7 @@
   id = NULL_TREE;
   if (fns && is_overloaded_fn (fns))
     {
-      for (ovl_iterator iter (get_ovl (fns)); iter; ++iter)
+      for (ovl_iterator iter (get_fns (fns)); iter; ++iter)
 	{
 	  tree fndecl = *iter;
 	  if (TREE_CODE (fndecl) == FUNCTION_DECL)
@@ -5277,7 +5272,6 @@
 	}
       id = ret;
     }
-
   if (id && baselink)
     perform_or_defer_access_check (BASELINK_BINFO (baselink),
 				   id, id, tf_warning_or_error);
