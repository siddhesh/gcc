--- conflicted
+++ resolved
@@ -1440,17 +1440,17 @@
 static inline void
 canonicalize_value_range (value_range *vr, tree expr_type)
 {
-  if (vr->type == VR_VARYING || vr->type == VR_UNDEFINED)
+  if (vr->varying_p () || vr->undefined_p ())
     return;
   if (!INTEGRAL_TYPE_P (expr_type) && !POINTER_TYPE_P (expr_type))
     return;
   // [-MIN,+MAX] is VR_VARYING.
   if (INTEGRAL_TYPE_P (expr_type)
       && TYPE_MIN_VALUE (expr_type)
-      && operand_equal_p (TYPE_MIN_VALUE (expr_type), vr->min, 0)
-      && operand_equal_p (TYPE_MAX_VALUE (expr_type), vr->max, 0))
-    {
-      set_value_range_to_varying (vr);
+      && operand_equal_p (TYPE_MIN_VALUE (expr_type), vr->min (), 0)
+      && operand_equal_p (TYPE_MAX_VALUE (expr_type), vr->max (), 0))
+    {
+      vr->set_varying ();
       return;
     }
   // The canonicalizations below are only needed when comparing with VRP.
@@ -1459,16 +1459,16 @@
   // An unsigned of [1, MAX] is the same thing as non-zero.
   tree max;
   if (TYPE_UNSIGNED (expr_type)
-      && vr->type == VR_RANGE
-      && integer_onep (vr->min)
-      && ((INTEGRAL_TYPE_P (expr_type) && vrp_val_is_max (vr->max))
+      && vr->kind () == VR_RANGE
+      && integer_onep (vr->min ())
+      && ((INTEGRAL_TYPE_P (expr_type) && vrp_val_is_max (vr->max ()))
 	  /* This is vrp_val_is_max but for pointers.  It is needed
 	     because vrp_val_is_max returns NULL for pointers instead
 	     of returning its upper bit bound.  */
 	  || (POINTER_TYPE_P (expr_type)
 	      && ((max = upper_bound_in_type (expr_type, expr_type)))
-	      && (max == vr->max
-		  || operand_equal_p (vr->max, max, 0)))))
+	      && (max == vr->max ()
+		  || operand_equal_p (vr->max (), max, 0)))))
     {
       set_value_range_to_nonnull (vr, expr_type);
       return;
@@ -1484,13 +1484,10 @@
 		      const value_range *old_vr, const value_range *new_vr,
 		      tree expr_type)
 {
-  if (old_vr->type == new_vr->type
-      && (old_vr->type == VR_VARYING
-	  || old_vr->type == VR_UNDEFINED))
+  if (*old_vr == *new_vr
+      && (old_vr->varying_p () || old_vr->undefined_p ()))
     return;
-  if (old_vr->type == new_vr->type
-      && operand_equal_p (old_vr->min, new_vr->min, 0)
-      && operand_equal_p (old_vr->max, new_vr->max, 0))
+  if (old_vr->ignore_equivs_equal_p (*new_vr))
     return;
 
   fprintf (stderr, "------------\n");
@@ -1501,7 +1498,7 @@
   if (CONVERT_EXPR_CODE_P (code))
     {
       fprintf (stderr, "\tFROM TYPE = ");
-      debug_generic_stmt (TREE_TYPE (vr0->max));
+      debug_generic_stmt (TREE_TYPE (vr0->max ()));
     }
   fprintf (stderr, "vr0: ");
   vr0->dump ();
@@ -1519,22 +1516,23 @@
   if (getenv("HACK"))
     {
       // If debugging, place a breakpoint here and see what happened.
-      value_range vrtmp = VR_INITIALIZER;
+      value_range vrtmp;
+      enum ranges_mode save = flag_ranges_mode;
+      flag_ranges_mode = RANGES_VRP;
       if (TREE_CODE_CLASS (code) == tcc_unary)
 	{
-	  enum ranges_mode save = flag_ranges_mode;
-	  flag_ranges_mode = RANGES_VRP;
 	  extract_range_from_unary_expr (&vrtmp, code, expr_type,
-					 vr0, TREE_TYPE (vr0->max));
+					 vr0, TREE_TYPE (vr0->max ()));
 	  flag_ranges_mode = save;
 
 	  ranger_fold_unary (&vrtmp, code, expr_type,
-			     vr0, TREE_TYPE (vr0->max));
+			     vr0, TREE_TYPE (vr0->max ()));
 	}
       else
 	{
 	  extract_range_from_binary_expr_1 (&vrtmp, code, expr_type,
 					    vr0, vr1);
+	  flag_ranges_mode = save;
 	  ranger_fold_binary (&vrtmp, code, expr_type, vr0, vr1);
 	}
     }
@@ -1553,23 +1551,19 @@
 
      Consequently, use the known operand type if known, otherwise use
      the type of the entire operation.  */
-  tree vr_type;
-  if (vr->type == VR_RANGE || vr->type == VR_ANTI_RANGE)
-    vr_type = TREE_TYPE (vr->min);
-  else
-    vr_type = expr_type;
-
-  if (vr->type == VR_RANGE || vr->type == VR_ANTI_RANGE)
-    {
-      if (TREE_CODE (vr->min) == INTEGER_CST
-	  && TREE_CODE (vr->max) == INTEGER_CST)
-	value_range_to_irange (ir, vr_type, *vr);
-      /* This will return ~[0,0] for [&var, &var].  */
-      else if (POINTER_TYPE_P (vr_type) && !range_includes_zero_p (vr))
-	range_non_zero (&ir, vr_type);
-      else
-	ir.set_varying (vr_type);
-    }
+  if (vr->varying_p () || vr->undefined_p ())
+    {
+      ir.set_varying (expr_type);
+      return;
+    }
+
+  tree vr_type = TREE_TYPE (vr->min ());
+  if (TREE_CODE (vr->min ()) == INTEGER_CST
+      && TREE_CODE (vr->max ()) == INTEGER_CST)
+    value_range_to_irange (ir, vr_type, *vr);
+  /* This will return ~[0,0] for [&var, &var].  */
+  else if (POINTER_TYPE_P (vr_type) && !range_includes_zero_p (vr))
+    range_non_zero (&ir, vr_type);
   else
     ir.set_varying (vr_type);
 }
@@ -1782,10 +1776,10 @@
     {
       /* Pass on PLUS/MINUS of symbolics.  */
       if ((code == PLUS_EXPR || code == MINUS_EXPR)
-	  && (((vr0.type == VR_RANGE || vr0.type == VR_ANTI_RANGE)
-	       && symbolic_range_p (&vr0))
-	      || ((vr1.type == VR_RANGE || vr1.type == VR_ANTI_RANGE)
-		  && symbolic_range_p (&vr1))))
+	  && (((vr0.kind () == VR_RANGE || vr0.kind () == VR_ANTI_RANGE)
+	       && vr0.symbolic_p ())
+	      || ((vr1.kind () == VR_RANGE || vr1.kind () == VR_ANTI_RANGE)
+		  && vr1.symbolic_p ())))
 	;
       else
 	{
@@ -1795,7 +1789,7 @@
 	  canonicalize_value_range (vr, expr_type);
 	  if (flag_ranges_mode == RANGES_CHECKING)
 	    {
-	      value_range old_vr = VR_INITIALIZER;
+	      value_range old_vr;
 	      enum ranges_mode save = flag_ranges_mode;
 	      flag_ranges_mode = RANGES_VRP;
 	      extract_range_from_binary_expr_1 (&old_vr, code, expr_type,
@@ -1860,20 +1854,6 @@
       /* This will normalize things such that calculating
 	 [0,0] - VR_VARYING is not dropped to varying, but is
 	 calculated as [MIN+1, MAX].  */
-<<<<<<< HEAD
-      if (vr0.type == VR_VARYING)
-	{
-	  vr0.type = VR_RANGE;
-	  vr0.min = vrp_val_min (expr_type);
-	  vr0.max = vrp_val_max (expr_type);
-	}
-      if (vr1.type == VR_VARYING)
-	{
-	  vr1.type = VR_RANGE;
-	  vr1.min = vrp_val_min (expr_type);
-	  vr1.max = vrp_val_max (expr_type);
-	}
-=======
       if (vr0.varying_p ())
 	vr0.update (VR_RANGE,
 		    vrp_val_min (expr_type),
@@ -1882,7 +1862,6 @@
 	vr1.update (VR_RANGE,
 		    vrp_val_min (expr_type),
 		    vrp_val_max (expr_type));
->>>>>>> 7ea4b8ed
 
       const bool minus_p = (code == MINUS_EXPR);
       tree min_op0 = vr0.min ();
@@ -2257,8 +2236,7 @@
       canonicalize_value_range (vr, type);
       if (flag_ranges_mode == RANGES_CHECKING)
 	{
-	  value_range old_vr = VR_INITIALIZER;
-	  value_range vr1 = VR_INITIALIZER;
+	  value_range old_vr, vr1;
 
 	  enum ranges_mode save = flag_ranges_mode;
 	  flag_ranges_mode = RANGES_VRP;
@@ -2267,9 +2245,7 @@
 	  flag_ranges_mode = save;
 
 	  canonicalize_value_range (&old_vr, type);
-	  vr1.type = VR_RANGE;
-	  vr1.min = vrp_val_min (type);
-	  vr1.max = vrp_val_max (type);
+	  vr1.set_varying ();
 	  compare_value_ranges (code, &vr0, &vr1, &old_vr, vr, type);
 	}
       return;
@@ -2345,13 +2321,8 @@
 	 pointer anti-ranges.  Any remaining anti-ranges at this point
 	 will be integer conversions from SSA names that will be
 	 normalized into VARYING.  For instance: ~[x_55, x_55].  */
-<<<<<<< HEAD
-      gcc_assert (vr0.type != VR_ANTI_RANGE
-		  || TREE_CODE (vr0.min) != INTEGER_CST);
-=======
       gcc_assert (vr0.kind () != VR_ANTI_RANGE
 		  || TREE_CODE (vr0.min ()) != INTEGER_CST);
->>>>>>> 7ea4b8ed
 
       /* NOTES: Previously we were returning VARYING for all symbolics, but
 	 we can do better by treating them as [-MIN, +MAX].  For
@@ -2374,11 +2345,7 @@
 	{
 	  tree min = wide_int_to_tree (outer_type, wmin);
 	  tree max = wide_int_to_tree (outer_type, wmax);
-<<<<<<< HEAD
-	  set_and_canonicalize_value_range (vr, VR_RANGE, min, max, NULL);
-=======
 	  vr->set_and_canonicalize (VR_RANGE, min, max, NULL);
->>>>>>> 7ea4b8ed
 	}
       else
 	set_value_range_to_varying (vr);
