/* Compiler driver program that can handle many languages.
   Copyright (C) 1987-2013 Free Software Foundation, Inc.

This file is part of GCC.

GCC is free software; you can redistribute it and/or modify it under
the terms of the GNU General Public License as published by the Free
Software Foundation; either version 3, or (at your option) any later
version.

GCC is distributed in the hope that it will be useful, but WITHOUT ANY
WARRANTY; without even the implied warranty of MERCHANTABILITY or
FITNESS FOR A PARTICULAR PURPOSE.  See the GNU General Public License
for more details.

You should have received a copy of the GNU General Public License
along with GCC; see the file COPYING3.  If not see
<http://www.gnu.org/licenses/>.  */

/* This program is the user interface to the C compiler and possibly to
other compilers.  It is used because compilation is a complicated procedure
which involves running several programs and passing temporary files between
them, forwarding the users switches to those programs selectively,
and deleting the temporary files at the end.

CC recognizes how to compile each input file by suffixes in the file names.
Once it knows which kind of compilation to perform, the procedure for
compilation is specified by a string called a "spec".  */

#include "config.h"
#include "system.h"
#include "coretypes.h"
#include "multilib.h" /* before tm.h */
#include "tm.h"
#include "xregex.h"
#include "obstack.h"
#include "intl.h"
#include "prefix.h"
#include "gcc.h"
#include "diagnostic.h"
#include "flags.h"
#include "opts.h"
#include "params.h"
#include "vec.h"
#include "filenames.h"

/* By default there is no special suffix for target executables.  */
/* FIXME: when autoconf is fixed, remove the host check - dj */
#if defined(TARGET_EXECUTABLE_SUFFIX) && defined(HOST_EXECUTABLE_SUFFIX)
#define HAVE_TARGET_EXECUTABLE_SUFFIX
#endif

/* By default there is no special suffix for host executables.  */
#ifdef HOST_EXECUTABLE_SUFFIX
#define HAVE_HOST_EXECUTABLE_SUFFIX
#else
#define HOST_EXECUTABLE_SUFFIX ""
#endif

/* By default, the suffix for target object files is ".o".  */
#ifdef TARGET_OBJECT_SUFFIX
#define HAVE_TARGET_OBJECT_SUFFIX
#else
#define TARGET_OBJECT_SUFFIX ".o"
#endif

static const char dir_separator_str[] = { DIR_SEPARATOR, 0 };

/* Most every one is fine with LIBRARY_PATH.  For some, it conflicts.  */
#ifndef LIBRARY_PATH_ENV
#define LIBRARY_PATH_ENV "LIBRARY_PATH"
#endif

/* If a stage of compilation returns an exit status >= 1,
   compilation of that file ceases.  */

#define MIN_FATAL_STATUS 1

/* Flag set by cppspec.c to 1.  */
int is_cpp_driver;

/* Flag set to nonzero if an @file argument has been supplied to gcc.  */
static bool at_file_supplied;

/* Definition of string containing the arguments given to configure.  */
#include "configargs.h"

/* Flag saying to print the command line options understood by gcc and its
   sub-processes.  */

static int print_help_list;

/* Flag saying to print the version of gcc and its sub-processes.  */

static int print_version;

/* Flag indicating whether we should ONLY print the command and
   arguments (like verbose_flag) without executing the command.
   Displayed arguments are quoted so that the generated command
   line is suitable for execution.  This is intended for use in
   shell scripts to capture the driver-generated command line.  */
static int verbose_only_flag;

/* Flag indicating how to print command line options of sub-processes.  */

static int print_subprocess_help;

/* Whether we should report subprocess execution times to a file.  */

FILE *report_times_to_file = NULL;

/* Nonzero means place this string before uses of /, so that include
   and library files can be found in an alternate location.  */

#ifdef TARGET_SYSTEM_ROOT
static const char *target_system_root = TARGET_SYSTEM_ROOT;
#else
static const char *target_system_root = 0;
#endif

/* Nonzero means pass the updated target_system_root to the compiler.  */

static int target_system_root_changed;

/* Nonzero means append this string to target_system_root.  */

static const char *target_sysroot_suffix = 0;

/* Nonzero means append this string to target_system_root for headers.  */

static const char *target_sysroot_hdrs_suffix = 0;

/* Nonzero means write "temp" files in source directory
   and use the source file's name in them, and don't delete them.  */

static enum save_temps {
  SAVE_TEMPS_NONE,		/* no -save-temps */
  SAVE_TEMPS_CWD,		/* -save-temps in current directory */
  SAVE_TEMPS_OBJ		/* -save-temps in object directory */
} save_temps_flag;

/* Output file to use to get the object directory for -save-temps=obj  */
static char *save_temps_prefix = 0;
static size_t save_temps_length = 0;

/* The compiler version.  */

static const char *compiler_version;

/* The target version.  */

static const char *const spec_version = DEFAULT_TARGET_VERSION;

/* The target machine.  */

static const char *spec_machine = DEFAULT_TARGET_MACHINE;

/* Nonzero if cross-compiling.
   When -b is used, the value comes from the `specs' file.  */

#ifdef CROSS_DIRECTORY_STRUCTURE
static const char *cross_compile = "1";
#else
static const char *cross_compile = "0";
#endif

/* Greatest exit code of sub-processes that has been encountered up to
   now.  */
static int greatest_status = 1;

/* This is the obstack which we use to allocate many strings.  */

static struct obstack obstack;

/* This is the obstack to build an environment variable to pass to
   collect2 that describes all of the relevant switches of what to
   pass the compiler in building the list of pointers to constructors
   and destructors.  */

static struct obstack collect_obstack;

/* Forward declaration for prototypes.  */
struct path_prefix;
struct prefix_list;

static void init_spec (void);
static void store_arg (const char *, int, int);
static void insert_wrapper (const char *);
static char *load_specs (const char *);
static void read_specs (const char *, bool, bool);
static void set_spec (const char *, const char *, bool);
static struct compiler *lookup_compiler (const char *, size_t, const char *);
static char *build_search_list (const struct path_prefix *, const char *,
				bool, bool);
static void xputenv (const char *);
static void putenv_from_prefixes (const struct path_prefix *, const char *,
				  bool);
static int access_check (const char *, int);
static char *find_a_file (const struct path_prefix *, const char *, int, bool);
static void add_prefix (struct path_prefix *, const char *, const char *,
			int, int, int);
static void add_sysrooted_prefix (struct path_prefix *, const char *,
				  const char *, int, int, int);
static char *skip_whitespace (char *);
static void delete_if_ordinary (const char *);
static void delete_temp_files (void);
static void delete_failure_queue (void);
static void clear_failure_queue (void);
static int check_live_switch (int, int);
static const char *handle_braces (const char *);
static inline bool input_suffix_matches (const char *, const char *);
static inline bool switch_matches (const char *, const char *, int);
static inline void mark_matching_switches (const char *, const char *, int);
static inline void process_marked_switches (void);
static const char *process_brace_body (const char *, const char *, const char *, int, int);
static const struct spec_function *lookup_spec_function (const char *);
static const char *eval_spec_function (const char *, const char *);
static const char *handle_spec_function (const char *);
static char *save_string (const char *, int);
static void set_collect_gcc_options (void);
static int do_spec_1 (const char *, int, const char *);
static int do_spec_2 (const char *);
static void do_option_spec (const char *, const char *);
static void do_self_spec (const char *);
static const char *find_file (const char *);
static int is_directory (const char *, bool);
static const char *validate_switches (const char *, bool);
static void validate_all_switches (void);
static inline void validate_switches_from_spec (const char *, bool);
static void give_switch (int, int);
static int used_arg (const char *, int);
static int default_arg (const char *, int);
static void set_multilib_dir (void);
static void print_multilib_info (void);
static void perror_with_name (const char *);
static void display_help (void);
static void add_preprocessor_option (const char *, int);
static void add_assembler_option (const char *, int);
static void add_linker_option (const char *, int);
static void process_command (unsigned int, struct cl_decoded_option *);
static int execute (void);
static void alloc_args (void);
static void clear_args (void);
static void fatal_signal (int);
#if defined(ENABLE_SHARED_LIBGCC) && !defined(REAL_LIBGCC_SPEC)
static void init_gcc_specs (struct obstack *, const char *, const char *,
			    const char *);
#endif
#if defined(HAVE_TARGET_OBJECT_SUFFIX) || defined(HAVE_TARGET_EXECUTABLE_SUFFIX)
static const char *convert_filename (const char *, int, int);
#endif

static const char *getenv_spec_function (int, const char **);
static const char *if_exists_spec_function (int, const char **);
static const char *if_exists_else_spec_function (int, const char **);
static const char *replace_outfile_spec_function (int, const char **);
static const char *remove_outfile_spec_function (int, const char **);
static const char *version_compare_spec_function (int, const char **);
static const char *include_spec_function (int, const char **);
static const char *find_file_spec_function (int, const char **);
static const char *find_plugindir_spec_function (int, const char **);
static const char *print_asm_header_spec_function (int, const char **);
static const char *compare_debug_dump_opt_spec_function (int, const char **);
static const char *compare_debug_self_opt_spec_function (int, const char **);
static const char *compare_debug_auxbase_opt_spec_function (int, const char **);
static const char *pass_through_libs_spec_func (int, const char **);
static const char *replace_extension_spec_func (int, const char **);

/* The Specs Language

Specs are strings containing lines, each of which (if not blank)
is made up of a program name, and arguments separated by spaces.
The program name must be exact and start from root, since no path
is searched and it is unreliable to depend on the current working directory.
Redirection of input or output is not supported; the subprograms must
accept filenames saying what files to read and write.

In addition, the specs can contain %-sequences to substitute variable text
or for conditional text.  Here is a table of all defined %-sequences.
Note that spaces are not generated automatically around the results of
expanding these sequences; therefore, you can concatenate them together
or with constant text in a single argument.

 %%	substitute one % into the program name or argument.
 %i     substitute the name of the input file being processed.
 %b     substitute the basename of the input file being processed.
	This is the substring up to (and not including) the last period
	and not including the directory unless -save-temps was specified
	to put temporaries in a different location.
 %B	same as %b, but include the file suffix (text after the last period).
 %gSUFFIX
	substitute a file name that has suffix SUFFIX and is chosen
	once per compilation, and mark the argument a la %d.  To reduce
	exposure to denial-of-service attacks, the file name is now
	chosen in a way that is hard to predict even when previously
	chosen file names are known.  For example, `%g.s ... %g.o ... %g.s'
	might turn into `ccUVUUAU.s ccXYAXZ12.o ccUVUUAU.s'.  SUFFIX matches
	the regexp "[.0-9A-Za-z]*%O"; "%O" is treated exactly as if it
	had been pre-processed.  Previously, %g was simply substituted
	with a file name chosen once per compilation, without regard
	to any appended suffix (which was therefore treated just like
	ordinary text), making such attacks more likely to succeed.
 %|SUFFIX
	like %g, but if -pipe is in effect, expands simply to "-".
 %mSUFFIX
        like %g, but if -pipe is in effect, expands to nothing.  (We have both
	%| and %m to accommodate differences between system assemblers; see
	the AS_NEEDS_DASH_FOR_PIPED_INPUT target macro.)
 %uSUFFIX
	like %g, but generates a new temporary file name even if %uSUFFIX
	was already seen.
 %USUFFIX
	substitutes the last file name generated with %uSUFFIX, generating a
	new one if there is no such last file name.  In the absence of any
	%uSUFFIX, this is just like %gSUFFIX, except they don't share
	the same suffix "space", so `%g.s ... %U.s ... %g.s ... %U.s'
	would involve the generation of two distinct file names, one
	for each `%g.s' and another for each `%U.s'.  Previously, %U was
	simply substituted with a file name chosen for the previous %u,
	without regard to any appended suffix.
 %jSUFFIX
        substitutes the name of the HOST_BIT_BUCKET, if any, and if it is
        writable, and if save-temps is off; otherwise, substitute the name
        of a temporary file, just like %u.  This temporary file is not
        meant for communication between processes, but rather as a junk
        disposal mechanism.
 %.SUFFIX
        substitutes .SUFFIX for the suffixes of a matched switch's args when
        it is subsequently output with %*. SUFFIX is terminated by the next
        space or %.
 %d	marks the argument containing or following the %d as a
	temporary file name, so that that file will be deleted if GCC exits
	successfully.  Unlike %g, this contributes no text to the argument.
 %w	marks the argument containing or following the %w as the
	"output file" of this compilation.  This puts the argument
	into the sequence of arguments that %o will substitute later.
 %V	indicates that this compilation produces no "output file".
 %W{...}
	like %{...} but mark last argument supplied within
	as a file to be deleted on failure.
 %o	substitutes the names of all the output files, with spaces
	automatically placed around them.  You should write spaces
	around the %o as well or the results are undefined.
	%o is for use in the specs for running the linker.
	Input files whose names have no recognized suffix are not compiled
	at all, but they are included among the output files, so they will
	be linked.
 %O	substitutes the suffix for object files.  Note that this is
        handled specially when it immediately follows %g, %u, or %U
	(with or without a suffix argument) because of the need for
	those to form complete file names.  The handling is such that
	%O is treated exactly as if it had already been substituted,
	except that %g, %u, and %U do not currently support additional
	SUFFIX characters following %O as they would following, for
	example, `.o'.
 %I	Substitute any of -iprefix (made from GCC_EXEC_PREFIX), -isysroot
	(made from TARGET_SYSTEM_ROOT), -isystem (made from COMPILER_PATH
	and -B options) and -imultilib as necessary.
 %s     current argument is the name of a library or startup file of some sort.
        Search for that file in a standard list of directories
	and substitute the full name found.
 %eSTR  Print STR as an error message.  STR is terminated by a newline.
        Use this when inconsistent options are detected.
 %nSTR  Print STR as a notice.  STR is terminated by a newline.
 %x{OPTION}	Accumulate an option for %X.
 %X	Output the accumulated linker options specified by compilations.
 %Y	Output the accumulated assembler options specified by compilations.
 %Z	Output the accumulated preprocessor options specified by compilations.
 %a     process ASM_SPEC as a spec.
        This allows config.h to specify part of the spec for running as.
 %A	process ASM_FINAL_SPEC as a spec.  A capital A is actually
	used here.  This can be used to run a post-processor after the
	assembler has done its job.
 %D	Dump out a -L option for each directory in startfile_prefixes.
	If multilib_dir is set, extra entries are generated with it affixed.
 %l     process LINK_SPEC as a spec.
 %L     process LIB_SPEC as a spec.
 %M     Output multilib_os_dir.
 %G     process LIBGCC_SPEC as a spec.
 %R     Output the concatenation of target_system_root and
        target_sysroot_suffix.
 %S     process STARTFILE_SPEC as a spec.  A capital S is actually used here.
 %E     process ENDFILE_SPEC as a spec.  A capital E is actually used here.
 %C     process CPP_SPEC as a spec.
 %1	process CC1_SPEC as a spec.
 %2	process CC1PLUS_SPEC as a spec.
 %*	substitute the variable part of a matched option.  (See below.)
	Note that each comma in the substituted string is replaced by
	a single space.
 %<S    remove all occurrences of -S from the command line.
        Note - this command is position dependent.  % commands in the
        spec string before this one will see -S, % commands in the
        spec string after this one will not.
 %>S	Similar to "%<S", but keep it in the GCC command line.
 %<S*	remove all occurrences of all switches beginning with -S from the
        command line.
 %:function(args)
	Call the named function FUNCTION, passing it ARGS.  ARGS is
	first processed as a nested spec string, then split into an
	argument vector in the usual fashion.  The function returns
	a string which is processed as if it had appeared literally
	as part of the current spec.
 %{S}   substitutes the -S switch, if that switch was given to GCC.
	If that switch was not specified, this substitutes nothing.
	Here S is a metasyntactic variable.
 %{S*}  substitutes all the switches specified to GCC whose names start
	with -S.  This is used for -o, -I, etc; switches that take
	arguments.  GCC considers `-o foo' as being one switch whose
	name starts with `o'.  %{o*} would substitute this text,
	including the space; thus, two arguments would be generated.
 %{S*&T*} likewise, but preserve order of S and T options (the order
	of S and T in the spec is not significant).  Can be any number
	of ampersand-separated variables; for each the wild card is
	optional.  Useful for CPP as %{D*&U*&A*}.

 %{S:X}   substitutes X, if the -S switch was given to GCC.
 %{!S:X}  substitutes X, if the -S switch was NOT given to GCC.
 %{S*:X}  substitutes X if one or more switches whose names start
          with -S was given to GCC.  Normally X is substituted only
          once, no matter how many such switches appeared.  However,
          if %* appears somewhere in X, then X will be substituted
          once for each matching switch, with the %* replaced by the
          part of that switch that matched the '*'.
 %{.S:X}  substitutes X, if processing a file with suffix S.
 %{!.S:X} substitutes X, if NOT processing a file with suffix S.
 %{,S:X}  substitutes X, if processing a file which will use spec S.
 %{!,S:X} substitutes X, if NOT processing a file which will use spec S.

 %{S|T:X} substitutes X if either -S or -T was given to GCC.  This may be
	  combined with '!', '.', ',', and '*' as above binding stronger
	  than the OR.
	  If %* appears in X, all of the alternatives must be starred, and
	  only the first matching alternative is substituted.
 %{S:X;   if S was given to GCC, substitutes X;
   T:Y;   else if T was given to GCC, substitutes Y;
    :D}   else substitutes D.  There can be as many clauses as you need.
          This may be combined with '.', '!', ',', '|', and '*' as above.

 %(Spec) processes a specification defined in a specs file as *Spec:

The conditional text X in a %{S:X} or similar construct may contain
other nested % constructs or spaces, or even newlines.  They are
processed as usual, as described above.  Trailing white space in X is
ignored.  White space may also appear anywhere on the left side of the
colon in these constructs, except between . or * and the corresponding
word.

The -O, -f, -g, -m, and -W switches are handled specifically in these
constructs.  If another value of -O or the negated form of a -f, -m, or
-W switch is found later in the command line, the earlier switch
value is ignored, except with {S*} where S is just one letter; this
passes all matching options.

The character | at the beginning of the predicate text is used to indicate
that a command should be piped to the following command, but only if -pipe
is specified.

Note that it is built into GCC which switches take arguments and which
do not.  You might think it would be useful to generalize this to
allow each compiler's spec to say which switches take arguments.  But
this cannot be done in a consistent fashion.  GCC cannot even decide
which input files have been specified without knowing which switches
take arguments, and it must know which input files to compile in order
to tell which compilers to run.

GCC also knows implicitly that arguments starting in `-l' are to be
treated as compiler output files, and passed to the linker in their
proper position among the other output files.  */

/* Define the macros used for specs %a, %l, %L, %S, %C, %1.  */

/* config.h can define ASM_SPEC to provide extra args to the assembler
   or extra switch-translations.  */
#ifndef ASM_SPEC
#define ASM_SPEC ""
#endif

/* config.h can define ASM_FINAL_SPEC to run a post processor after
   the assembler has run.  */
#ifndef ASM_FINAL_SPEC
#define ASM_FINAL_SPEC \
  "%{gsplit-dwarf: \n\
       objcopy --extract-dwo \
	 %{c:%{o*:%*}%{!o*:%b%O}}%{!c:%U%O} \
	 %{c:%{o*:%:replace-extension(%{o*:%*} .dwo)}%{!o*:%b.dwo}}%{!c:%b.dwo} \n\
       objcopy --strip-dwo \
	 %{c:%{o*:%*}%{!o*:%b%O}}%{!c:%U%O} \
    }"
#endif

/* config.h can define CPP_SPEC to provide extra args to the C preprocessor
   or extra switch-translations.  */
#ifndef CPP_SPEC
#define CPP_SPEC ""
#endif

/* config.h can define CC1_SPEC to provide extra args to cc1 and cc1plus
   or extra switch-translations.  */
#ifndef CC1_SPEC
#define CC1_SPEC ""
#endif

/* config.h can define CC1PLUS_SPEC to provide extra args to cc1plus
   or extra switch-translations.  */
#ifndef CC1PLUS_SPEC
#define CC1PLUS_SPEC ""
#endif

/* config.h can define LINK_SPEC to provide extra args to the linker
   or extra switch-translations.  */
#ifndef LINK_SPEC
#define LINK_SPEC ""
#endif

/* config.h can define LIB_SPEC to override the default libraries.  */
#ifndef LIB_SPEC
#define LIB_SPEC "%{!shared:%{g*:-lg} %{!p:%{!pg:-lc}}%{p:-lc_p}%{pg:-lc_p}}"
#endif

/* mudflap specs */
#ifndef MFWRAP_SPEC
/* XXX: valid only for GNU ld */
/* XXX: should exactly match hooks provided by libmudflap.a */
#define MFWRAP_SPEC " %{static: %{fmudflap|fmudflapth: \
 --wrap=malloc --wrap=free --wrap=calloc --wrap=realloc\
 --wrap=mmap --wrap=mmap64 --wrap=munmap --wrap=alloca\
} %{fmudflapth: --wrap=pthread_create\
}} %{fmudflap|fmudflapth: --wrap=main}"
#endif
#ifndef MFLIB_SPEC
#define MFLIB_SPEC "%{fmudflap|fmudflapth: -export-dynamic}"
#endif

/* When using -fsplit-stack we need to wrap pthread_create, in order
   to initialize the stack guard.  We always use wrapping, rather than
   shared library ordering, and we keep the wrapper function in
   libgcc.  This is not yet a real spec, though it could become one;
   it is currently just stuffed into LINK_SPEC.  FIXME: This wrapping
   only works with GNU ld and gold.  FIXME: This is incompatible with
   -fmudflap when linking statically, which wants to do its own
   wrapping.  */
#define STACK_SPLIT_SPEC " %{fsplit-stack: --wrap=pthread_create}"

#ifndef LIBASAN_SPEC
#ifdef STATIC_LIBASAN_LIBS
#define ADD_STATIC_LIBASAN_LIBS \
  " %{static-libasan:" STATIC_LIBASAN_LIBS "}"
#else
#define ADD_STATIC_LIBASAN_LIBS
#endif
#ifdef LIBASAN_EARLY_SPEC
#define LIBASAN_SPEC ADD_STATIC_LIBASAN_LIBS
#elif defined(HAVE_LD_STATIC_DYNAMIC)
#define LIBASAN_SPEC "%{static-libasan:" LD_STATIC_OPTION \
		     "} -lasan %{static-libasan:" LD_DYNAMIC_OPTION "}" \
		     ADD_STATIC_LIBASAN_LIBS
#else
#define LIBASAN_SPEC "-lasan" ADD_STATIC_LIBASAN_LIBS
#endif
#endif

#ifndef LIBASAN_EARLY_SPEC
#define LIBASAN_EARLY_SPEC ""
#endif

#ifndef LIBTSAN_SPEC
#ifdef HAVE_LD_STATIC_DYNAMIC
#define LIBTSAN_SPEC "%{static-libtsan:" LD_STATIC_OPTION \
		     "} -ltsan %{static-libtsan:" LD_DYNAMIC_OPTION "}"
#else
#define LIBTSAN_SPEC "-ltsan"
#endif
#endif

/* config.h can define LIBGCC_SPEC to override how and when libgcc.a is
   included.  */
#ifndef LIBGCC_SPEC
#if defined(REAL_LIBGCC_SPEC)
#define LIBGCC_SPEC REAL_LIBGCC_SPEC
#elif defined(LINK_LIBGCC_SPECIAL_1)
/* Have gcc do the search for libgcc.a.  */
#define LIBGCC_SPEC "libgcc.a%s"
#else
#define LIBGCC_SPEC "-lgcc"
#endif
#endif

/* config.h can define STARTFILE_SPEC to override the default crt0 files.  */
#ifndef STARTFILE_SPEC
#define STARTFILE_SPEC  \
  "%{!shared:%{pg:gcrt0%O%s}%{!pg:%{p:mcrt0%O%s}%{!p:crt0%O%s}}}"
#endif

/* config.h can define ENDFILE_SPEC to override the default crtn files.  */
#ifndef ENDFILE_SPEC
#define ENDFILE_SPEC ""
#endif

#ifndef LINKER_NAME
#define LINKER_NAME "collect2"
#endif

#ifdef HAVE_AS_DEBUG_PREFIX_MAP
#define ASM_MAP " %{fdebug-prefix-map=*:--debug-prefix-map %*}"
#else
#define ASM_MAP ""
#endif

/* Define ASM_DEBUG_SPEC to be a spec suitable for translating '-g'
   to the assembler.  */
#ifndef ASM_DEBUG_SPEC
# if defined(DBX_DEBUGGING_INFO) && defined(DWARF2_DEBUGGING_INFO) \
     && defined(HAVE_AS_GDWARF2_DEBUG_FLAG) && defined(HAVE_AS_GSTABS_DEBUG_FLAG)
#  define ASM_DEBUG_SPEC						\
      (PREFERRED_DEBUGGING_TYPE == DBX_DEBUG				\
       ? "%{!g0:%{gdwarf-2*:--gdwarf2}%{!gdwarf-2*:%{g*:--gstabs}}}" ASM_MAP	\
       : "%{!g0:%{gstabs*:--gstabs}%{!gstabs*:%{g*:--gdwarf2}}}" ASM_MAP)
# else
#  if defined(DBX_DEBUGGING_INFO) && defined(HAVE_AS_GSTABS_DEBUG_FLAG)
#   define ASM_DEBUG_SPEC "%{g*:%{!g0:--gstabs}}" ASM_MAP
#  endif
#  if defined(DWARF2_DEBUGGING_INFO) && defined(HAVE_AS_GDWARF2_DEBUG_FLAG)
#   define ASM_DEBUG_SPEC "%{g*:%{!g0:--gdwarf2}}" ASM_MAP
#  endif
# endif
#endif
#ifndef ASM_DEBUG_SPEC
# define ASM_DEBUG_SPEC ""
#endif

/* Here is the spec for running the linker, after compiling all files.  */

/* This is overridable by the target in case they need to specify the
   -lgcc and -lc order specially, yet not require them to override all
   of LINK_COMMAND_SPEC.  */
#ifndef LINK_GCC_C_SEQUENCE_SPEC
#define LINK_GCC_C_SEQUENCE_SPEC "%G %L %G"
#endif

#ifndef LINK_SSP_SPEC
#ifdef TARGET_LIBC_PROVIDES_SSP
#define LINK_SSP_SPEC "%{fstack-protector:}"
#else
#define LINK_SSP_SPEC "%{fstack-protector|fstack-protector-all:-lssp_nonshared -lssp}"
#endif
#endif

#ifndef LINK_PIE_SPEC
#ifdef HAVE_LD_PIE
#define LINK_PIE_SPEC "%{pie:-pie} "
#else
#define LINK_PIE_SPEC "%{pie:} "
#endif
#endif

#ifndef LINK_BUILDID_SPEC
# if defined(HAVE_LD_BUILDID) && defined(ENABLE_LD_BUILDID)
#  define LINK_BUILDID_SPEC "%{!r:--build-id} "
# endif
#endif

/* Conditional to test whether the LTO plugin is used or not.
   FIXME: For slim LTO we will need to enable plugin unconditionally.  This
   still cause problems with PLUGIN_LD != LD and when plugin is built but
   not useable.  For GCC 4.6 we don't support slim LTO and thus we can enable
   plugin only when LTO is enabled.  We still honor explicit
   -fuse-linker-plugin if the linker used understands -plugin.  */

/* The linker has some plugin support.  */
#if HAVE_LTO_PLUGIN > 0
/* The linker used has full plugin support, use LTO plugin by default.  */
#if HAVE_LTO_PLUGIN == 2
#define PLUGIN_COND "!fno-use-linker-plugin:%{flto|flto=*|fuse-linker-plugin"
#define PLUGIN_COND_CLOSE "}"
#else
/* The linker used has limited plugin support, use LTO plugin with explicit
   -fuse-linker-plugin.  */
#define PLUGIN_COND "fuse-linker-plugin"
#define PLUGIN_COND_CLOSE ""
#endif
#define LINK_PLUGIN_SPEC \
    "%{"PLUGIN_COND": \
    -plugin %(linker_plugin_file) \
    -plugin-opt=%(lto_wrapper) \
    -plugin-opt=-fresolution=%u.res \
    %{!nostdlib:%{!nodefaultlibs:%:pass-through-libs(%(link_gcc_c_sequence))}} \
    }"PLUGIN_COND_CLOSE
#else
/* The linker used doesn't support -plugin, reject -fuse-linker-plugin.  */
#define LINK_PLUGIN_SPEC "%{fuse-linker-plugin:\
    %e-fuse-linker-plugin is not supported in this configuration}"
#endif


/* -u* was put back because both BSD and SysV seem to support it.  */
/* %{static:} simply prevents an error message if the target machine
   doesn't handle -static.  */
/* We want %{T*} after %{L*} and %D so that it can be used to specify linker
   scripts which exist in user specified directories, or in standard
   directories.  */
/* We pass any -flto flags on to the linker, which is expected
   to understand them.  In practice, this means it had better be collect2.  */
/* %{e*} includes -export-dynamic; see comment in common.opt.  */
#ifndef LINK_COMMAND_SPEC
#define LINK_COMMAND_SPEC "\
%{!fsyntax-only:%{!c:%{!M:%{!MM:%{!E:%{!S:\
    %(linker) " \
    LINK_PLUGIN_SPEC \
    "%{flto|flto=*:%<fcompare-debug*} \
    %{flto} %{flto=*} %l " LINK_PIE_SPEC \
   "%{fuse-ld=*:-fuse-ld=%*}\
    %X %{o*} %{e*} %{N} %{n} %{r}\
    %{s} %{t} %{u*} %{z} %{Z} %{!nostdlib:%{!nostartfiles:%S}}\
<<<<<<< HEAD
    %{!nostdlib:%{!nostartfiles:%{fupc-link:%:include(upc-crtbegin.spec)%(upc_crtbegin)}}}\
    %{static:} %{L*} %(mfwrap) %(link_libgcc) %o\
=======
    %{static:} %{L*} %(mfwrap) %(link_libgcc) \
    %{fsanitize=address:" LIBASAN_EARLY_SPEC "} %o\
>>>>>>> 139a0707
    %{fopenmp|ftree-parallelize-loops=*:%:include(libgomp.spec)%(link_gomp)}\
    %{fgnu-tm:%:include(libitm.spec)%(link_itm)}\
    %{fupc-link:%:include(libgupc.spec)%(link_upc)}\
    %(mflib) " STACK_SPLIT_SPEC "\
    %{fprofile-arcs|fprofile-generate*|coverage:-lgcov}\
    %{fsanitize=address:" LIBASAN_SPEC "%{static:%ecannot specify -static with -fsanitize=address}}\
    %{fsanitize=thread:" LIBTSAN_SPEC "}\
    %{!nostdlib:%{!nodefaultlibs:%(link_ssp) %(link_gcc_c_sequence)}}\
    %{!nostdlib:%{!nostartfiles:%{fupc-link:%:include(upc-crtend.spec)%(upc_crtend)}}}\
    %{!nostdlib:%{!nostartfiles:%E}} %{T*} }}}}}}"
#endif

#ifndef LINK_LIBGCC_SPEC
/* Generate -L options for startfile prefix list.  */
# define LINK_LIBGCC_SPEC "%D"
#endif

#ifndef STARTFILE_PREFIX_SPEC
# define STARTFILE_PREFIX_SPEC ""
#endif

#ifndef SYSROOT_SPEC
# define SYSROOT_SPEC "--sysroot=%R"
#endif

#ifndef SYSROOT_SUFFIX_SPEC
# define SYSROOT_SUFFIX_SPEC ""
#endif

#ifndef SYSROOT_HEADERS_SUFFIX_SPEC
# define SYSROOT_HEADERS_SUFFIX_SPEC ""
#endif

static const char *asm_debug = ASM_DEBUG_SPEC;
static const char *cpp_spec = CPP_SPEC;
static const char *cc1_spec = CC1_SPEC;
static const char *cc1plus_spec = CC1PLUS_SPEC;
static const char *link_gcc_c_sequence_spec = LINK_GCC_C_SEQUENCE_SPEC;
static const char *link_ssp_spec = LINK_SSP_SPEC;
static const char *asm_spec = ASM_SPEC;
static const char *asm_final_spec = ASM_FINAL_SPEC;
static const char *link_spec = LINK_SPEC;
static const char *lib_spec = LIB_SPEC;
static const char *mfwrap_spec = MFWRAP_SPEC;
static const char *mflib_spec = MFLIB_SPEC;
static const char *link_gomp_spec = "";
static const char *upc_crtbegin_spec = "";
static const char *link_upc_spec = "";
static const char *upc_crtend_spec = "";
static const char *libgcc_spec = LIBGCC_SPEC;
static const char *endfile_spec = ENDFILE_SPEC;
static const char *startfile_spec = STARTFILE_SPEC;
static const char *linker_name_spec = LINKER_NAME;
static const char *linker_plugin_file_spec = "";
static const char *lto_wrapper_spec = "";
static const char *lto_gcc_spec = "";
static const char *link_command_spec = LINK_COMMAND_SPEC;
static const char *link_libgcc_spec = LINK_LIBGCC_SPEC;
static const char *startfile_prefix_spec = STARTFILE_PREFIX_SPEC;
static const char *sysroot_spec = SYSROOT_SPEC;
static const char *sysroot_suffix_spec = SYSROOT_SUFFIX_SPEC;
static const char *sysroot_hdrs_suffix_spec = SYSROOT_HEADERS_SUFFIX_SPEC;
static const char *self_spec = "";

/* Standard options to cpp, cc1, and as, to reduce duplication in specs.
   There should be no need to override these in target dependent files,
   but we need to copy them to the specs file so that newer versions
   of the GCC driver can correctly drive older tool chains with the
   appropriate -B options.  */

/* When cpplib handles traditional preprocessing, get rid of this, and
   call cc1 (or cc1obj in objc/lang-specs.h) from the main specs so
   that we default the front end language better.  */
static const char *trad_capable_cpp =
"cc1 -E %{traditional|traditional-cpp:-traditional-cpp}";

/* We don't wrap .d files in %W{} since a missing .d file, and
   therefore no dependency entry, confuses make into thinking a .o
   file that happens to exist is up-to-date.  */
static const char *cpp_unique_options =
"%{!Q:-quiet} %{nostdinc*} %{C} %{CC} %{v} %{I*&F*} %{P} %I\
 %{MD:-MD %{!o:%b.d}%{o*:%.d%*}}\
 %{MMD:-MMD %{!o:%b.d}%{o*:%.d%*}}\
 %{M} %{MM} %{MF*} %{MG} %{MP} %{MQ*} %{MT*}\
 %{!E:%{!M:%{!MM:%{!MT:%{!MQ:%{MD|MMD:%{o*:-MQ %*}}}}}}}\
 %{remap} %{g3|ggdb3|gstabs3|gcoff3|gxcoff3|gvms3:-dD}\
 %{!iplugindir*:%{fplugin*:%:find-plugindir()}}\
 %{H} %C %{D*&U*&A*} %{i*} %Z %i\
 %{fmudflap:-D_MUDFLAP -include mf-runtime.h}\
 %{fmudflapth:-D_MUDFLAP -D_MUDFLAPTH -include mf-runtime.h}\
 %{E|M|MM:%W{o*}}";

/* This contains cpp options which are common with cc1_options and are passed
   only when preprocessing only to avoid duplication.  We pass the cc1 spec
   options to the preprocessor so that it the cc1 spec may manipulate
   options used to set target flags.  Those special target flags settings may
   in turn cause preprocessor symbols to be defined specially.  */
static const char *cpp_options =
"%(cpp_unique_options) %1 %{m*} %{std*&ansi&trigraphs} %{W*&pedantic*} %{w}\
 %{f*} %{g*:%{!g0:%{g*} %{!fno-working-directory:-fworking-directory}}} %{O*}\
 %{undef} %{save-temps*:-fpch-preprocess}";

/* This contains cpp options which are not passed when the preprocessor
   output will be used by another program.  */
static const char *cpp_debug_options = "%{d*}";

/* NB: This is shared amongst all front-ends, except for Ada.  */
static const char *cc1_options =
"%{pg:%{fomit-frame-pointer:%e-pg and -fomit-frame-pointer are incompatible}}\
 %{!iplugindir*:%{fplugin*:%:find-plugindir()}}\
 %1 %{!Q:-quiet} %{!dumpbase:-dumpbase %B} %{d*} %{m*} %{aux-info*}\
 %{fcompare-debug-second:%:compare-debug-auxbase-opt(%b)} \
 %{!fcompare-debug-second:%{c|S:%{o*:-auxbase-strip %*}%{!o*:-auxbase %b}}}%{!c:%{!S:-auxbase %b}} \
 %{g*} %{O*} %{W*&pedantic*} %{w} %{std*&ansi&trigraphs}\
 %{v:-version} %{pg:-p} %{p} %{f*} %{undef}\
 %{Qn:-fno-ident} %{Qy:} %{-help:--help}\
 %{-target-help:--target-help}\
 %{-version:--version}\
 %{-help=*:--help=%*}\
 %{!fsyntax-only:%{S:%W{o*}%{!o*:-o %b.s}}}\
 %{fsyntax-only:-o %j} %{-param*}\
 %{fmudflap|fmudflapth:-fno-builtin -fno-merge-constants}\
 %{coverage:-fprofile-arcs -ftest-coverage}";

static const char *upc_options = "-lang-upc \
 %{!fno-upc-pre-include:-include gcc-upc.h}";

static const char *asm_options =
"%{-target-help:%:print-asm-header()} "
#if HAVE_GNU_AS
/* If GNU AS is used, then convert -w (no warnings), -I, and -v
   to the assembler equivalents.  */
"%{v} %{w:-W} %{I*} "
#endif
"%a %Y %{c:%W{o*}%{!o*:-o %w%b%O}}%{!c:-o %d%w%u%O}";

static const char *invoke_as =
#ifdef AS_NEEDS_DASH_FOR_PIPED_INPUT
"%{!fwpa:\
   %{fcompare-debug=*|fdump-final-insns=*:%:compare-debug-dump-opt()}\
   %{!S:-o %|.s |\n as %(asm_options) %|.s %A }\
  }";
#else
"%{!fwpa:\
   %{fcompare-debug=*|fdump-final-insns=*:%:compare-debug-dump-opt()}\
   %{!S:-o %|.s |\n as %(asm_options) %m.s %A }\
  }";
#endif

/* Some compilers have limits on line lengths, and the multilib_select
   and/or multilib_matches strings can be very long, so we build them at
   run time.  */
static struct obstack multilib_obstack;
static const char *multilib_select;
static const char *multilib_matches;
static const char *multilib_defaults;
static const char *multilib_exclusions;
static const char *multilib_reuse;

/* Check whether a particular argument is a default argument.  */

#ifndef MULTILIB_DEFAULTS
#define MULTILIB_DEFAULTS { "" }
#endif

static const char *const multilib_defaults_raw[] = MULTILIB_DEFAULTS;

#ifndef DRIVER_SELF_SPECS
#define DRIVER_SELF_SPECS ""
#endif

/* Adding -fopenmp should imply pthreads.  This is particularly important
   for targets that use different start files and suchlike.  */
#ifndef GOMP_SELF_SPECS
#define GOMP_SELF_SPECS "%{fopenmp|ftree-parallelize-loops=*: -pthread}"
#endif

/* Likewise for -fgnu-tm.  */
#ifndef GTM_SELF_SPECS
#define GTM_SELF_SPECS "%{fgnu-tm: -pthread}"
#endif

static const char *const driver_self_specs[] = {
  "%{fdump-final-insns:-fdump-final-insns=.} %<fdump-final-insns",
  DRIVER_SELF_SPECS, CONFIGURE_SPECS, GOMP_SELF_SPECS, GTM_SELF_SPECS
};

#ifndef OPTION_DEFAULT_SPECS
#define OPTION_DEFAULT_SPECS { "", "" }
#endif

struct default_spec
{
  const char *name;
  const char *spec;
};

static const struct default_spec
  option_default_specs[] = { OPTION_DEFAULT_SPECS };

struct user_specs
{
  struct user_specs *next;
  const char *filename;
};

static struct user_specs *user_specs_head, *user_specs_tail;


/* Record the mapping from file suffixes for compilation specs.  */

struct compiler
{
  const char *suffix;		/* Use this compiler for input files
				   whose names end in this suffix.  */

  const char *spec;		/* To use this compiler, run this spec.  */

  const char *cpp_spec;         /* If non-NULL, substitute this spec
				   for `%C', rather than the usual
				   cpp_spec.  */
  const int combinable;          /* If nonzero, compiler can deal with
				    multiple source files at once (IMA).  */
  const int needs_preprocessing; /* If nonzero, source files need to
				    be run through a preprocessor.  */
};

/* Pointer to a vector of `struct compiler' that gives the spec for
   compiling a file, based on its suffix.
   A file that does not end in any of these suffixes will be passed
   unchanged to the loader and nothing else will be done to it.

   An entry containing two 0s is used to terminate the vector.

   If multiple entries match a file, the last matching one is used.  */

static struct compiler *compilers;

/* Number of entries in `compilers', not counting the null terminator.  */

static int n_compilers;

/* The default list of file name suffixes and their compilation specs.  */

static const struct compiler default_compilers[] =
{
  /* Add lists of suffixes of known languages here.  If those languages
     were not present when we built the driver, we will hit these copies
     and be given a more meaningful error than "file not used since
     linking is not done".  */
  {".m",  "#Objective-C", 0, 0, 0}, {".mi",  "#Objective-C", 0, 0, 0},
  {".mm", "#Objective-C++", 0, 0, 0}, {".M", "#Objective-C++", 0, 0, 0},
  {".mii", "#Objective-C++", 0, 0, 0},
  {".cc", "#C++", 0, 0, 0}, {".cxx", "#C++", 0, 0, 0},
  {".cpp", "#C++", 0, 0, 0}, {".cp", "#C++", 0, 0, 0},
  {".c++", "#C++", 0, 0, 0}, {".C", "#C++", 0, 0, 0},
  {".CPP", "#C++", 0, 0, 0}, {".ii", "#C++", 0, 0, 0},
  {".ads", "#Ada", 0, 0, 0}, {".adb", "#Ada", 0, 0, 0},
  {".f", "#Fortran", 0, 0, 0}, {".F", "#Fortran", 0, 0, 0},
  {".for", "#Fortran", 0, 0, 0}, {".FOR", "#Fortran", 0, 0, 0},
  {".ftn", "#Fortran", 0, 0, 0}, {".FTN", "#Fortran", 0, 0, 0},
  {".fpp", "#Fortran", 0, 0, 0}, {".FPP", "#Fortran", 0, 0, 0},
  {".f90", "#Fortran", 0, 0, 0}, {".F90", "#Fortran", 0, 0, 0},
  {".f95", "#Fortran", 0, 0, 0}, {".F95", "#Fortran", 0, 0, 0},
  {".f03", "#Fortran", 0, 0, 0}, {".F03", "#Fortran", 0, 0, 0},
  {".f08", "#Fortran", 0, 0, 0}, {".F08", "#Fortran", 0, 0, 0},
  {".r", "#Ratfor", 0, 0, 0},
  {".p", "#Pascal", 0, 0, 0}, {".pas", "#Pascal", 0, 0, 0},
  {".java", "#Java", 0, 0, 0}, {".class", "#Java", 0, 0, 0},
  {".upc", "#UPC", 0, 0, 0},
  {".zip", "#Java", 0, 0, 0}, {".jar", "#Java", 0, 0, 0},
  {".go", "#Go", 0, 1, 0},
  /* Next come the entries for C.  */
  {".c", "@c", 0, 0, 1},
  {"@c",
   /* cc1 has an integrated ISO C preprocessor.  We should invoke the
      external preprocessor if -save-temps is given.  */
     "%{E|M|MM:%(trad_capable_cpp) %(cpp_options) %(cpp_debug_options)}\
      %{!E:%{!M:%{!MM:\
          %{traditional:\
%eGNU C no longer supports -traditional without -E}\
      %{save-temps*|traditional-cpp|no-integrated-cpp:%(trad_capable_cpp) \
	  %(cpp_options) -o %{save-temps*:%b.i} %{!save-temps*:%g.i} \n\
	    cc1 -fpreprocessed %{save-temps*:%b.i} %{!save-temps*:%g.i} \
	  %(cc1_options)}\
      %{!save-temps*:%{!traditional-cpp:%{!no-integrated-cpp:\
	  cc1 %(cpp_unique_options) %(cc1_options)}}}\
      %{!fsyntax-only:%(invoke_as)}}}}", 0, 0, 1},
  {"-",
   "%{!E:%e-E or -x required when input is from standard input}\
    %(trad_capable_cpp) %(cpp_options) %(cpp_debug_options)", 0, 0, 0},
  {".h", "@c-header", 0, 0, 0},
  {"@c-header",
   /* cc1 has an integrated ISO C preprocessor.  We should invoke the
      external preprocessor if -save-temps is given.  */
     "%{E|M|MM:%(trad_capable_cpp) %(cpp_options) %(cpp_debug_options)}\
      %{!E:%{!M:%{!MM:\
	  %{save-temps*|traditional-cpp|no-integrated-cpp:%(trad_capable_cpp) \
		%(cpp_options) -o %{save-temps*:%b.i} %{!save-temps*:%g.i} \n\
		    cc1 -fpreprocessed %{save-temps*:%b.i} %{!save-temps*:%g.i} \
			%(cc1_options)\
                        %{!fdump-ada-spec*:-o %g.s %{!o*:--output-pch=%i.gch}\
                        %W{o*:--output-pch=%*}}%V}\
	  %{!save-temps*:%{!traditional-cpp:%{!no-integrated-cpp:\
		cc1 %(cpp_unique_options) %(cc1_options)\
                    %{!fdump-ada-spec*:-o %g.s %{!o*:--output-pch=%i.gch}\
                    %W{o*:--output-pch=%*}}%V}}}}}}", 0, 0, 0},
  {".i", "@cpp-output", 0, 0, 0},
  {"@cpp-output",
   "%{!M:%{!MM:%{!E:cc1 -fpreprocessed %i %(cc1_options) %{!fsyntax-only:%(invoke_as)}}}}", 0, 0, 0},
  {".s", "@assembler", 0, 0, 0},
  {"@assembler",
   "%{!M:%{!MM:%{!E:%{!S:as %(asm_debug) %(asm_options) %i %A }}}}", 0, 0, 0},
  {".sx", "@assembler-with-cpp", 0, 0, 0},
  {".S", "@assembler-with-cpp", 0, 0, 0},
  {"@assembler-with-cpp",
#ifdef AS_NEEDS_DASH_FOR_PIPED_INPUT
   "%(trad_capable_cpp) -lang-asm %(cpp_options) -fno-directives-only\
      %{E|M|MM:%(cpp_debug_options)}\
      %{!M:%{!MM:%{!E:%{!S:-o %|.s |\n\
       as %(asm_debug) %(asm_options) %|.s %A }}}}"
#else
   "%(trad_capable_cpp) -lang-asm %(cpp_options) -fno-directives-only\
      %{E|M|MM:%(cpp_debug_options)}\
      %{!M:%{!MM:%{!E:%{!S:-o %|.s |\n\
       as %(asm_debug) %(asm_options) %m.s %A }}}}"
#endif
   , 0, 0, 0},

#include "specs.h"
  /* Mark end of table.  */
  {0, 0, 0, 0, 0}
};

/* Number of elements in default_compilers, not counting the terminator.  */

static const int n_default_compilers = ARRAY_SIZE (default_compilers) - 1;

typedef char *char_p; /* For DEF_VEC_P.  */

/* A vector of options to give to the linker.
   These options are accumulated by %x,
   and substituted into the linker command with %X.  */
static vec<char_p> linker_options;

/* A vector of options to give to the assembler.
   These options are accumulated by -Wa,
   and substituted into the assembler command with %Y.  */
static vec<char_p> assembler_options;

/* A vector of options to give to the preprocessor.
   These options are accumulated by -Wp,
   and substituted into the preprocessor command with %Z.  */
static vec<char_p> preprocessor_options;

static char *
skip_whitespace (char *p)
{
  while (1)
    {
      /* A fully-blank line is a delimiter in the SPEC file and shouldn't
	 be considered whitespace.  */
      if (p[0] == '\n' && p[1] == '\n' && p[2] == '\n')
	return p + 1;
      else if (*p == '\n' || *p == ' ' || *p == '\t')
	p++;
      else if (*p == '#')
	{
	  while (*p != '\n')
	    p++;
	  p++;
	}
      else
	break;
    }

  return p;
}
/* Structures to keep track of prefixes to try when looking for files.  */

struct prefix_list
{
  const char *prefix;	      /* String to prepend to the path.  */
  struct prefix_list *next;   /* Next in linked list.  */
  int require_machine_suffix; /* Don't use without machine_suffix.  */
  /* 2 means try both machine_suffix and just_machine_suffix.  */
  int priority;		      /* Sort key - priority within list.  */
  int os_multilib;	      /* 1 if OS multilib scheme should be used,
				 0 for GCC multilib scheme.  */
};

struct path_prefix
{
  struct prefix_list *plist;  /* List of prefixes to try */
  int max_len;                /* Max length of a prefix in PLIST */
  const char *name;           /* Name of this list (used in config stuff) */
};

/* List of prefixes to try when looking for executables.  */

static struct path_prefix exec_prefixes = { 0, 0, "exec" };

/* List of prefixes to try when looking for startup (crt0) files.  */

static struct path_prefix startfile_prefixes = { 0, 0, "startfile" };

/* List of prefixes to try when looking for include files.  */

static struct path_prefix include_prefixes = { 0, 0, "include" };

/* Suffix to attach to directories searched for commands.
   This looks like `MACHINE/VERSION/'.  */

static const char *machine_suffix = 0;

/* Suffix to attach to directories searched for commands.
   This is just `MACHINE/'.  */

static const char *just_machine_suffix = 0;

/* Adjusted value of GCC_EXEC_PREFIX envvar.  */

static const char *gcc_exec_prefix;

/* Adjusted value of standard_libexec_prefix.  */

static const char *gcc_libexec_prefix;

/* Default prefixes to attach to command names.  */

#ifndef STANDARD_STARTFILE_PREFIX_1
#define STANDARD_STARTFILE_PREFIX_1 "/lib/"
#endif
#ifndef STANDARD_STARTFILE_PREFIX_2
#define STANDARD_STARTFILE_PREFIX_2 "/usr/lib/"
#endif

#ifdef CROSS_DIRECTORY_STRUCTURE  /* Don't use these prefixes for a cross compiler.  */
#undef MD_EXEC_PREFIX
#undef MD_STARTFILE_PREFIX
#undef MD_STARTFILE_PREFIX_1
#endif

/* If no prefixes defined, use the null string, which will disable them.  */
#ifndef MD_EXEC_PREFIX
#define MD_EXEC_PREFIX ""
#endif
#ifndef MD_STARTFILE_PREFIX
#define MD_STARTFILE_PREFIX ""
#endif
#ifndef MD_STARTFILE_PREFIX_1
#define MD_STARTFILE_PREFIX_1 ""
#endif

/* These directories are locations set at configure-time based on the
   --prefix option provided to configure.  Their initializers are
   defined in Makefile.in.  These paths are not *directly* used when
   gcc_exec_prefix is set because, in that case, we know where the
   compiler has been installed, and use paths relative to that
   location instead.  */
static const char *const standard_exec_prefix = STANDARD_EXEC_PREFIX;
static const char *const standard_libexec_prefix = STANDARD_LIBEXEC_PREFIX;
static const char *const standard_bindir_prefix = STANDARD_BINDIR_PREFIX;
static const char *const standard_startfile_prefix = STANDARD_STARTFILE_PREFIX;

/* For native compilers, these are well-known paths containing
   components that may be provided by the system.  For cross
   compilers, these paths are not used.  */
static const char *md_exec_prefix = MD_EXEC_PREFIX;
static const char *md_startfile_prefix = MD_STARTFILE_PREFIX;
static const char *md_startfile_prefix_1 = MD_STARTFILE_PREFIX_1;
static const char *const standard_startfile_prefix_1
  = STANDARD_STARTFILE_PREFIX_1;
static const char *const standard_startfile_prefix_2
  = STANDARD_STARTFILE_PREFIX_2;

/* A relative path to be used in finding the location of tools
   relative to the driver.  */
static const char *const tooldir_base_prefix = TOOLDIR_BASE_PREFIX;

/* Subdirectory to use for locating libraries.  Set by
   set_multilib_dir based on the compilation options.  */

static const char *multilib_dir;

/* Subdirectory to use for locating libraries in OS conventions.  Set by
   set_multilib_dir based on the compilation options.  */

static const char *multilib_os_dir;

/* Subdirectory to use for locating libraries in multiarch conventions.  Set by
   set_multilib_dir based on the compilation options.  */

static const char *multiarch_dir;

/* Structure to keep track of the specs that have been defined so far.
   These are accessed using %(specname) in a compiler or link
   spec.  */

struct spec_list
{
				/* The following 2 fields must be first */
				/* to allow EXTRA_SPECS to be initialized */
  const char *name;		/* name of the spec.  */
  const char *ptr;		/* available ptr if no static pointer */

				/* The following fields are not initialized */
				/* by EXTRA_SPECS */
  const char **ptr_spec;	/* pointer to the spec itself.  */
  struct spec_list *next;	/* Next spec in linked list.  */
  int name_len;			/* length of the name */
  bool user_p;			/* whether string come from file spec.  */
  bool alloc_p;			/* whether string was allocated */
};

#define INIT_STATIC_SPEC(NAME,PTR) \
  { NAME, NULL, PTR, (struct spec_list *) 0, sizeof (NAME) - 1, false, false }

/* List of statically defined specs.  */
static struct spec_list static_specs[] =
{
  INIT_STATIC_SPEC ("asm",			&asm_spec),
  INIT_STATIC_SPEC ("asm_debug",		&asm_debug),
  INIT_STATIC_SPEC ("asm_final",		&asm_final_spec),
  INIT_STATIC_SPEC ("asm_options",		&asm_options),
  INIT_STATIC_SPEC ("invoke_as",		&invoke_as),
  INIT_STATIC_SPEC ("cpp",			&cpp_spec),
  INIT_STATIC_SPEC ("cpp_options",		&cpp_options),
  INIT_STATIC_SPEC ("cpp_debug_options",	&cpp_debug_options),
  INIT_STATIC_SPEC ("cpp_unique_options",	&cpp_unique_options),
  INIT_STATIC_SPEC ("trad_capable_cpp",		&trad_capable_cpp),
  INIT_STATIC_SPEC ("cc1",			&cc1_spec),
  INIT_STATIC_SPEC ("cc1_options",		&cc1_options),
  INIT_STATIC_SPEC ("upc_options",		&upc_options),
  INIT_STATIC_SPEC ("cc1plus",			&cc1plus_spec),
  INIT_STATIC_SPEC ("link_gcc_c_sequence",	&link_gcc_c_sequence_spec),
  INIT_STATIC_SPEC ("link_ssp",			&link_ssp_spec),
  INIT_STATIC_SPEC ("endfile",			&endfile_spec),
  INIT_STATIC_SPEC ("link",			&link_spec),
  INIT_STATIC_SPEC ("lib",			&lib_spec),
  INIT_STATIC_SPEC ("mfwrap",			&mfwrap_spec),
  INIT_STATIC_SPEC ("mflib",			&mflib_spec),
  INIT_STATIC_SPEC ("link_gomp",		&link_gomp_spec),
  INIT_STATIC_SPEC ("upc_crtbegin",		&upc_crtbegin_spec),
  INIT_STATIC_SPEC ("link_upc",			&link_upc_spec),
  INIT_STATIC_SPEC ("upc_crtend",		&upc_crtend_spec),
  INIT_STATIC_SPEC ("libgcc",			&libgcc_spec),
  INIT_STATIC_SPEC ("startfile",		&startfile_spec),
  INIT_STATIC_SPEC ("cross_compile",		&cross_compile),
  INIT_STATIC_SPEC ("version",			&compiler_version),
  INIT_STATIC_SPEC ("multilib",			&multilib_select),
  INIT_STATIC_SPEC ("multilib_defaults",	&multilib_defaults),
  INIT_STATIC_SPEC ("multilib_extra",		&multilib_extra),
  INIT_STATIC_SPEC ("multilib_matches",		&multilib_matches),
  INIT_STATIC_SPEC ("multilib_exclusions",	&multilib_exclusions),
  INIT_STATIC_SPEC ("multilib_options",		&multilib_options),
  INIT_STATIC_SPEC ("multilib_reuse",		&multilib_reuse),
  INIT_STATIC_SPEC ("linker",			&linker_name_spec),
  INIT_STATIC_SPEC ("linker_plugin_file",	&linker_plugin_file_spec),
  INIT_STATIC_SPEC ("lto_wrapper",		&lto_wrapper_spec),
  INIT_STATIC_SPEC ("lto_gcc",			&lto_gcc_spec),
  INIT_STATIC_SPEC ("link_libgcc",		&link_libgcc_spec),
  INIT_STATIC_SPEC ("md_exec_prefix",		&md_exec_prefix),
  INIT_STATIC_SPEC ("md_startfile_prefix",	&md_startfile_prefix),
  INIT_STATIC_SPEC ("md_startfile_prefix_1",	&md_startfile_prefix_1),
  INIT_STATIC_SPEC ("startfile_prefix_spec",	&startfile_prefix_spec),
  INIT_STATIC_SPEC ("sysroot_spec",             &sysroot_spec),
  INIT_STATIC_SPEC ("sysroot_suffix_spec",	&sysroot_suffix_spec),
  INIT_STATIC_SPEC ("sysroot_hdrs_suffix_spec",	&sysroot_hdrs_suffix_spec),
  INIT_STATIC_SPEC ("self_spec",		&self_spec),
};

#ifdef EXTRA_SPECS		/* additional specs needed */
/* Structure to keep track of just the first two args of a spec_list.
   That is all that the EXTRA_SPECS macro gives us.  */
struct spec_list_1
{
  const char *const name;
  const char *const ptr;
};

static const struct spec_list_1 extra_specs_1[] = { EXTRA_SPECS };
static struct spec_list *extra_specs = (struct spec_list *) 0;
#endif

/* List of dynamically allocates specs that have been defined so far.  */

static struct spec_list *specs = (struct spec_list *) 0;

/* List of static spec functions.  */

static const struct spec_function static_spec_functions[] =
{
  { "getenv",                   getenv_spec_function },
  { "if-exists",		if_exists_spec_function },
  { "if-exists-else",		if_exists_else_spec_function },
  { "replace-outfile",		replace_outfile_spec_function },
  { "remove-outfile",		remove_outfile_spec_function },
  { "version-compare",		version_compare_spec_function },
  { "include",			include_spec_function },
  { "find-file",		find_file_spec_function },
  { "find-plugindir",		find_plugindir_spec_function },
  { "print-asm-header",		print_asm_header_spec_function },
  { "compare-debug-dump-opt",	compare_debug_dump_opt_spec_function },
  { "compare-debug-self-opt",	compare_debug_self_opt_spec_function },
  { "compare-debug-auxbase-opt", compare_debug_auxbase_opt_spec_function },
  { "pass-through-libs",	pass_through_libs_spec_func },
  { "replace-extension",	replace_extension_spec_func },
#ifdef EXTRA_SPEC_FUNCTIONS
  EXTRA_SPEC_FUNCTIONS
#endif
  { 0, 0 }
};

static int processing_spec_function;

/* Add appropriate libgcc specs to OBSTACK, taking into account
   various permutations of -shared-libgcc, -shared, and such.  */

#if defined(ENABLE_SHARED_LIBGCC) && !defined(REAL_LIBGCC_SPEC)

#ifndef USE_LD_AS_NEEDED
#define USE_LD_AS_NEEDED 0
#endif

static void
init_gcc_specs (struct obstack *obstack, const char *shared_name,
		const char *static_name, const char *eh_name)
{
  char *buf;

  buf = concat ("%{static|static-libgcc:", static_name, " ", eh_name, "}"
		"%{!static:%{!static-libgcc:"
#if USE_LD_AS_NEEDED
		"%{!shared-libgcc:",
		static_name, " --as-needed ", shared_name, " --no-as-needed"
		"}"
		"%{shared-libgcc:",
		shared_name, "%{!shared: ", static_name, "}"
		"}"
#else
		"%{!shared:"
		"%{!shared-libgcc:", static_name, " ", eh_name, "}"
		"%{shared-libgcc:", shared_name, " ", static_name, "}"
		"}"
#ifdef LINK_EH_SPEC
		"%{shared:"
		"%{shared-libgcc:", shared_name, "}"
		"%{!shared-libgcc:", static_name, "}"
		"}"
#else
		"%{shared:", shared_name, "}"
#endif
#endif
		"}}", NULL);

  obstack_grow (obstack, buf, strlen (buf));
  free (buf);
}
#endif /* ENABLE_SHARED_LIBGCC */

/* Initialize the specs lookup routines.  */

static void
init_spec (void)
{
  struct spec_list *next = (struct spec_list *) 0;
  struct spec_list *sl   = (struct spec_list *) 0;
  int i;

  if (specs)
    return;			/* Already initialized.  */

  if (verbose_flag)
    fnotice (stderr, "Using built-in specs.\n");

#ifdef EXTRA_SPECS
  extra_specs = XCNEWVEC (struct spec_list, ARRAY_SIZE (extra_specs_1));

  for (i = ARRAY_SIZE (extra_specs_1) - 1; i >= 0; i--)
    {
      sl = &extra_specs[i];
      sl->name = extra_specs_1[i].name;
      sl->ptr = extra_specs_1[i].ptr;
      sl->next = next;
      sl->name_len = strlen (sl->name);
      sl->ptr_spec = &sl->ptr;
      next = sl;
    }
#endif

  for (i = ARRAY_SIZE (static_specs) - 1; i >= 0; i--)
    {
      sl = &static_specs[i];
      sl->next = next;
      next = sl;
    }

#if defined(ENABLE_SHARED_LIBGCC) && !defined(REAL_LIBGCC_SPEC)
  /* ??? If neither -shared-libgcc nor --static-libgcc was
     seen, then we should be making an educated guess.  Some proposed
     heuristics for ELF include:

	(1) If "-Wl,--export-dynamic", then it's a fair bet that the
	    program will be doing dynamic loading, which will likely
	    need the shared libgcc.

	(2) If "-ldl", then it's also a fair bet that we're doing
	    dynamic loading.

	(3) For each ET_DYN we're linking against (either through -lfoo
	    or /some/path/foo.so), check to see whether it or one of
	    its dependencies depends on a shared libgcc.

	(4) If "-shared"

	    If the runtime is fixed to look for program headers instead
	    of calling __register_frame_info at all, for each object,
	    use the shared libgcc if any EH symbol referenced.

	    If crtstuff is fixed to not invoke __register_frame_info
	    automatically, for each object, use the shared libgcc if
	    any non-empty unwind section found.

     Doing any of this probably requires invoking an external program to
     do the actual object file scanning.  */
  {
    const char *p = libgcc_spec;
    int in_sep = 1;

    /* Transform the extant libgcc_spec into one that uses the shared libgcc
       when given the proper command line arguments.  */
    while (*p)
      {
	if (in_sep && *p == '-' && strncmp (p, "-lgcc", 5) == 0)
	  {
	    init_gcc_specs (&obstack,
			    "-lgcc_s"
#ifdef USE_LIBUNWIND_EXCEPTIONS
			    " -lunwind"
#endif
			    ,
			    "-lgcc",
			    "-lgcc_eh"
#ifdef USE_LIBUNWIND_EXCEPTIONS
# ifdef HAVE_LD_STATIC_DYNAMIC
			    " %{!static:" LD_STATIC_OPTION "} -lunwind"
			    " %{!static:" LD_DYNAMIC_OPTION "}"
# else
			    " -lunwind"
# endif
#endif
			    );

	    p += 5;
	    in_sep = 0;
	  }
	else if (in_sep && *p == 'l' && strncmp (p, "libgcc.a%s", 10) == 0)
	  {
	    /* Ug.  We don't know shared library extensions.  Hope that
	       systems that use this form don't do shared libraries.  */
	    init_gcc_specs (&obstack,
			    "-lgcc_s",
			    "libgcc.a%s",
			    "libgcc_eh.a%s"
#ifdef USE_LIBUNWIND_EXCEPTIONS
			    " -lunwind"
#endif
			    );
	    p += 10;
	    in_sep = 0;
	  }
	else
	  {
	    obstack_1grow (&obstack, *p);
	    in_sep = (*p == ' ');
	    p += 1;
	  }
      }

    obstack_1grow (&obstack, '\0');
    libgcc_spec = XOBFINISH (&obstack, const char *);
  }
#endif
#ifdef USE_AS_TRADITIONAL_FORMAT
  /* Prepend "--traditional-format" to whatever asm_spec we had before.  */
  {
    static const char tf[] = "--traditional-format ";
    obstack_grow (&obstack, tf, sizeof(tf) - 1);
    obstack_grow0 (&obstack, asm_spec, strlen (asm_spec));
    asm_spec = XOBFINISH (&obstack, const char *);
  }
#endif

#if defined LINK_EH_SPEC || defined LINK_BUILDID_SPEC || \
    defined LINKER_HASH_STYLE
# ifdef LINK_BUILDID_SPEC
  /* Prepend LINK_BUILDID_SPEC to whatever link_spec we had before.  */
  obstack_grow (&obstack, LINK_BUILDID_SPEC, sizeof(LINK_BUILDID_SPEC) - 1);
# endif
# ifdef LINK_EH_SPEC
  /* Prepend LINK_EH_SPEC to whatever link_spec we had before.  */
  obstack_grow (&obstack, LINK_EH_SPEC, sizeof(LINK_EH_SPEC) - 1);
# endif
# ifdef LINKER_HASH_STYLE
  /* Prepend --hash-style=LINKER_HASH_STYLE to whatever link_spec we had
     before.  */
  {
    static const char hash_style[] = "--hash-style=";
    obstack_grow (&obstack, hash_style, sizeof(hash_style) - 1);
    obstack_grow (&obstack, LINKER_HASH_STYLE, sizeof(LINKER_HASH_STYLE) - 1);
    obstack_1grow (&obstack, ' ');
  }
# endif
  obstack_grow0 (&obstack, link_spec, strlen (link_spec));
  link_spec = XOBFINISH (&obstack, const char *);
#endif

  specs = sl;
}

/* Change the value of spec NAME to SPEC.  If SPEC is empty, then the spec is
   removed; If the spec starts with a + then SPEC is added to the end of the
   current spec.  */

static void
set_spec (const char *name, const char *spec, bool user_p)
{
  struct spec_list *sl;
  const char *old_spec;
  int name_len = strlen (name);
  int i;

  /* If this is the first call, initialize the statically allocated specs.  */
  if (!specs)
    {
      struct spec_list *next = (struct spec_list *) 0;
      for (i = ARRAY_SIZE (static_specs) - 1; i >= 0; i--)
	{
	  sl = &static_specs[i];
	  sl->next = next;
	  next = sl;
	}
      specs = sl;
    }

  /* See if the spec already exists.  */
  for (sl = specs; sl; sl = sl->next)
    if (name_len == sl->name_len && !strcmp (sl->name, name))
      break;

  if (!sl)
    {
      /* Not found - make it.  */
      sl = XNEW (struct spec_list);
      sl->name = xstrdup (name);
      sl->name_len = name_len;
      sl->ptr_spec = &sl->ptr;
      sl->alloc_p = 0;
      *(sl->ptr_spec) = "";
      sl->next = specs;
      specs = sl;
    }

  old_spec = *(sl->ptr_spec);
  *(sl->ptr_spec) = ((spec[0] == '+' && ISSPACE ((unsigned char)spec[1]))
		     ? concat (old_spec, spec + 1, NULL)
		     : xstrdup (spec));

#ifdef DEBUG_SPECS
  if (verbose_flag)
    fnotice (stderr, "Setting spec %s to '%s'\n\n", name, *(sl->ptr_spec));
#endif

  /* Free the old spec.  */
  if (old_spec && sl->alloc_p)
    free (CONST_CAST(char *, old_spec));

  sl->user_p = user_p;
  sl->alloc_p = true;
}

/* Accumulate a command (program name and args), and run it.  */

typedef const char *const_char_p; /* For DEF_VEC_P.  */

/* Vector of pointers to arguments in the current line of specifications.  */

static vec<const_char_p> argbuf;

/* Position in the argbuf vector containing the name of the output file
   (the value associated with the "-o" flag).  */

static int have_o_argbuf_index = 0;

/* Were the options -c, -S or -E passed.  */
static int have_c = 0;

/* Was the option -o passed.  */
static int have_o = 0;

/* This is the list of suffixes and codes (%g/%u/%U/%j) and the associated
   temp file.  If the HOST_BIT_BUCKET is used for %j, no entry is made for
   it here.  */

static struct temp_name {
  const char *suffix;	/* suffix associated with the code.  */
  int length;		/* strlen (suffix).  */
  int unique;		/* Indicates whether %g or %u/%U was used.  */
  const char *filename;	/* associated filename.  */
  int filename_length;	/* strlen (filename).  */
  struct temp_name *next;
} *temp_names;

/* Number of commands executed so far.  */

static int execution_count;

/* Number of commands that exited with a signal.  */

static int signal_count;

/* Allocate the argument vector.  */

static void
alloc_args (void)
{
  argbuf.create (10);
}

/* Clear out the vector of arguments (after a command is executed).  */

static void
clear_args (void)
{
  argbuf.truncate (0);
}

/* Add one argument to the vector at the end.
   This is done when a space is seen or at the end of the line.
   If DELETE_ALWAYS is nonzero, the arg is a filename
    and the file should be deleted eventually.
   If DELETE_FAILURE is nonzero, the arg is a filename
    and the file should be deleted if this compilation fails.  */

static void
store_arg (const char *arg, int delete_always, int delete_failure)
{
  argbuf.safe_push (arg);

  if (strcmp (arg, "-o") == 0)
    have_o_argbuf_index = argbuf.length ();
  if (delete_always || delete_failure)
    {
      const char *p;
      /* If the temporary file we should delete is specified as
	 part of a joined argument extract the filename.  */
      if (arg[0] == '-'
	  && (p = strrchr (arg, '=')))
	arg = p + 1;
      record_temp_file (arg, delete_always, delete_failure);
    }
}

/* Load specs from a file name named FILENAME, replacing occurrences of
   various different types of line-endings, \r\n, \n\r and just \r, with
   a single \n.  */

static char *
load_specs (const char *filename)
{
  int desc;
  int readlen;
  struct stat statbuf;
  char *buffer;
  char *buffer_p;
  char *specs;
  char *specs_p;

  if (verbose_flag)
    fnotice (stderr, "Reading specs from %s\n", filename);

  /* Open and stat the file.  */
  desc = open (filename, O_RDONLY, 0);
  if (desc < 0)
    pfatal_with_name (filename);
  if (stat (filename, &statbuf) < 0)
    pfatal_with_name (filename);

  /* Read contents of file into BUFFER.  */
  buffer = XNEWVEC (char, statbuf.st_size + 1);
  readlen = read (desc, buffer, (unsigned) statbuf.st_size);
  if (readlen < 0)
    pfatal_with_name (filename);
  buffer[readlen] = 0;
  close (desc);

  specs = XNEWVEC (char, readlen + 1);
  specs_p = specs;
  for (buffer_p = buffer; buffer_p && *buffer_p; buffer_p++)
    {
      int skip = 0;
      char c = *buffer_p;
      if (c == '\r')
	{
	  if (buffer_p > buffer && *(buffer_p - 1) == '\n')	/* \n\r */
	    skip = 1;
	  else if (*(buffer_p + 1) == '\n')			/* \r\n */
	    skip = 1;
	  else							/* \r */
	    c = '\n';
	}
      if (! skip)
	*specs_p++ = c;
    }
  *specs_p = '\0';

  free (buffer);
  return (specs);
}

/* Read compilation specs from a file named FILENAME,
   replacing the default ones.

   A suffix which starts with `*' is a definition for
   one of the machine-specific sub-specs.  The "suffix" should be
   *asm, *cc1, *cpp, *link, *startfile, etc.
   The corresponding spec is stored in asm_spec, etc.,
   rather than in the `compilers' vector.

   Anything invalid in the file is a fatal error.  */

static void
read_specs (const char *filename, bool main_p, bool user_p)
{
  char *buffer;
  char *p;

  buffer = load_specs (filename);

  /* Scan BUFFER for specs, putting them in the vector.  */
  p = buffer;
  while (1)
    {
      char *suffix;
      char *spec;
      char *in, *out, *p1, *p2, *p3;

      /* Advance P in BUFFER to the next nonblank nocomment line.  */
      p = skip_whitespace (p);
      if (*p == 0)
	break;

      /* Is this a special command that starts with '%'? */
      /* Don't allow this for the main specs file, since it would
	 encourage people to overwrite it.  */
      if (*p == '%' && !main_p)
	{
	  p1 = p;
	  while (*p && *p != '\n')
	    p++;

	  /* Skip '\n'.  */
	  p++;

	  if (!strncmp (p1, "%include", sizeof ("%include") - 1)
	      && (p1[sizeof "%include" - 1] == ' '
		  || p1[sizeof "%include" - 1] == '\t'))
	    {
	      char *new_filename;

	      p1 += sizeof ("%include");
	      while (*p1 == ' ' || *p1 == '\t')
		p1++;

	      if (*p1++ != '<' || p[-2] != '>')
		fatal_error ("specs %%include syntax malformed after "
			     "%ld characters",
			     (long) (p1 - buffer + 1));

	      p[-2] = '\0';
	      new_filename = find_a_file (&startfile_prefixes, p1, R_OK, true);
	      read_specs (new_filename ? new_filename : p1, false, user_p);
	      continue;
	    }
	  else if (!strncmp (p1, "%include_noerr", sizeof "%include_noerr" - 1)
		   && (p1[sizeof "%include_noerr" - 1] == ' '
		       || p1[sizeof "%include_noerr" - 1] == '\t'))
	    {
	      char *new_filename;

	      p1 += sizeof "%include_noerr";
	      while (*p1 == ' ' || *p1 == '\t')
		p1++;

	      if (*p1++ != '<' || p[-2] != '>')
		fatal_error ("specs %%include syntax malformed after "
			     "%ld characters",
			     (long) (p1 - buffer + 1));

	      p[-2] = '\0';
	      new_filename = find_a_file (&startfile_prefixes, p1, R_OK, true);
	      if (new_filename)
		read_specs (new_filename, false, user_p);
	      else if (verbose_flag)
		fnotice (stderr, "could not find specs file %s\n", p1);
	      continue;
	    }
	  else if (!strncmp (p1, "%rename", sizeof "%rename" - 1)
		   && (p1[sizeof "%rename" - 1] == ' '
		       || p1[sizeof "%rename" - 1] == '\t'))
	    {
	      int name_len;
	      struct spec_list *sl;
	      struct spec_list *newsl;

	      /* Get original name.  */
	      p1 += sizeof "%rename";
	      while (*p1 == ' ' || *p1 == '\t')
		p1++;

	      if (! ISALPHA ((unsigned char) *p1))
		fatal_error ("specs %%rename syntax malformed after "
			     "%ld characters",
			     (long) (p1 - buffer));

	      p2 = p1;
	      while (*p2 && !ISSPACE ((unsigned char) *p2))
		p2++;

	      if (*p2 != ' ' && *p2 != '\t')
		fatal_error ("specs %%rename syntax malformed after "
			     "%ld characters",
			     (long) (p2 - buffer));

	      name_len = p2 - p1;
	      *p2++ = '\0';
	      while (*p2 == ' ' || *p2 == '\t')
		p2++;

	      if (! ISALPHA ((unsigned char) *p2))
		fatal_error ("specs %%rename syntax malformed after "
			     "%ld characters",
			     (long) (p2 - buffer));

	      /* Get new spec name.  */
	      p3 = p2;
	      while (*p3 && !ISSPACE ((unsigned char) *p3))
		p3++;

	      if (p3 != p - 1)
		fatal_error ("specs %%rename syntax malformed after "
			     "%ld characters",
			     (long) (p3 - buffer));
	      *p3 = '\0';

	      for (sl = specs; sl; sl = sl->next)
		if (name_len == sl->name_len && !strcmp (sl->name, p1))
		  break;

	      if (!sl)
		fatal_error ("specs %s spec was not found to be renamed", p1);

	      if (strcmp (p1, p2) == 0)
		continue;

	      for (newsl = specs; newsl; newsl = newsl->next)
		if (strcmp (newsl->name, p2) == 0)
		  fatal_error ("%s: attempt to rename spec %qs to "
			       "already defined spec %qs",
		    filename, p1, p2);

	      if (verbose_flag)
		{
		  fnotice (stderr, "rename spec %s to %s\n", p1, p2);
#ifdef DEBUG_SPECS
		  fnotice (stderr, "spec is '%s'\n\n", *(sl->ptr_spec));
#endif
		}

	      set_spec (p2, *(sl->ptr_spec), user_p);
	      if (sl->alloc_p)
		free (CONST_CAST (char *, *(sl->ptr_spec)));

	      *(sl->ptr_spec) = "";
	      sl->alloc_p = 0;
	      continue;
	    }
	  else
	    fatal_error ("specs unknown %% command after %ld characters",
			 (long) (p1 - buffer));
	}

      /* Find the colon that should end the suffix.  */
      p1 = p;
      while (*p1 && *p1 != ':' && *p1 != '\n')
	p1++;

      /* The colon shouldn't be missing.  */
      if (*p1 != ':')
	fatal_error ("specs file malformed after %ld characters",
		     (long) (p1 - buffer));

      /* Skip back over trailing whitespace.  */
      p2 = p1;
      while (p2 > buffer && (p2[-1] == ' ' || p2[-1] == '\t'))
	p2--;

      /* Copy the suffix to a string.  */
      suffix = save_string (p, p2 - p);
      /* Find the next line.  */
      p = skip_whitespace (p1 + 1);
      if (p[1] == 0)
	fatal_error ("specs file malformed after %ld characters",
		     (long) (p - buffer));

      p1 = p;
      /* Find next blank line or end of string.  */
      while (*p1 && !(*p1 == '\n' && (p1[1] == '\n' || p1[1] == '\0')))
	p1++;

      /* Specs end at the blank line and do not include the newline.  */
      spec = save_string (p, p1 - p);
      p = p1;

      /* Delete backslash-newline sequences from the spec.  */
      in = spec;
      out = spec;
      while (*in != 0)
	{
	  if (in[0] == '\\' && in[1] == '\n')
	    in += 2;
	  else if (in[0] == '#')
	    while (*in && *in != '\n')
	      in++;

	  else
	    *out++ = *in++;
	}
      *out = 0;

      if (suffix[0] == '*')
	{
	  if (! strcmp (suffix, "*link_command"))
	    link_command_spec = spec;
	  else
	    set_spec (suffix + 1, spec, user_p);
	}
      else
	{
	  /* Add this pair to the vector.  */
	  compilers
	    = XRESIZEVEC (struct compiler, compilers, n_compilers + 2);

	  compilers[n_compilers].suffix = suffix;
	  compilers[n_compilers].spec = spec;
	  n_compilers++;
	  memset (&compilers[n_compilers], 0, sizeof compilers[n_compilers]);
	}

      if (*suffix == 0)
	link_command_spec = spec;
    }

  if (link_command_spec == 0)
    fatal_error ("spec file has no spec for linking");
}

/* Record the names of temporary files we tell compilers to write,
   and delete them at the end of the run.  */

/* This is the common prefix we use to make temp file names.
   It is chosen once for each run of this program.
   It is substituted into a spec by %g or %j.
   Thus, all temp file names contain this prefix.
   In practice, all temp file names start with this prefix.

   This prefix comes from the envvar TMPDIR if it is defined;
   otherwise, from the P_tmpdir macro if that is defined;
   otherwise, in /usr/tmp or /tmp;
   or finally the current directory if all else fails.  */

static const char *temp_filename;

/* Length of the prefix.  */

static int temp_filename_length;

/* Define the list of temporary files to delete.  */

struct temp_file
{
  const char *name;
  struct temp_file *next;
};

/* Queue of files to delete on success or failure of compilation.  */
static struct temp_file *always_delete_queue;
/* Queue of files to delete on failure of compilation.  */
static struct temp_file *failure_delete_queue;

/* Record FILENAME as a file to be deleted automatically.
   ALWAYS_DELETE nonzero means delete it if all compilation succeeds;
   otherwise delete it in any case.
   FAIL_DELETE nonzero means delete it if a compilation step fails;
   otherwise delete it in any case.  */

void
record_temp_file (const char *filename, int always_delete, int fail_delete)
{
  char *const name = xstrdup (filename);

  if (always_delete)
    {
      struct temp_file *temp;
      for (temp = always_delete_queue; temp; temp = temp->next)
	if (! filename_cmp (name, temp->name))
	  goto already1;

      temp = XNEW (struct temp_file);
      temp->next = always_delete_queue;
      temp->name = name;
      always_delete_queue = temp;

    already1:;
    }

  if (fail_delete)
    {
      struct temp_file *temp;
      for (temp = failure_delete_queue; temp; temp = temp->next)
	if (! filename_cmp (name, temp->name))
	  {
	    free (name);
	    goto already2;
	  }

      temp = XNEW (struct temp_file);
      temp->next = failure_delete_queue;
      temp->name = name;
      failure_delete_queue = temp;

    already2:;
    }
}

/* Delete all the temporary files whose names we previously recorded.  */

#ifndef DELETE_IF_ORDINARY
#define DELETE_IF_ORDINARY(NAME,ST,VERBOSE_FLAG)        \
do                                                      \
  {                                                     \
    if (stat (NAME, &ST) >= 0 && S_ISREG (ST.st_mode))  \
      if (unlink (NAME) < 0)                            \
	if (VERBOSE_FLAG)                               \
	  perror_with_name (NAME);                      \
  } while (0)
#endif

static void
delete_if_ordinary (const char *name)
{
  struct stat st;
#ifdef DEBUG
  int i, c;

  printf ("Delete %s? (y or n) ", name);
  fflush (stdout);
  i = getchar ();
  if (i != '\n')
    while ((c = getchar ()) != '\n' && c != EOF)
      ;

  if (i == 'y' || i == 'Y')
#endif /* DEBUG */
  DELETE_IF_ORDINARY (name, st, verbose_flag);
}

static void
delete_temp_files (void)
{
  struct temp_file *temp;

  for (temp = always_delete_queue; temp; temp = temp->next)
    delete_if_ordinary (temp->name);
  always_delete_queue = 0;
}

/* Delete all the files to be deleted on error.  */

static void
delete_failure_queue (void)
{
  struct temp_file *temp;

  for (temp = failure_delete_queue; temp; temp = temp->next)
    delete_if_ordinary (temp->name);
}

static void
clear_failure_queue (void)
{
  failure_delete_queue = 0;
}

/* Call CALLBACK for each path in PATHS, breaking out early if CALLBACK
   returns non-NULL.
   If DO_MULTI is true iterate over the paths twice, first with multilib
   suffix then without, otherwise iterate over the paths once without
   adding a multilib suffix.  When DO_MULTI is true, some attempt is made
   to avoid visiting the same path twice, but we could do better.  For
   instance, /usr/lib/../lib is considered different from /usr/lib.
   At least EXTRA_SPACE chars past the end of the path passed to
   CALLBACK are available for use by the callback.
   CALLBACK_INFO allows extra parameters to be passed to CALLBACK.

   Returns the value returned by CALLBACK.  */

static void *
for_each_path (const struct path_prefix *paths,
	       bool do_multi,
	       size_t extra_space,
	       void *(*callback) (char *, void *),
	       void *callback_info)
{
  struct prefix_list *pl;
  const char *multi_dir = NULL;
  const char *multi_os_dir = NULL;
  const char *multiarch_suffix = NULL;
  const char *multi_suffix;
  const char *just_multi_suffix;
  char *path = NULL;
  void *ret = NULL;
  bool skip_multi_dir = false;
  bool skip_multi_os_dir = false;

  multi_suffix = machine_suffix;
  just_multi_suffix = just_machine_suffix;
  if (do_multi && multilib_dir && strcmp (multilib_dir, ".") != 0)
    {
      multi_dir = concat (multilib_dir, dir_separator_str, NULL);
      multi_suffix = concat (multi_suffix, multi_dir, NULL);
      just_multi_suffix = concat (just_multi_suffix, multi_dir, NULL);
    }
  if (do_multi && multilib_os_dir && strcmp (multilib_os_dir, ".") != 0)
    multi_os_dir = concat (multilib_os_dir, dir_separator_str, NULL);
  if (multiarch_dir)
    multiarch_suffix = concat (multiarch_dir, dir_separator_str, NULL);

  while (1)
    {
      size_t multi_dir_len = 0;
      size_t multi_os_dir_len = 0;
      size_t multiarch_len = 0;
      size_t suffix_len;
      size_t just_suffix_len;
      size_t len;

      if (multi_dir)
	multi_dir_len = strlen (multi_dir);
      if (multi_os_dir)
	multi_os_dir_len = strlen (multi_os_dir);
      if (multiarch_suffix)
	multiarch_len = strlen (multiarch_suffix);
      suffix_len = strlen (multi_suffix);
      just_suffix_len = strlen (just_multi_suffix);

      if (path == NULL)
	{
	  len = paths->max_len + extra_space + 1;
	  len += MAX (MAX (suffix_len, multi_os_dir_len), multiarch_len);
	  path = XNEWVEC (char, len);
	}

      for (pl = paths->plist; pl != 0; pl = pl->next)
	{
	  len = strlen (pl->prefix);
	  memcpy (path, pl->prefix, len);

	  /* Look first in MACHINE/VERSION subdirectory.  */
	  if (!skip_multi_dir)
	    {
	      memcpy (path + len, multi_suffix, suffix_len + 1);
	      ret = callback (path, callback_info);
	      if (ret)
		break;
	    }

	  /* Some paths are tried with just the machine (ie. target)
	     subdir.  This is used for finding as, ld, etc.  */
	  if (!skip_multi_dir
	      && pl->require_machine_suffix == 2)
	    {
	      memcpy (path + len, just_multi_suffix, just_suffix_len + 1);
	      ret = callback (path, callback_info);
	      if (ret)
		break;
	    }

	  /* Now try the multiarch path.  */
	  if (!skip_multi_dir
	      && !pl->require_machine_suffix && multiarch_dir)
	    {
	      memcpy (path + len, multiarch_suffix, multiarch_len + 1);
	      ret = callback (path, callback_info);
	      if (ret)
		break;
	    }

	  /* Now try the base path.  */
	  if (!pl->require_machine_suffix
	      && !(pl->os_multilib ? skip_multi_os_dir : skip_multi_dir))
	    {
	      const char *this_multi;
	      size_t this_multi_len;

	      if (pl->os_multilib)
		{
		  this_multi = multi_os_dir;
		  this_multi_len = multi_os_dir_len;
		}
	      else
		{
		  this_multi = multi_dir;
		  this_multi_len = multi_dir_len;
		}

	      if (this_multi_len)
		memcpy (path + len, this_multi, this_multi_len + 1);
	      else
		path[len] = '\0';

	      ret = callback (path, callback_info);
	      if (ret)
		break;
	    }
	}
      if (pl)
	break;

      if (multi_dir == NULL && multi_os_dir == NULL)
	break;

      /* Run through the paths again, this time without multilibs.
	 Don't repeat any we have already seen.  */
      if (multi_dir)
	{
	  free (CONST_CAST (char *, multi_dir));
	  multi_dir = NULL;
	  free (CONST_CAST (char *, multi_suffix));
	  multi_suffix = machine_suffix;
	  free (CONST_CAST (char *, just_multi_suffix));
	  just_multi_suffix = just_machine_suffix;
	}
      else
	skip_multi_dir = true;
      if (multi_os_dir)
	{
	  free (CONST_CAST (char *, multi_os_dir));
	  multi_os_dir = NULL;
	}
      else
	skip_multi_os_dir = true;
    }

  if (multi_dir)
    {
      free (CONST_CAST (char *, multi_dir));
      free (CONST_CAST (char *, multi_suffix));
      free (CONST_CAST (char *, just_multi_suffix));
    }
  if (multi_os_dir)
    free (CONST_CAST (char *, multi_os_dir));
  if (ret != path)
    free (path);
  return ret;
}

/* Callback for build_search_list.  Adds path to obstack being built.  */

struct add_to_obstack_info {
  struct obstack *ob;
  bool check_dir;
  bool first_time;
};

static void *
add_to_obstack (char *path, void *data)
{
  struct add_to_obstack_info *info = (struct add_to_obstack_info *) data;

  if (info->check_dir && !is_directory (path, false))
    return NULL;

  if (!info->first_time)
    obstack_1grow (info->ob, PATH_SEPARATOR);

  obstack_grow (info->ob, path, strlen (path));

  info->first_time = false;
  return NULL;
}

/* Add or change the value of an environment variable, outputting the
   change to standard error if in verbose mode.  */
static void
xputenv (const char *string)
{
  if (verbose_flag)
    fnotice (stderr, "%s\n", string);
  putenv (CONST_CAST (char *, string));
}

/* Build a list of search directories from PATHS.
   PREFIX is a string to prepend to the list.
   If CHECK_DIR_P is true we ensure the directory exists.
   If DO_MULTI is true, multilib paths are output first, then
   non-multilib paths.
   This is used mostly by putenv_from_prefixes so we use `collect_obstack'.
   It is also used by the --print-search-dirs flag.  */

static char *
build_search_list (const struct path_prefix *paths, const char *prefix,
		   bool check_dir, bool do_multi)
{
  struct add_to_obstack_info info;

  info.ob = &collect_obstack;
  info.check_dir = check_dir;
  info.first_time = true;

  obstack_grow (&collect_obstack, prefix, strlen (prefix));
  obstack_1grow (&collect_obstack, '=');

  for_each_path (paths, do_multi, 0, add_to_obstack, &info);

  obstack_1grow (&collect_obstack, '\0');
  return XOBFINISH (&collect_obstack, char *);
}

/* Rebuild the COMPILER_PATH and LIBRARY_PATH environment variables
   for collect.  */

static void
putenv_from_prefixes (const struct path_prefix *paths, const char *env_var,
		      bool do_multi)
{
  xputenv (build_search_list (paths, env_var, true, do_multi));
}

/* Check whether NAME can be accessed in MODE.  This is like access,
   except that it never considers directories to be executable.  */

static int
access_check (const char *name, int mode)
{
  if (mode == X_OK)
    {
      struct stat st;

      if (stat (name, &st) < 0
	  || S_ISDIR (st.st_mode))
	return -1;
    }

  return access (name, mode);
}

/* Callback for find_a_file.  Appends the file name to the directory
   path.  If the resulting file exists in the right mode, return the
   full pathname to the file.  */

struct file_at_path_info {
  const char *name;
  const char *suffix;
  int name_len;
  int suffix_len;
  int mode;
};

static void *
file_at_path (char *path, void *data)
{
  struct file_at_path_info *info = (struct file_at_path_info *) data;
  size_t len = strlen (path);

  memcpy (path + len, info->name, info->name_len);
  len += info->name_len;

  /* Some systems have a suffix for executable files.
     So try appending that first.  */
  if (info->suffix_len)
    {
      memcpy (path + len, info->suffix, info->suffix_len + 1);
      if (access_check (path, info->mode) == 0)
	return path;
    }

  path[len] = '\0';
  if (access_check (path, info->mode) == 0)
    return path;

  return NULL;
}

/* Search for NAME using the prefix list PREFIXES.  MODE is passed to
   access to check permissions.  If DO_MULTI is true, search multilib
   paths then non-multilib paths, otherwise do not search multilib paths.
   Return 0 if not found, otherwise return its name, allocated with malloc.  */

static char *
find_a_file (const struct path_prefix *pprefix, const char *name, int mode,
	     bool do_multi)
{
  struct file_at_path_info info;

#ifdef DEFAULT_ASSEMBLER
  if (! strcmp (name, "as") && access (DEFAULT_ASSEMBLER, mode) == 0)
    return xstrdup (DEFAULT_ASSEMBLER);
#endif

#ifdef DEFAULT_LINKER
  if (! strcmp(name, "ld") && access (DEFAULT_LINKER, mode) == 0)
    return xstrdup (DEFAULT_LINKER);
#endif

  /* Determine the filename to execute (special case for absolute paths).  */

  if (IS_ABSOLUTE_PATH (name))
    {
      if (access (name, mode) == 0)
	return xstrdup (name);

      return NULL;
    }

  info.name = name;
  info.suffix = (mode & X_OK) != 0 ? HOST_EXECUTABLE_SUFFIX : "";
  info.name_len = strlen (info.name);
  info.suffix_len = strlen (info.suffix);
  info.mode = mode;

  return (char*) for_each_path (pprefix, do_multi,
				info.name_len + info.suffix_len,
				file_at_path, &info);
}

/* Ranking of prefixes in the sort list. -B prefixes are put before
   all others.  */

enum path_prefix_priority
{
  PREFIX_PRIORITY_B_OPT,
  PREFIX_PRIORITY_LAST
};

/* Add an entry for PREFIX in PLIST.  The PLIST is kept in ascending
   order according to PRIORITY.  Within each PRIORITY, new entries are
   appended.

   If WARN is nonzero, we will warn if no file is found
   through this prefix.  WARN should point to an int
   which will be set to 1 if this entry is used.

   COMPONENT is the value to be passed to update_path.

   REQUIRE_MACHINE_SUFFIX is 1 if this prefix can't be used without
   the complete value of machine_suffix.
   2 means try both machine_suffix and just_machine_suffix.  */

static void
add_prefix (struct path_prefix *pprefix, const char *prefix,
	    const char *component, /* enum prefix_priority */ int priority,
	    int require_machine_suffix, int os_multilib)
{
  struct prefix_list *pl, **prev;
  int len;

  for (prev = &pprefix->plist;
       (*prev) != NULL && (*prev)->priority <= priority;
       prev = &(*prev)->next)
    ;

  /* Keep track of the longest prefix.  */

  prefix = update_path (prefix, component);
  len = strlen (prefix);
  if (len > pprefix->max_len)
    pprefix->max_len = len;

  pl = XNEW (struct prefix_list);
  pl->prefix = prefix;
  pl->require_machine_suffix = require_machine_suffix;
  pl->priority = priority;
  pl->os_multilib = os_multilib;

  /* Insert after PREV.  */
  pl->next = (*prev);
  (*prev) = pl;
}

/* Same as add_prefix, but prepending target_system_root to prefix.  */
/* The target_system_root prefix has been relocated by gcc_exec_prefix.  */
static void
add_sysrooted_prefix (struct path_prefix *pprefix, const char *prefix,
		      const char *component,
		      /* enum prefix_priority */ int priority,
		      int require_machine_suffix, int os_multilib)
{
  if (!IS_ABSOLUTE_PATH (prefix))
    fatal_error ("system path %qs is not absolute", prefix);

  if (target_system_root)
    {
      char *sysroot_no_trailing_dir_separator = xstrdup (target_system_root);
      size_t sysroot_len = strlen (target_system_root);

      if (sysroot_len > 0
	  && target_system_root[sysroot_len - 1] == DIR_SEPARATOR)
	sysroot_no_trailing_dir_separator[sysroot_len - 1] = '\0';

      if (target_sysroot_suffix)
	prefix = concat (sysroot_no_trailing_dir_separator,
			 target_sysroot_suffix, prefix, NULL);
      else
	prefix = concat (sysroot_no_trailing_dir_separator, prefix, NULL);

      free (sysroot_no_trailing_dir_separator);

      /* We have to override this because GCC's notion of sysroot
	 moves along with GCC.  */
      component = "GCC";
    }

  add_prefix (pprefix, prefix, component, priority,
	      require_machine_suffix, os_multilib);
}

/* Execute the command specified by the arguments on the current line of spec.
   When using pipes, this includes several piped-together commands
   with `|' between them.

   Return 0 if successful, -1 if failed.  */

static int
execute (void)
{
  int i;
  int n_commands;		/* # of command.  */
  char *string;
  struct pex_obj *pex;
  struct command
  {
    const char *prog;		/* program name.  */
    const char **argv;		/* vector of args.  */
  };
  const char *arg;

  struct command *commands;	/* each command buffer with above info.  */

  gcc_assert (!processing_spec_function);

  if (wrapper_string)
    {
      string = find_a_file (&exec_prefixes,
			    argbuf[0], X_OK, false);
      if (string)
	argbuf[0] = string;
      insert_wrapper (wrapper_string);
    }

  /* Count # of piped commands.  */
  for (n_commands = 1, i = 0; argbuf.iterate (i, &arg); i++)
    if (strcmp (arg, "|") == 0)
      n_commands++;

  /* Get storage for each command.  */
  commands = (struct command *) alloca (n_commands * sizeof (struct command));

  /* Split argbuf into its separate piped processes,
     and record info about each one.
     Also search for the programs that are to be run.  */

  argbuf.safe_push (0);

  commands[0].prog = argbuf[0]; /* first command.  */
  commands[0].argv = argbuf.address ();

  if (!wrapper_string)
    {
      string = find_a_file (&exec_prefixes, commands[0].prog, X_OK, false);
      commands[0].argv[0] = (string) ? string : commands[0].argv[0];
    }

  for (n_commands = 1, i = 0; argbuf.iterate (i, &arg); i++)
    if (arg && strcmp (arg, "|") == 0)
      {				/* each command.  */
#if defined (__MSDOS__) || defined (OS2) || defined (VMS)
	fatal_error ("-pipe not supported");
#endif
	argbuf[i] = 0; /* Termination of
						     command args.  */
	commands[n_commands].prog = argbuf[i + 1];
	commands[n_commands].argv
	  = &(argbuf.address ())[i + 1];
	string = find_a_file (&exec_prefixes, commands[n_commands].prog,
			      X_OK, false);
	if (string)
	  commands[n_commands].argv[0] = string;
	n_commands++;
      }

  /* If -v, print what we are about to do, and maybe query.  */

  if (verbose_flag)
    {
      /* For help listings, put a blank line between sub-processes.  */
      if (print_help_list)
	fputc ('\n', stderr);

      /* Print each piped command as a separate line.  */
      for (i = 0; i < n_commands; i++)
	{
	  const char *const *j;

	  if (verbose_only_flag)
	    {
	      for (j = commands[i].argv; *j; j++)
		{
		  const char *p;
		  for (p = *j; *p; ++p)
		    if (!ISALNUM ((unsigned char) *p)
			&& *p != '_' && *p != '/' && *p != '-' && *p != '.')
		      break;
		  if (*p || !*j)
		    {
		      fprintf (stderr, " \"");
		      for (p = *j; *p; ++p)
			{
			  if (*p == '"' || *p == '\\' || *p == '$')
			    fputc ('\\', stderr);
			  fputc (*p, stderr);
			}
		      fputc ('"', stderr);
		    }
		  /* If it's empty, print "".  */
		  else if (!**j)
		    fprintf (stderr, " \"\"");
		  else
		    fprintf (stderr, " %s", *j);
		}
	    }
	  else
	    for (j = commands[i].argv; *j; j++)
	      /* If it's empty, print "".  */
	      if (!**j)
		fprintf (stderr, " \"\"");
	      else
		fprintf (stderr, " %s", *j);

	  /* Print a pipe symbol after all but the last command.  */
	  if (i + 1 != n_commands)
	    fprintf (stderr, " |");
	  fprintf (stderr, "\n");
	}
      fflush (stderr);
      if (verbose_only_flag != 0)
        {
	  /* verbose_only_flag should act as if the spec was
	     executed, so increment execution_count before
	     returning.  This prevents spurious warnings about
	     unused linker input files, etc.  */
	  execution_count++;
	  return 0;
        }
#ifdef DEBUG
      fnotice (stderr, "\nGo ahead? (y or n) ");
      fflush (stderr);
      i = getchar ();
      if (i != '\n')
	while (getchar () != '\n')
	  ;

      if (i != 'y' && i != 'Y')
	return 0;
#endif /* DEBUG */
    }

#ifdef ENABLE_VALGRIND_CHECKING
  /* Run the each command through valgrind.  To simplify prepending the
     path to valgrind and the option "-q" (for quiet operation unless
     something triggers), we allocate a separate argv array.  */

  for (i = 0; i < n_commands; i++)
    {
      const char **argv;
      int argc;
      int j;

      for (argc = 0; commands[i].argv[argc] != NULL; argc++)
	;

      argv = XALLOCAVEC (const char *, argc + 3);

      argv[0] = VALGRIND_PATH;
      argv[1] = "-q";
      for (j = 2; j < argc + 2; j++)
	argv[j] = commands[i].argv[j - 2];
      argv[j] = NULL;

      commands[i].argv = argv;
      commands[i].prog = argv[0];
    }
#endif

  /* Run each piped subprocess.  */

  pex = pex_init (PEX_USE_PIPES | ((report_times || report_times_to_file)
				   ? PEX_RECORD_TIMES : 0),
		  progname, temp_filename);
  if (pex == NULL)
    fatal_error ("pex_init failed: %m");

  for (i = 0; i < n_commands; i++)
    {
      const char *errmsg;
      int err;
      const char *string = commands[i].argv[0];

      errmsg = pex_run (pex,
			((i + 1 == n_commands ? PEX_LAST : 0)
			 | (string == commands[i].prog ? PEX_SEARCH : 0)),
			string, CONST_CAST (char **, commands[i].argv),
			NULL, NULL, &err);
      if (errmsg != NULL)
	{
	  if (err == 0)
	    fatal_error (errmsg);
	  else
	    {
	      errno = err;
	      pfatal_with_name (errmsg);
	    }
	}

      if (string != commands[i].prog)
	free (CONST_CAST (char *, string));
    }

  execution_count++;

  /* Wait for all the subprocesses to finish.  */

  {
    int *statuses;
    struct pex_time *times = NULL;
    int ret_code = 0;

    statuses = (int *) alloca (n_commands * sizeof (int));
    if (!pex_get_status (pex, n_commands, statuses))
      fatal_error ("failed to get exit status: %m");

    if (report_times || report_times_to_file)
      {
	times = (struct pex_time *) alloca (n_commands * sizeof (struct pex_time));
	if (!pex_get_times (pex, n_commands, times))
	  fatal_error ("failed to get process times: %m");
      }

    pex_free (pex);

    for (i = 0; i < n_commands; ++i)
      {
	int status = statuses[i];

	if (WIFSIGNALED (status))
	  {
#ifdef SIGPIPE
	    /* SIGPIPE is a special case.  It happens in -pipe mode
	       when the compiler dies before the preprocessor is done,
	       or the assembler dies before the compiler is done.
	       There's generally been an error already, and this is
	       just fallout.  So don't generate another error unless
	       we would otherwise have succeeded.  */
	    if (WTERMSIG (status) == SIGPIPE
		&& (signal_count || greatest_status >= MIN_FATAL_STATUS))
	      {
		signal_count++;
		ret_code = -1;
	      }
	    else
#endif
	      internal_error ("%s (program %s)",
			      strsignal (WTERMSIG (status)), commands[i].prog);
	  }
	else if (WIFEXITED (status)
		 && WEXITSTATUS (status) >= MIN_FATAL_STATUS)
	  {
	    if (WEXITSTATUS (status) > greatest_status)
	      greatest_status = WEXITSTATUS (status);
	    ret_code = -1;
	  }

	if (report_times || report_times_to_file)
	  {
	    struct pex_time *pt = &times[i];
	    double ut, st;

	    ut = ((double) pt->user_seconds
		  + (double) pt->user_microseconds / 1.0e6);
	    st = ((double) pt->system_seconds
		  + (double) pt->system_microseconds / 1.0e6);

	    if (ut + st != 0)
	      {
		if (report_times)
		  fnotice (stderr, "# %s %.2f %.2f\n",
			   commands[i].prog, ut, st);

		if (report_times_to_file)
		  {
		    int c = 0;
		    const char *const *j;

		    fprintf (report_times_to_file, "%g %g", ut, st);

		    for (j = &commands[i].prog; *j; j = &commands[i].argv[++c])
		      {
			const char *p;
			for (p = *j; *p; ++p)
			  if (*p == '"' || *p == '\\' || *p == '$'
			      || ISSPACE (*p))
			    break;

			if (*p)
			  {
			    fprintf (report_times_to_file, " \"");
			    for (p = *j; *p; ++p)
			      {
				if (*p == '"' || *p == '\\' || *p == '$')
				  fputc ('\\', report_times_to_file);
				fputc (*p, report_times_to_file);
			      }
			    fputc ('"', report_times_to_file);
			  }
			else
			  fprintf (report_times_to_file, " %s", *j);
		      }

		    fputc ('\n', report_times_to_file);
		  }
	      }
	  }
      }

    return ret_code;
  }
}

/* Find all the switches given to us
   and make a vector describing them.
   The elements of the vector are strings, one per switch given.
   If a switch uses following arguments, then the `part1' field
   is the switch itself and the `args' field
   is a null-terminated vector containing the following arguments.
   Bits in the `live_cond' field are:
   SWITCH_LIVE to indicate this switch is true in a conditional spec.
   SWITCH_FALSE to indicate this switch is overridden by a later switch.
   SWITCH_IGNORE to indicate this switch should be ignored (used in %<S).
   SWITCH_IGNORE_PERMANENTLY to indicate this switch should be ignored
   in all do_spec calls afterwards.  Used for %<S from self specs.
   The `validated' field is nonzero if any spec has looked at this switch;
   if it remains zero at the end of the run, it must be meaningless.  */

#define SWITCH_LIVE    			(1 << 0)
#define SWITCH_FALSE   			(1 << 1)
#define SWITCH_IGNORE			(1 << 2)
#define SWITCH_IGNORE_PERMANENTLY	(1 << 3)
#define SWITCH_KEEP_FOR_GCC		(1 << 4)

struct switchstr
{
  const char *part1;
  const char **args;
  unsigned int live_cond;
  bool known;
  bool validated;
  bool ordering;
};

static struct switchstr *switches;

static int n_switches;

static int n_switches_alloc;

/* Set to zero if -fcompare-debug is disabled, positive if it's
   enabled and we're running the first compilation, negative if it's
   enabled and we're running the second compilation.  For most of the
   time, it's in the range -1..1, but it can be temporarily set to 2
   or 3 to indicate that the -fcompare-debug flags didn't come from
   the command-line, but rather from the GCC_COMPARE_DEBUG environment
   variable, until a synthesized -fcompare-debug flag is added to the
   command line.  */
int compare_debug;

/* Set to nonzero if we've seen the -fcompare-debug-second flag.  */
int compare_debug_second;

/* Set to the flags that should be passed to the second compilation in
   a -fcompare-debug compilation.  */
const char *compare_debug_opt;

static struct switchstr *switches_debug_check[2];

static int n_switches_debug_check[2];

static int n_switches_alloc_debug_check[2];

static char *debug_check_temp_file[2];

/* Language is one of three things:

   1) The name of a real programming language.
   2) NULL, indicating that no one has figured out
   what it is yet.
   3) '*', indicating that the file should be passed
   to the linker.  */
struct infile
{
  const char *name;
  const char *language;
  struct compiler *incompiler;
  bool compiled;
  bool preprocessed;
};

/* Also a vector of input files specified.  */

static struct infile *infiles;

int n_infiles;

static int n_infiles_alloc;

/* True if multiple input files are being compiled to a single
   assembly file.  */

static bool combine_inputs;

/* This counts the number of libraries added by lang_specific_driver, so that
   we can tell if there were any user supplied any files or libraries.  */

static int added_libraries;

/* And a vector of corresponding output files is made up later.  */

const char **outfiles;

#if defined(HAVE_TARGET_OBJECT_SUFFIX) || defined(HAVE_TARGET_EXECUTABLE_SUFFIX)

/* Convert NAME to a new name if it is the standard suffix.  DO_EXE
   is true if we should look for an executable suffix.  DO_OBJ
   is true if we should look for an object suffix.  */

static const char *
convert_filename (const char *name, int do_exe ATTRIBUTE_UNUSED,
		  int do_obj ATTRIBUTE_UNUSED)
{
#if defined(HAVE_TARGET_EXECUTABLE_SUFFIX)
  int i;
#endif
  int len;

  if (name == NULL)
    return NULL;

  len = strlen (name);

#ifdef HAVE_TARGET_OBJECT_SUFFIX
  /* Convert x.o to x.obj if TARGET_OBJECT_SUFFIX is ".obj".  */
  if (do_obj && len > 2
      && name[len - 2] == '.'
      && name[len - 1] == 'o')
    {
      obstack_grow (&obstack, name, len - 2);
      obstack_grow0 (&obstack, TARGET_OBJECT_SUFFIX, strlen (TARGET_OBJECT_SUFFIX));
      name = XOBFINISH (&obstack, const char *);
    }
#endif

#if defined(HAVE_TARGET_EXECUTABLE_SUFFIX)
  /* If there is no filetype, make it the executable suffix (which includes
     the ".").  But don't get confused if we have just "-o".  */
  if (! do_exe || TARGET_EXECUTABLE_SUFFIX[0] == 0 || (len == 2 && name[0] == '-'))
    return name;

  for (i = len - 1; i >= 0; i--)
    if (IS_DIR_SEPARATOR (name[i]))
      break;

  for (i++; i < len; i++)
    if (name[i] == '.')
      return name;

  obstack_grow (&obstack, name, len);
  obstack_grow0 (&obstack, TARGET_EXECUTABLE_SUFFIX,
		 strlen (TARGET_EXECUTABLE_SUFFIX));
  name = XOBFINISH (&obstack, const char *);
#endif

  return name;
}
#endif

/* Display the command line switches accepted by gcc.  */
static void
display_help (void)
{
  printf (_("Usage: %s [options] file...\n"), progname);
  fputs (_("Options:\n"), stdout);

  fputs (_("  -pass-exit-codes         Exit with highest error code from a phase\n"), stdout);
  fputs (_("  --help                   Display this information\n"), stdout);
  fputs (_("  --target-help            Display target specific command line options\n"), stdout);
  fputs (_("  --help={common|optimizers|params|target|warnings|[^]{joined|separate|undocumented}}[,...]\n"), stdout);
  fputs (_("                           Display specific types of command line options\n"), stdout);
  if (! verbose_flag)
    fputs (_("  (Use '-v --help' to display command line options of sub-processes)\n"), stdout);
  fputs (_("  --version                Display compiler version information\n"), stdout);
  fputs (_("  -dumpspecs               Display all of the built in spec strings\n"), stdout);
  fputs (_("  -dumpversion             Display the version of the compiler\n"), stdout);
  fputs (_("  -dumpmachine             Display the compiler's target processor\n"), stdout);
  fputs (_("  -print-search-dirs       Display the directories in the compiler's search path\n"), stdout);
  fputs (_("  -print-libgcc-file-name  Display the name of the compiler's companion library\n"), stdout);
  fputs (_("  -print-file-name=<lib>   Display the full path to library <lib>\n"), stdout);
  fputs (_("  -print-prog-name=<prog>  Display the full path to compiler component <prog>\n"), stdout);
  fputs (_("\
  -print-multiarch         Display the target's normalized GNU triplet, used as\n\
                           a component in the library path\n"), stdout);
  fputs (_("  -print-multi-directory   Display the root directory for versions of libgcc\n"), stdout);
  fputs (_("\
  -print-multi-lib         Display the mapping between command line options and\n\
                           multiple library search directories\n"), stdout);
  fputs (_("  -print-multi-os-directory Display the relative path to OS libraries\n"), stdout);
  fputs (_("  -print-sysroot           Display the target libraries directory\n"), stdout);
  fputs (_("  -print-sysroot-headers-suffix Display the sysroot suffix used to find headers\n"), stdout);
  fputs (_("  -Wa,<options>            Pass comma-separated <options> on to the assembler\n"), stdout);
  fputs (_("  -Wp,<options>            Pass comma-separated <options> on to the preprocessor\n"), stdout);
  fputs (_("  -Wl,<options>            Pass comma-separated <options> on to the linker\n"), stdout);
  fputs (_("  -Xassembler <arg>        Pass <arg> on to the assembler\n"), stdout);
  fputs (_("  -Xpreprocessor <arg>     Pass <arg> on to the preprocessor\n"), stdout);
  fputs (_("  -Xlinker <arg>           Pass <arg> on to the linker\n"), stdout);
  fputs (_("  -save-temps              Do not delete intermediate files\n"), stdout);
  fputs (_("  -save-temps=<arg>        Do not delete intermediate files\n"), stdout);
  fputs (_("\
  -no-canonical-prefixes   Do not canonicalize paths when building relative\n\
                           prefixes to other gcc components\n"), stdout);
  fputs (_("  -pipe                    Use pipes rather than intermediate files\n"), stdout);
  fputs (_("  -time                    Time the execution of each subprocess\n"), stdout);
  fputs (_("  -specs=<file>            Override built-in specs with the contents of <file>\n"), stdout);
  fputs (_("  -std=<standard>          Assume that the input sources are for <standard>\n"), stdout);
  fputs (_("\
  --sysroot=<directory>    Use <directory> as the root directory for headers\n\
                           and libraries\n"), stdout);
  fputs (_("  -B <directory>           Add <directory> to the compiler's search paths\n"), stdout);
  fputs (_("  -v                       Display the programs invoked by the compiler\n"), stdout);
  fputs (_("  -###                     Like -v but options quoted and commands not executed\n"), stdout);
  fputs (_("  -E                       Preprocess only; do not compile, assemble or link\n"), stdout);
  fputs (_("  -S                       Compile only; do not assemble or link\n"), stdout);
  fputs (_("  -c                       Compile and assemble, but do not link\n"), stdout);
  fputs (_("  -o <file>                Place the output into <file>\n"), stdout);
  fputs (_("  -pie                     Create a position independent executable\n"), stdout);
  fputs (_("  -shared                  Create a shared library\n"), stdout);
  fputs (_("\
  -x <language>            Specify the language of the following input files\n\
                           Permissible languages include: c c++ assembler none\n\
                           'none' means revert to the default behavior of\n\
                           guessing the language based on the file's extension\n\
"), stdout);

  printf (_("\
\nOptions starting with -g, -f, -m, -O, -W, or --param are automatically\n\
 passed on to the various sub-processes invoked by %s.  In order to pass\n\
 other options on to these processes the -W<letter> options must be used.\n\
"), progname);

  /* The rest of the options are displayed by invocations of the various
     sub-processes.  */
}

static void
add_preprocessor_option (const char *option, int len)
{
  preprocessor_options.safe_push (save_string (option, len));
}

static void
add_assembler_option (const char *option, int len)
{
  assembler_options.safe_push (save_string (option, len));
}

static void
add_linker_option (const char *option, int len)
{
  linker_options.safe_push (save_string (option, len));
}

/* Allocate space for an input file in infiles.  */

static void
alloc_infile (void)
{
  if (n_infiles_alloc == 0)
    {
      n_infiles_alloc = 16;
      infiles = XNEWVEC (struct infile, n_infiles_alloc);
    }
  else if (n_infiles_alloc == n_infiles)
    {
      n_infiles_alloc *= 2;
      infiles = XRESIZEVEC (struct infile, infiles, n_infiles_alloc);
    }
}

/* Store an input file with the given NAME and LANGUAGE in
   infiles.  */

static void
add_infile (const char *name, const char *language)
{
  alloc_infile ();
  infiles[n_infiles].name = name;
  infiles[n_infiles++].language = language;
}

/* Allocate space for a switch in switches.  */

static void
alloc_switch (void)
{
  if (n_switches_alloc == 0)
    {
      n_switches_alloc = 16;
      switches = XNEWVEC (struct switchstr, n_switches_alloc);
    }
  else if (n_switches_alloc == n_switches)
    {
      n_switches_alloc *= 2;
      switches = XRESIZEVEC (struct switchstr, switches, n_switches_alloc);
    }
}

/* Save an option OPT with N_ARGS arguments in array ARGS, marking it
   as validated if VALIDATED and KNOWN if it is an internal switch.  */

static void
save_switch (const char *opt, size_t n_args, const char *const *args,
	     bool validated, bool known)
{
  alloc_switch ();
  switches[n_switches].part1 = opt + 1;
  if (n_args == 0)
    switches[n_switches].args = 0;
  else
    {
      switches[n_switches].args = XNEWVEC (const char *, n_args + 1);
      memcpy (switches[n_switches].args, args, n_args * sizeof (const char *));
      switches[n_switches].args[n_args] = NULL;
    }

  switches[n_switches].live_cond = 0;
  switches[n_switches].validated = validated;
  switches[n_switches].known = known;
  switches[n_switches].ordering = 0;
  n_switches++;
}

/* Handle an option DECODED that is unknown to the option-processing
   machinery.  */

static bool
driver_unknown_option_callback (const struct cl_decoded_option *decoded)
{
  const char *opt = decoded->arg;
  if (opt[1] == 'W' && opt[2] == 'n' && opt[3] == 'o' && opt[4] == '-'
      && !(decoded->errors & CL_ERR_NEGATIVE))
    {
      /* Leave unknown -Wno-* options for the compiler proper, to be
	 diagnosed only if there are warnings.  */
      save_switch (decoded->canonical_option[0],
		   decoded->canonical_option_num_elements - 1,
		   &decoded->canonical_option[1], false, true);
      return false;
    }
  if (decoded->opt_index == OPT_SPECIAL_unknown)
    {
      /* Give it a chance to define it a a spec file.  */
      save_switch (decoded->canonical_option[0],
		   decoded->canonical_option_num_elements - 1,
		   &decoded->canonical_option[1], false, false);
      return false;
    }
  else
    return true;
}

/* Handle an option DECODED that is not marked as CL_DRIVER.
   LANG_MASK will always be CL_DRIVER.  */

static void
driver_wrong_lang_callback (const struct cl_decoded_option *decoded,
			    unsigned int lang_mask ATTRIBUTE_UNUSED)
{
  /* At this point, non-driver options are accepted (and expected to
     be passed down by specs) unless marked to be rejected by the
     driver.  Options to be rejected by the driver but accepted by the
     compilers proper are treated just like completely unknown
     options.  */
  const struct cl_option *option = &cl_options[decoded->opt_index];

  if (option->cl_reject_driver)
    error ("unrecognized command line option %qs",
	   decoded->orig_option_with_args_text);
  else
    save_switch (decoded->canonical_option[0],
		 decoded->canonical_option_num_elements - 1,
		 &decoded->canonical_option[1], false, true);
}

static const char *spec_lang = 0;
static int last_language_n_infiles;

/* Handle a driver option; arguments and return value as for
   handle_option.  */

static bool
driver_handle_option (struct gcc_options *opts,
		      struct gcc_options *opts_set,
		      const struct cl_decoded_option *decoded,
		      unsigned int lang_mask ATTRIBUTE_UNUSED, int kind,
		      location_t loc,
		      const struct cl_option_handlers *handlers ATTRIBUTE_UNUSED,
		      diagnostic_context *dc)
{
  size_t opt_index = decoded->opt_index;
  const char *arg = decoded->arg;
  const char *compare_debug_replacement_opt;
  int value = decoded->value;
  bool validated = false;
  bool do_save = true;

  gcc_assert (opts == &global_options);
  gcc_assert (opts_set == &global_options_set);
  gcc_assert (kind == DK_UNSPECIFIED);
  gcc_assert (loc == UNKNOWN_LOCATION);
  gcc_assert (dc == global_dc);

  switch (opt_index)
    {
    case OPT_dumpspecs:
      {
	struct spec_list *sl;
	init_spec ();
	for (sl = specs; sl; sl = sl->next)
	  printf ("*%s:\n%s\n\n", sl->name, *(sl->ptr_spec));
	if (link_command_spec)
	  printf ("*link_command:\n%s\n\n", link_command_spec);
	exit (0);
      }

    case OPT_dumpversion:
      printf ("%s\n", spec_version);
      exit (0);

    case OPT_dumpmachine:
      printf ("%s\n", spec_machine);
      exit (0);

    case OPT__version:
      print_version = 1;

      /* CPP driver cannot obtain switch from cc1_options.  */
      if (is_cpp_driver)
	add_preprocessor_option ("--version", strlen ("--version"));
      add_assembler_option ("--version", strlen ("--version"));
      add_linker_option ("--version", strlen ("--version"));
      break;

    case OPT__help:
      print_help_list = 1;

      /* CPP driver cannot obtain switch from cc1_options.  */
      if (is_cpp_driver)
	add_preprocessor_option ("--help", 6);
      add_assembler_option ("--help", 6);
      add_linker_option ("--help", 6);
      break;

    case OPT__help_:
      print_subprocess_help = 2;
      break;

    case OPT__target_help:
      print_subprocess_help = 1;

      /* CPP driver cannot obtain switch from cc1_options.  */
      if (is_cpp_driver)
	add_preprocessor_option ("--target-help", 13);
      add_assembler_option ("--target-help", 13);
      add_linker_option ("--target-help", 13);
      break;

    case OPT__no_sysroot_suffix:
    case OPT_pass_exit_codes:
    case OPT_print_search_dirs:
    case OPT_print_file_name_:
    case OPT_print_prog_name_:
    case OPT_print_multi_lib:
    case OPT_print_multi_directory:
    case OPT_print_sysroot:
    case OPT_print_multi_os_directory:
    case OPT_print_multiarch:
    case OPT_print_sysroot_headers_suffix:
    case OPT_time:
    case OPT_wrapper:
      /* These options set the variables specified in common.opt
	 automatically, and do not need to be saved for spec
	 processing.  */
      do_save = false;
      break;

    case OPT_print_libgcc_file_name:
      print_file_name = "libgcc.a";
      do_save = false;
      break;

    case OPT_fcompare_debug_second:
      compare_debug_second = 1;
      break;

    case OPT_fcompare_debug:
      switch (value)
	{
	case 0:
	  compare_debug_replacement_opt = "-fcompare-debug=";
	  arg = "";
	  goto compare_debug_with_arg;

	case 1:
	  compare_debug_replacement_opt = "-fcompare-debug=-gtoggle";
	  arg = "-gtoggle";
	  goto compare_debug_with_arg;

	default:
	  gcc_unreachable ();
	}
      break;

    case OPT_fcompare_debug_:
      compare_debug_replacement_opt = decoded->canonical_option[0];
    compare_debug_with_arg:
      gcc_assert (decoded->canonical_option_num_elements == 1);
      gcc_assert (arg != NULL);
      if (*arg)
	compare_debug = 1;
      else
	compare_debug = -1;
      if (compare_debug < 0)
	compare_debug_opt = NULL;
      else
	compare_debug_opt = arg;
      save_switch (compare_debug_replacement_opt, 0, NULL, validated, true);
      return true;

    case OPT_Wa_:
      {
	int prev, j;
	/* Pass the rest of this option to the assembler.  */

	/* Split the argument at commas.  */
	prev = 0;
	for (j = 0; arg[j]; j++)
	  if (arg[j] == ',')
	    {
	      add_assembler_option (arg + prev, j - prev);
	      prev = j + 1;
	    }

	/* Record the part after the last comma.  */
	add_assembler_option (arg + prev, j - prev);
      }
      do_save = false;
      break;

    case OPT_Wp_:
      {
	int prev, j;
	/* Pass the rest of this option to the preprocessor.  */

	/* Split the argument at commas.  */
	prev = 0;
	for (j = 0; arg[j]; j++)
	  if (arg[j] == ',')
	    {
	      add_preprocessor_option (arg + prev, j - prev);
	      prev = j + 1;
	    }

	/* Record the part after the last comma.  */
	add_preprocessor_option (arg + prev, j - prev);
      }
      do_save = false;
      break;

    case OPT_Wl_:
      {
	int prev, j;
	/* Split the argument at commas.  */
	prev = 0;
	for (j = 0; arg[j]; j++)
	  if (arg[j] == ',')
	    {
	      add_infile (save_string (arg + prev, j - prev), "*");
	      prev = j + 1;
	    }
	/* Record the part after the last comma.  */
	add_infile (arg + prev, "*");
      }
      do_save = false;
      break;

    case OPT_Xlinker:
      add_infile (arg, "*");
      do_save = false;
      break;

    case OPT_Xpreprocessor:
      add_preprocessor_option (arg, strlen (arg));
      do_save = false;
      break;

    case OPT_Xassembler:
      add_assembler_option (arg, strlen (arg));
      do_save = false;
      break;

    case OPT_l:
      /* POSIX allows separation of -l and the lib arg; canonicalize
	 by concatenating -l with its arg */
      add_infile (concat ("-l", arg, NULL), "*");
      do_save = false;
      break;

    case OPT_L:
      /* Similarly, canonicalize -L for linkers that may not accept
	 separate arguments.  */
      save_switch (concat ("-L", arg, NULL), 0, NULL, validated, true);
      return true;

    case OPT_F:
      /* Likewise -F.  */
      save_switch (concat ("-F", arg, NULL), 0, NULL, validated, true);
      return true;

    case OPT_save_temps:
      save_temps_flag = SAVE_TEMPS_CWD;
      validated = true;
      break;

    case OPT_save_temps_:
      if (strcmp (arg, "cwd") == 0)
	save_temps_flag = SAVE_TEMPS_CWD;
      else if (strcmp (arg, "obj") == 0
	       || strcmp (arg, "object") == 0)
	save_temps_flag = SAVE_TEMPS_OBJ;
      else
	fatal_error ("%qs is an unknown -save-temps option",
		     decoded->orig_option_with_args_text);
      break;

    case OPT_no_canonical_prefixes:
      /* Already handled as a special case, so ignored here.  */
      do_save = false;
      break;

    case OPT_pipe:
      validated = true;
      /* These options set the variables specified in common.opt
	 automatically, but do need to be saved for spec
	 processing.  */
      break;

    case OPT_specs_:
      {
	struct user_specs *user = XNEW (struct user_specs);

	user->next = (struct user_specs *) 0;
	user->filename = arg;
	if (user_specs_tail)
	  user_specs_tail->next = user;
	else
	  user_specs_head = user;
	user_specs_tail = user;
      }
      validated = true;
      break;

    case OPT__sysroot_:
      target_system_root = arg;
      target_system_root_changed = 1;
      do_save = false;
      break;

    case OPT_time_:
      if (report_times_to_file)
	fclose (report_times_to_file);
      report_times_to_file = fopen (arg, "a");
      do_save = false;
      break;

    case OPT____:
      /* "-###"
	 This is similar to -v except that there is no execution
	 of the commands and the echoed arguments are quoted.  It
	 is intended for use in shell scripts to capture the
	 driver-generated command line.  */
      verbose_only_flag++;
      verbose_flag = 1;
      do_save = false;
      break;

    case OPT_B:
      {
	size_t len = strlen (arg);

	/* Catch the case where the user has forgotten to append a
	   directory separator to the path.  Note, they may be using
	   -B to add an executable name prefix, eg "i386-elf-", in
	   order to distinguish between multiple installations of
	   GCC in the same directory.  Hence we must check to see
	   if appending a directory separator actually makes a
	   valid directory name.  */
	if (!IS_DIR_SEPARATOR (arg[len - 1])
	    && is_directory (arg, false))
	  {
	    char *tmp = XNEWVEC (char, len + 2);
	    strcpy (tmp, arg);
	    tmp[len] = DIR_SEPARATOR;
	    tmp[++len] = 0;
	    arg = tmp;
	  }

	add_prefix (&exec_prefixes, arg, NULL,
		    PREFIX_PRIORITY_B_OPT, 0, 0);
	add_prefix (&startfile_prefixes, arg, NULL,
		    PREFIX_PRIORITY_B_OPT, 0, 0);
	add_prefix (&include_prefixes, arg, NULL,
		    PREFIX_PRIORITY_B_OPT, 0, 0);
      }
      validated = true;
      break;

    case OPT_x:
      spec_lang = arg;
      if (!strcmp (spec_lang, "none"))
	/* Suppress the warning if -xnone comes after the last input
	   file, because alternate command interfaces like g++ might
	   find it useful to place -xnone after each input file.  */
	spec_lang = 0;
      else
	last_language_n_infiles = n_infiles;
      do_save = false;
      break;

    case OPT_o:
      have_o = 1;
#if defined(HAVE_TARGET_EXECUTABLE_SUFFIX) || defined(HAVE_TARGET_OBJECT_SUFFIX)
      arg = convert_filename (arg, ! have_c, 0);
#endif
      /* Save the output name in case -save-temps=obj was used.  */
      save_temps_prefix = xstrdup (arg);
      /* On some systems, ld cannot handle "-o" without a space.  So
	 split the option from its argument.  */
      save_switch ("-o", 1, &arg, validated, true);
      return true;

    case OPT_static_libgcc:
    case OPT_shared_libgcc:
    case OPT_static_libgfortran:
    case OPT_static_libstdc__:
      /* These are always valid, since gcc.c itself understands the
	 first two, gfortranspec.c understands -static-libgfortran and
	 g++spec.c understands -static-libstdc++ */
      validated = true;
      break;

    default:
      /* Various driver options need no special processing at this
	 point, having been handled in a prescan above or being
	 handled by specs.  */
      break;
    }

  if (do_save)
    save_switch (decoded->canonical_option[0],
		 decoded->canonical_option_num_elements - 1,
		 &decoded->canonical_option[1], validated, true);
  return true;
}

/* Put the driver's standard set of option handlers in *HANDLERS.  */

static void
set_option_handlers (struct cl_option_handlers *handlers)
{
  handlers->unknown_option_callback = driver_unknown_option_callback;
  handlers->wrong_lang_callback = driver_wrong_lang_callback;
  handlers->num_handlers = 3;
  handlers->handlers[0].handler = driver_handle_option;
  handlers->handlers[0].mask = CL_DRIVER;
  handlers->handlers[1].handler = common_handle_option;
  handlers->handlers[1].mask = CL_COMMON;
  handlers->handlers[2].handler = target_handle_option;
  handlers->handlers[2].mask = CL_TARGET;
}

/* Create the vector `switches' and its contents.
   Store its length in `n_switches'.  */

static void
process_command (unsigned int decoded_options_count,
		 struct cl_decoded_option *decoded_options)
{
  const char *temp;
  char *temp1;
  char *tooldir_prefix, *tooldir_prefix2;
  char *(*get_relative_prefix) (const char *, const char *,
				const char *) = NULL;
  struct cl_option_handlers handlers;
  unsigned int j;

  gcc_exec_prefix = getenv ("GCC_EXEC_PREFIX");

  n_switches = 0;
  n_infiles = 0;
  added_libraries = 0;

  /* Figure compiler version from version string.  */

  compiler_version = temp1 = xstrdup (version_string);

  for (; *temp1; ++temp1)
    {
      if (*temp1 == ' ')
	{
	  *temp1 = '\0';
	  break;
	}
    }

  /* Handle any -no-canonical-prefixes flag early, to assign the function
     that builds relative prefixes.  This function creates default search
     paths that are needed later in normal option handling.  */

  for (j = 1; j < decoded_options_count; j++)
    {
      if (decoded_options[j].opt_index == OPT_no_canonical_prefixes)
	{
	  get_relative_prefix = make_relative_prefix_ignore_links;
	  break;
	}
    }
  if (! get_relative_prefix)
    get_relative_prefix = make_relative_prefix;

  /* Set up the default search paths.  If there is no GCC_EXEC_PREFIX,
     see if we can create it from the pathname specified in
     decoded_options[0].arg.  */

  gcc_libexec_prefix = standard_libexec_prefix;
#ifndef VMS
  /* FIXME: make_relative_prefix doesn't yet work for VMS.  */
  if (!gcc_exec_prefix)
    {
      gcc_exec_prefix = get_relative_prefix (decoded_options[0].arg,
					     standard_bindir_prefix,
					     standard_exec_prefix);
      gcc_libexec_prefix = get_relative_prefix (decoded_options[0].arg,
					     standard_bindir_prefix,
					     standard_libexec_prefix);
      if (gcc_exec_prefix)
	xputenv (concat ("GCC_EXEC_PREFIX=", gcc_exec_prefix, NULL));
    }
  else
    {
      /* make_relative_prefix requires a program name, but
	 GCC_EXEC_PREFIX is typically a directory name with a trailing
	 / (which is ignored by make_relative_prefix), so append a
	 program name.  */
      char *tmp_prefix = concat (gcc_exec_prefix, "gcc", NULL);
      gcc_libexec_prefix = get_relative_prefix (tmp_prefix,
						standard_exec_prefix,
						standard_libexec_prefix);

      /* The path is unrelocated, so fallback to the original setting.  */
      if (!gcc_libexec_prefix)
	gcc_libexec_prefix = standard_libexec_prefix;

      free (tmp_prefix);
    }
#else
#endif
  /* From this point onward, gcc_exec_prefix is non-null if the toolchain
     is relocated. The toolchain was either relocated using GCC_EXEC_PREFIX
     or an automatically created GCC_EXEC_PREFIX from
     decoded_options[0].arg.  */

  /* Do language-specific adjustment/addition of flags.  */
  lang_specific_driver (&decoded_options, &decoded_options_count,
			&added_libraries);

  if (gcc_exec_prefix)
    {
      int len = strlen (gcc_exec_prefix);

      if (len > (int) sizeof ("/lib/gcc/") - 1
	  && (IS_DIR_SEPARATOR (gcc_exec_prefix[len-1])))
	{
	  temp = gcc_exec_prefix + len - sizeof ("/lib/gcc/") + 1;
	  if (IS_DIR_SEPARATOR (*temp)
	      && filename_ncmp (temp + 1, "lib", 3) == 0
	      && IS_DIR_SEPARATOR (temp[4])
	      && filename_ncmp (temp + 5, "gcc", 3) == 0)
	    len -= sizeof ("/lib/gcc/") - 1;
	}

      set_std_prefix (gcc_exec_prefix, len);
      add_prefix (&exec_prefixes, gcc_libexec_prefix, "GCC",
		  PREFIX_PRIORITY_LAST, 0, 0);
      add_prefix (&startfile_prefixes, gcc_exec_prefix, "GCC",
		  PREFIX_PRIORITY_LAST, 0, 0);
    }

  /* COMPILER_PATH and LIBRARY_PATH have values
     that are lists of directory names with colons.  */

  temp = getenv ("COMPILER_PATH");
  if (temp)
    {
      const char *startp, *endp;
      char *nstore = (char *) alloca (strlen (temp) + 3);

      startp = endp = temp;
      while (1)
	{
	  if (*endp == PATH_SEPARATOR || *endp == 0)
	    {
	      strncpy (nstore, startp, endp - startp);
	      if (endp == startp)
		strcpy (nstore, concat (".", dir_separator_str, NULL));
	      else if (!IS_DIR_SEPARATOR (endp[-1]))
		{
		  nstore[endp - startp] = DIR_SEPARATOR;
		  nstore[endp - startp + 1] = 0;
		}
	      else
		nstore[endp - startp] = 0;
	      add_prefix (&exec_prefixes, nstore, 0,
			  PREFIX_PRIORITY_LAST, 0, 0);
	      add_prefix (&include_prefixes, nstore, 0,
			  PREFIX_PRIORITY_LAST, 0, 0);
	      if (*endp == 0)
		break;
	      endp = startp = endp + 1;
	    }
	  else
	    endp++;
	}
    }

  temp = getenv (LIBRARY_PATH_ENV);
  if (temp && *cross_compile == '0')
    {
      const char *startp, *endp;
      char *nstore = (char *) alloca (strlen (temp) + 3);

      startp = endp = temp;
      while (1)
	{
	  if (*endp == PATH_SEPARATOR || *endp == 0)
	    {
	      strncpy (nstore, startp, endp - startp);
	      if (endp == startp)
		strcpy (nstore, concat (".", dir_separator_str, NULL));
	      else if (!IS_DIR_SEPARATOR (endp[-1]))
		{
		  nstore[endp - startp] = DIR_SEPARATOR;
		  nstore[endp - startp + 1] = 0;
		}
	      else
		nstore[endp - startp] = 0;
	      add_prefix (&startfile_prefixes, nstore, NULL,
			  PREFIX_PRIORITY_LAST, 0, 1);
	      if (*endp == 0)
		break;
	      endp = startp = endp + 1;
	    }
	  else
	    endp++;
	}
    }

  /* Use LPATH like LIBRARY_PATH (for the CMU build program).  */
  temp = getenv ("LPATH");
  if (temp && *cross_compile == '0')
    {
      const char *startp, *endp;
      char *nstore = (char *) alloca (strlen (temp) + 3);

      startp = endp = temp;
      while (1)
	{
	  if (*endp == PATH_SEPARATOR || *endp == 0)
	    {
	      strncpy (nstore, startp, endp - startp);
	      if (endp == startp)
		strcpy (nstore, concat (".", dir_separator_str, NULL));
	      else if (!IS_DIR_SEPARATOR (endp[-1]))
		{
		  nstore[endp - startp] = DIR_SEPARATOR;
		  nstore[endp - startp + 1] = 0;
		}
	      else
		nstore[endp - startp] = 0;
	      add_prefix (&startfile_prefixes, nstore, NULL,
			  PREFIX_PRIORITY_LAST, 0, 1);
	      if (*endp == 0)
		break;
	      endp = startp = endp + 1;
	    }
	  else
	    endp++;
	}
    }

  /* Process the options and store input files and switches in their
     vectors.  */

  last_language_n_infiles = -1;

  set_option_handlers (&handlers);

  for (j = 1; j < decoded_options_count; j++)
    {
      switch (decoded_options[j].opt_index)
	{
	case OPT_S:
	case OPT_c:
	case OPT_E:
	  have_c = 1;
	  break;
	}
      if (have_c)
	break;
    }

  for (j = 1; j < decoded_options_count; j++)
    {
      if (decoded_options[j].opt_index == OPT_SPECIAL_input_file)
	{
	  const char *arg = decoded_options[j].arg;
          const char *p = strrchr (arg, '@');
          char *fname;
	  long offset;
	  int consumed;
#ifdef HAVE_TARGET_OBJECT_SUFFIX
	  arg = convert_filename (arg, 0, access (arg, F_OK));
#endif
	  /* For LTO static archive support we handle input file
	     specifications that are composed of a filename and
	     an offset like FNAME@OFFSET.  */
	  if (p
	      && p != arg
	      && sscanf (p, "@%li%n", &offset, &consumed) >= 1
	      && strlen (p) == (unsigned int)consumed)
	    {
              fname = (char *)xmalloc (p - arg + 1);
              memcpy (fname, arg, p - arg);
              fname[p - arg] = '\0';
	      /* Only accept non-stdin and existing FNAME parts, otherwise
		 try with the full name.  */
	      if (strcmp (fname, "-") == 0 || access (fname, F_OK) < 0)
		{
		  free (fname);
		  fname = xstrdup (arg);
		}
	    }
	  else
	    fname = xstrdup (arg);

          if (strcmp (fname, "-") != 0 && access (fname, F_OK) < 0)
	    perror_with_name (fname);
          else
	    add_infile (arg, spec_lang);

          free (fname);
	  continue;
	}

      read_cmdline_option (&global_options, &global_options_set,
			   decoded_options + j, UNKNOWN_LOCATION,
			   CL_DRIVER, &handlers, global_dc);
    }

  /* If -save-temps=obj and -o name, create the prefix to use for %b.
     Otherwise just make -save-temps=obj the same as -save-temps=cwd.  */
  if (save_temps_flag == SAVE_TEMPS_OBJ && save_temps_prefix != NULL)
    {
      save_temps_length = strlen (save_temps_prefix);
      temp = strrchr (lbasename (save_temps_prefix), '.');
      if (temp)
	{
	  save_temps_length -= strlen (temp);
	  save_temps_prefix[save_temps_length] = '\0';
	}

    }
  else if (save_temps_prefix != NULL)
    {
      free (save_temps_prefix);
      save_temps_prefix = NULL;
    }

  if (save_temps_flag && use_pipes)
    {
      /* -save-temps overrides -pipe, so that temp files are produced */
      if (save_temps_flag)
	warning (0, "-pipe ignored because -save-temps specified");
      use_pipes = 0;
    }

  if (!compare_debug)
    {
      const char *gcd = getenv ("GCC_COMPARE_DEBUG");

      if (gcd && gcd[0] == '-')
	{
	  compare_debug = 2;
	  compare_debug_opt = gcd;
	}
      else if (gcd && *gcd && strcmp (gcd, "0"))
	{
	  compare_debug = 3;
	  compare_debug_opt = "-gtoggle";
	}
    }
  else if (compare_debug < 0)
    {
      compare_debug = 0;
      gcc_assert (!compare_debug_opt);
    }

  /* Set up the search paths.  We add directories that we expect to
     contain GNU Toolchain components before directories specified by
     the machine description so that we will find GNU components (like
     the GNU assembler) before those of the host system.  */

  /* If we don't know where the toolchain has been installed, use the
     configured-in locations.  */
  if (!gcc_exec_prefix)
    {
#ifndef OS2
      add_prefix (&exec_prefixes, standard_libexec_prefix, "GCC",
		  PREFIX_PRIORITY_LAST, 1, 0);
      add_prefix (&exec_prefixes, standard_libexec_prefix, "BINUTILS",
		  PREFIX_PRIORITY_LAST, 2, 0);
      add_prefix (&exec_prefixes, standard_exec_prefix, "BINUTILS",
		  PREFIX_PRIORITY_LAST, 2, 0);
#endif
      add_prefix (&startfile_prefixes, standard_exec_prefix, "BINUTILS",
		  PREFIX_PRIORITY_LAST, 1, 0);
    }

  gcc_assert (!IS_ABSOLUTE_PATH (tooldir_base_prefix));
  tooldir_prefix2 = concat (tooldir_base_prefix, spec_machine,
			    dir_separator_str, NULL);

  /* Look for tools relative to the location from which the driver is
     running, or, if that is not available, the configured prefix.  */
  tooldir_prefix
    = concat (gcc_exec_prefix ? gcc_exec_prefix : standard_exec_prefix,
	      spec_machine, dir_separator_str,
	      spec_version, dir_separator_str, tooldir_prefix2, NULL);
  free (tooldir_prefix2);

  add_prefix (&exec_prefixes,
	      concat (tooldir_prefix, "bin", dir_separator_str, NULL),
	      "BINUTILS", PREFIX_PRIORITY_LAST, 0, 0);
  add_prefix (&startfile_prefixes,
	      concat (tooldir_prefix, "lib", dir_separator_str, NULL),
	      "BINUTILS", PREFIX_PRIORITY_LAST, 0, 1);
  free (tooldir_prefix);

#if defined(TARGET_SYSTEM_ROOT_RELOCATABLE) && !defined(VMS)
  /* If the normal TARGET_SYSTEM_ROOT is inside of $exec_prefix,
     then consider it to relocate with the rest of the GCC installation
     if GCC_EXEC_PREFIX is set.
     ``make_relative_prefix'' is not compiled for VMS, so don't call it.  */
  if (target_system_root && !target_system_root_changed && gcc_exec_prefix)
    {
      char *tmp_prefix = get_relative_prefix (decoded_options[0].arg,
					      standard_bindir_prefix,
					      target_system_root);
      if (tmp_prefix && access_check (tmp_prefix, F_OK) == 0)
	{
	  target_system_root = tmp_prefix;
	  target_system_root_changed = 1;
	}
    }
#endif

  /* More prefixes are enabled in main, after we read the specs file
     and determine whether this is cross-compilation or not.  */

  if (n_infiles == last_language_n_infiles && spec_lang != 0)
    warning (0, "%<-x %s%> after last input file has no effect", spec_lang);

  /* Synthesize -fcompare-debug flag from the GCC_COMPARE_DEBUG
     environment variable.  */
  if (compare_debug == 2 || compare_debug == 3)
    {
      const char *opt = concat ("-fcompare-debug=", compare_debug_opt, NULL);
      save_switch (opt, 0, NULL, false, true);
      compare_debug = 1;
    }

  /* Ensure we only invoke each subprocess once.  */
  if (print_subprocess_help || print_help_list || print_version)
    {
      n_infiles = 0;

      /* Create a dummy input file, so that we can pass
	 the help option on to the various sub-processes.  */
      add_infile ("help-dummy", "c");
    }

  alloc_switch ();
  switches[n_switches].part1 = 0;
  alloc_infile ();
  infiles[n_infiles].name = 0;
}

/* Store switches not filtered out by %<S in spec in COLLECT_GCC_OPTIONS
   and place that in the environment.  */

static void
set_collect_gcc_options (void)
{
  int i;
  int first_time;

  /* Build COLLECT_GCC_OPTIONS to have all of the options specified to
     the compiler.  */
  obstack_grow (&collect_obstack, "COLLECT_GCC_OPTIONS=",
		sizeof ("COLLECT_GCC_OPTIONS=") - 1);

  first_time = TRUE;
  for (i = 0; (int) i < n_switches; i++)
    {
      const char *const *args;
      const char *p, *q;
      if (!first_time)
	obstack_grow (&collect_obstack, " ", 1);

      first_time = FALSE;

      /* Ignore elided switches.  */
      if ((switches[i].live_cond
	   & (SWITCH_IGNORE | SWITCH_KEEP_FOR_GCC))
	  == SWITCH_IGNORE)
	continue;

      obstack_grow (&collect_obstack, "'-", 2);
      q = switches[i].part1;
      while ((p = strchr (q, '\'')))
	{
	  obstack_grow (&collect_obstack, q, p - q);
	  obstack_grow (&collect_obstack, "'\\''", 4);
	  q = ++p;
	}
      obstack_grow (&collect_obstack, q, strlen (q));
      obstack_grow (&collect_obstack, "'", 1);

      for (args = switches[i].args; args && *args; args++)
	{
	  obstack_grow (&collect_obstack, " '", 2);
	  q = *args;
	  while ((p = strchr (q, '\'')))
	    {
	      obstack_grow (&collect_obstack, q, p - q);
	      obstack_grow (&collect_obstack, "'\\''", 4);
	      q = ++p;
	    }
	  obstack_grow (&collect_obstack, q, strlen (q));
	  obstack_grow (&collect_obstack, "'", 1);
	}
    }
  obstack_grow (&collect_obstack, "\0", 1);
  xputenv (XOBFINISH (&collect_obstack, char *));
}

/* Process a spec string, accumulating and running commands.  */

/* These variables describe the input file name.
   input_file_number is the index on outfiles of this file,
   so that the output file name can be stored for later use by %o.
   input_basename is the start of the part of the input file
   sans all directory names, and basename_length is the number
   of characters starting there excluding the suffix .c or whatever.  */

static const char *gcc_input_filename;
static int input_file_number;
size_t input_filename_length;
static int basename_length;
static int suffixed_basename_length;
static const char *input_basename;
static const char *input_suffix;
#ifndef HOST_LACKS_INODE_NUMBERS
static struct stat input_stat;
#endif
static int input_stat_set;

/* The compiler used to process the current input file.  */
static struct compiler *input_file_compiler;

/* These are variables used within do_spec and do_spec_1.  */

/* Nonzero if an arg has been started and not yet terminated
   (with space, tab or newline).  */
static int arg_going;

/* Nonzero means %d or %g has been seen; the next arg to be terminated
   is a temporary file name.  */
static int delete_this_arg;

/* Nonzero means %w has been seen; the next arg to be terminated
   is the output file name of this compilation.  */
static int this_is_output_file;

/* Nonzero means %s has been seen; the next arg to be terminated
   is the name of a library file and we should try the standard
   search dirs for it.  */
static int this_is_library_file;

/* Nonzero means %T has been seen; the next arg to be terminated
   is the name of a linker script and we should try all of the
   standard search dirs for it.  If it is found insert a --script
   command line switch and then substitute the full path in place,
   otherwise generate an error message.  */
static int this_is_linker_script;

/* Nonzero means that the input of this command is coming from a pipe.  */
static int input_from_pipe;

/* Nonnull means substitute this for any suffix when outputting a switches
   arguments.  */
static const char *suffix_subst;

/* If there is an argument being accumulated, terminate it and store it.  */

static void
end_going_arg (void)
{
  if (arg_going)
    {
      const char *string;

      obstack_1grow (&obstack, 0);
      string = XOBFINISH (&obstack, const char *);
      if (this_is_library_file)
	string = find_file (string);
      if (this_is_linker_script)
	{
	  char * full_script_path = find_a_file (&startfile_prefixes, string, R_OK, true);

	  if (full_script_path == NULL)
	    {
	      error ("unable to locate default linker script %qs in the library search paths", string);
	      /* Script was not found on search path.  */
	      return;
	    }
	  store_arg ("--script", false, false);
	  string = full_script_path;
	}
      store_arg (string, delete_this_arg, this_is_output_file);
      if (this_is_output_file)
	outfiles[input_file_number] = string;
      arg_going = 0;
    }
}


/* Parse the WRAPPER string which is a comma separated list of the command line
   and insert them into the beginning of argbuf.  */

static void
insert_wrapper (const char *wrapper)
{
  int n = 0;
  int i;
  char *buf = xstrdup (wrapper);
  char *p = buf;
  unsigned int old_length = argbuf.length ();

  do
    {
      n++;
      while (*p == ',')
        p++;
    }
  while ((p = strchr (p, ',')) != NULL);

  argbuf.safe_grow (old_length + n);
  memmove (argbuf.address () + n,
	   argbuf.address (),
	   old_length * sizeof (const_char_p));

  i = 0;
  p = buf;
  do
    {
      while (*p == ',')
        {
          *p = 0;
          p++;
        }
      argbuf[i] = p;
      i++;
    }
  while ((p = strchr (p, ',')) != NULL);
  gcc_assert (i == n);
}

/* Process the spec SPEC and run the commands specified therein.
   Returns 0 if the spec is successfully processed; -1 if failed.  */

int
do_spec (const char *spec)
{
  int value;

  value = do_spec_2 (spec);

  /* Force out any unfinished command.
     If -pipe, this forces out the last command if it ended in `|'.  */
  if (value == 0)
    {
      if (argbuf.length () > 0
	  && !strcmp (argbuf.last (), "|"))
	argbuf.pop ();

      set_collect_gcc_options ();

      if (argbuf.length () > 0)
	value = execute ();
    }

  return value;
}

static int
do_spec_2 (const char *spec)
{
  int result;

  clear_args ();
  arg_going = 0;
  delete_this_arg = 0;
  this_is_output_file = 0;
  this_is_library_file = 0;
  this_is_linker_script = 0;
  input_from_pipe = 0;
  suffix_subst = NULL;

  result = do_spec_1 (spec, 0, NULL);

  end_going_arg ();

  return result;
}


/* Process the given spec string and add any new options to the end
   of the switches/n_switches array.  */

static void
do_option_spec (const char *name, const char *spec)
{
  unsigned int i, value_count, value_len;
  const char *p, *q, *value;
  char *tmp_spec, *tmp_spec_p;

  if (configure_default_options[0].name == NULL)
    return;

  for (i = 0; i < ARRAY_SIZE (configure_default_options); i++)
    if (strcmp (configure_default_options[i].name, name) == 0)
      break;
  if (i == ARRAY_SIZE (configure_default_options))
    return;

  value = configure_default_options[i].value;
  value_len = strlen (value);

  /* Compute the size of the final spec.  */
  value_count = 0;
  p = spec;
  while ((p = strstr (p, "%(VALUE)")) != NULL)
    {
      p ++;
      value_count ++;
    }

  /* Replace each %(VALUE) by the specified value.  */
  tmp_spec = (char *) alloca (strlen (spec) + 1
		     + value_count * (value_len - strlen ("%(VALUE)")));
  tmp_spec_p = tmp_spec;
  q = spec;
  while ((p = strstr (q, "%(VALUE)")) != NULL)
    {
      memcpy (tmp_spec_p, q, p - q);
      tmp_spec_p = tmp_spec_p + (p - q);
      memcpy (tmp_spec_p, value, value_len);
      tmp_spec_p += value_len;
      q = p + strlen ("%(VALUE)");
    }
  strcpy (tmp_spec_p, q);

  do_self_spec (tmp_spec);
}

/* Process the given spec string and add any new options to the end
   of the switches/n_switches array.  */

static void
do_self_spec (const char *spec)
{
  int i;

  do_spec_2 (spec);
  do_spec_1 (" ", 0, NULL);

  /* Mark %<S switches processed by do_self_spec to be ignored permanently.
     do_self_specs adds the replacements to switches array, so it shouldn't
     be processed afterwards.  */
  for (i = 0; i < n_switches; i++)
    if ((switches[i].live_cond & SWITCH_IGNORE))
      switches[i].live_cond |= SWITCH_IGNORE_PERMANENTLY;

  if (argbuf.length () > 0)
    {
      const char **argbuf_copy;
      struct cl_decoded_option *decoded_options;
      struct cl_option_handlers handlers;
      unsigned int decoded_options_count;
      unsigned int j;

      /* Create a copy of argbuf with a dummy argv[0] entry for
	 decode_cmdline_options_to_array.  */
      argbuf_copy = XNEWVEC (const char *,
			     argbuf.length () + 1);
      argbuf_copy[0] = "";
      memcpy (argbuf_copy + 1, argbuf.address (),
	      argbuf.length () * sizeof (const char *));

      decode_cmdline_options_to_array (argbuf.length () + 1,
				       argbuf_copy,
				       CL_DRIVER, &decoded_options,
				       &decoded_options_count);
      free (argbuf_copy);

      set_option_handlers (&handlers);

      for (j = 1; j < decoded_options_count; j++)
	{
	  switch (decoded_options[j].opt_index)
	    {
	    case OPT_SPECIAL_input_file:
	      /* Specs should only generate options, not input
		 files.  */
	      if (strcmp (decoded_options[j].arg, "-") != 0)
		fatal_error ("switch %qs does not start with %<-%>",
			     decoded_options[j].arg);
	      else
		fatal_error ("spec-generated switch is just %<-%>");
	      break;

	    case OPT_fcompare_debug_second:
	    case OPT_fcompare_debug:
	    case OPT_fcompare_debug_:
	    case OPT_o:
	      /* Avoid duplicate processing of some options from
		 compare-debug specs; just save them here.  */
	      save_switch (decoded_options[j].canonical_option[0],
			   (decoded_options[j].canonical_option_num_elements
			    - 1),
			   &decoded_options[j].canonical_option[1], false, true);
	      break;

	    default:
	      read_cmdline_option (&global_options, &global_options_set,
				   decoded_options + j, UNKNOWN_LOCATION,
				   CL_DRIVER, &handlers, global_dc);
	      break;
	    }
	}

      alloc_switch ();
      switches[n_switches].part1 = 0;
    }
}

/* Callback for processing %D and %I specs.  */

struct spec_path_info {
  const char *option;
  const char *append;
  size_t append_len;
  bool omit_relative;
  bool separate_options;
};

static void *
spec_path (char *path, void *data)
{
  struct spec_path_info *info = (struct spec_path_info *) data;
  size_t len = 0;
  char save = 0;

  if (info->omit_relative && !IS_ABSOLUTE_PATH (path))
    return NULL;

  if (info->append_len != 0)
    {
      len = strlen (path);
      memcpy (path + len, info->append, info->append_len + 1);
    }

  if (!is_directory (path, true))
    return NULL;

  do_spec_1 (info->option, 1, NULL);
  if (info->separate_options)
    do_spec_1 (" ", 0, NULL);

  if (info->append_len == 0)
    {
      len = strlen (path);
      save = path[len - 1];
      if (IS_DIR_SEPARATOR (path[len - 1]))
	path[len - 1] = '\0';
    }

  do_spec_1 (path, 1, NULL);
  do_spec_1 (" ", 0, NULL);

  /* Must not damage the original path.  */
  if (info->append_len == 0)
    path[len - 1] = save;

  return NULL;
}

/* Create a temporary FILE with the contents of ARGV. Add @FILE to the
   argument list. */

static void
create_at_file (char **argv)
{
  char *temp_file = make_temp_file ("");
  char *at_argument = concat ("@", temp_file, NULL);
  FILE *f = fopen (temp_file, "w");
  int status;

  if (f == NULL)
    fatal_error ("could not open temporary response file %s",
		 temp_file);

  status = writeargv (argv, f);

  if (status)
    fatal_error ("could not write to temporary response file %s",
		 temp_file);

  status = fclose (f);

  if (EOF == status)
    fatal_error ("could not close temporary response file %s",
		 temp_file);

  store_arg (at_argument, 0, 0);

  record_temp_file (temp_file, !save_temps_flag, !save_temps_flag);
}

/* True if we should compile INFILE. */

static bool
compile_input_file_p (struct infile *infile)
{
  if ((!infile->language) || (infile->language[0] != '*'))
    if (infile->incompiler == input_file_compiler)
      return true;
  return false;
}

/* Process each member of VEC as a spec.  */

static void
do_specs_vec (vec<char_p> vec)
{
  unsigned ix;
  char *opt;

  FOR_EACH_VEC_ELT (vec, ix, opt)
    {
      do_spec_1 (opt, 1, NULL);
      /* Make each accumulated option a separate argument.  */
      do_spec_1 (" ", 0, NULL);
    }
}

/* Process the sub-spec SPEC as a portion of a larger spec.
   This is like processing a whole spec except that we do
   not initialize at the beginning and we do not supply a
   newline by default at the end.
   INSWITCH nonzero means don't process %-sequences in SPEC;
   in this case, % is treated as an ordinary character.
   This is used while substituting switches.
   INSWITCH nonzero also causes SPC not to terminate an argument.

   Value is zero unless a line was finished
   and the command on that line reported an error.  */

static int
do_spec_1 (const char *spec, int inswitch, const char *soft_matched_part)
{
  const char *p = spec;
  int c;
  int i;
  int value;

  /* If it's an empty string argument to a switch, keep it as is.  */
  if (inswitch && !*p)
    arg_going = 1;

  while ((c = *p++))
    /* If substituting a switch, treat all chars like letters.
       Otherwise, NL, SPC, TAB and % are special.  */
    switch (inswitch ? 'a' : c)
      {
      case '\n':
	end_going_arg ();

	if (argbuf.length () > 0
	    && !strcmp (argbuf.last (), "|"))
	  {
	    /* A `|' before the newline means use a pipe here,
	       but only if -pipe was specified.
	       Otherwise, execute now and don't pass the `|' as an arg.  */
	    if (use_pipes)
	      {
		input_from_pipe = 1;
		break;
	      }
	    else
	      argbuf.pop ();
	  }

	set_collect_gcc_options ();

	if (argbuf.length () > 0)
	  {
	    value = execute ();
	    if (value)
	      return value;
	  }
	/* Reinitialize for a new command, and for a new argument.  */
	clear_args ();
	arg_going = 0;
	delete_this_arg = 0;
	this_is_output_file = 0;
	this_is_library_file = 0;
	this_is_linker_script = 0;
	input_from_pipe = 0;
	break;

      case '|':
	end_going_arg ();

	/* Use pipe */
	obstack_1grow (&obstack, c);
	arg_going = 1;
	break;

      case '\t':
      case ' ':
	end_going_arg ();

	/* Reinitialize for a new argument.  */
	delete_this_arg = 0;
	this_is_output_file = 0;
	this_is_library_file = 0;
	this_is_linker_script = 0;
	break;

      case '%':
	switch (c = *p++)
	  {
	  case 0:
	    fatal_error ("spec %qs invalid", spec);

	  case 'b':
	    if (save_temps_length)
	      obstack_grow (&obstack, save_temps_prefix, save_temps_length);
	    else
	      obstack_grow (&obstack, input_basename, basename_length);
	    if (compare_debug < 0)
	      obstack_grow (&obstack, ".gk", 3);
	    arg_going = 1;
	    break;

	  case 'B':
	    if (save_temps_length)
	      obstack_grow (&obstack, save_temps_prefix, save_temps_length);
	    else
	      obstack_grow (&obstack, input_basename, suffixed_basename_length);
	    if (compare_debug < 0)
	      obstack_grow (&obstack, ".gk", 3);
	    arg_going = 1;
	    break;

	  case 'd':
	    delete_this_arg = 2;
	    break;

	  /* Dump out the directories specified with LIBRARY_PATH,
	     followed by the absolute directories
	     that we search for startfiles.  */
	  case 'D':
	    {
	      struct spec_path_info info;

	      info.option = "-L";
	      info.append_len = 0;
#ifdef RELATIVE_PREFIX_NOT_LINKDIR
	      /* Used on systems which record the specified -L dirs
		 and use them to search for dynamic linking.
		 Relative directories always come from -B,
		 and it is better not to use them for searching
		 at run time.  In particular, stage1 loses.  */
	      info.omit_relative = true;
#else
	      info.omit_relative = false;
#endif
	      info.separate_options = false;

	      for_each_path (&startfile_prefixes, true, 0, spec_path, &info);
	    }
	    break;

	  case 'e':
	    /* %efoo means report an error with `foo' as error message
	       and don't execute any more commands for this file.  */
	    {
	      const char *q = p;
	      char *buf;
	      while (*p != 0 && *p != '\n')
		p++;
	      buf = (char *) alloca (p - q + 1);
	      strncpy (buf, q, p - q);
	      buf[p - q] = 0;
	      error ("%s", _(buf));
	      return -1;
	    }
	    break;
	  case 'n':
	    /* %nfoo means report a notice with `foo' on stderr.  */
	    {
	      const char *q = p;
	      char *buf;
	      while (*p != 0 && *p != '\n')
		p++;
	      buf = (char *) alloca (p - q + 1);
	      strncpy (buf, q, p - q);
	      buf[p - q] = 0;
	      inform (0, "%s", _(buf));
	      if (*p)
		p++;
	    }
	    break;

	  case 'j':
	    {
	      struct stat st;

	      /* If save_temps_flag is off, and the HOST_BIT_BUCKET is
		 defined, and it is not a directory, and it is
		 writable, use it.  Otherwise, treat this like any
		 other temporary file.  */

	      if ((!save_temps_flag)
		  && (stat (HOST_BIT_BUCKET, &st) == 0) && (!S_ISDIR (st.st_mode))
		  && (access (HOST_BIT_BUCKET, W_OK) == 0))
		{
		  obstack_grow (&obstack, HOST_BIT_BUCKET,
				strlen (HOST_BIT_BUCKET));
		  delete_this_arg = 0;
		  arg_going = 1;
		  break;
		}
	    }
	    goto create_temp_file;
	  case '|':
	    if (use_pipes)
	      {
		obstack_1grow (&obstack, '-');
		delete_this_arg = 0;
		arg_going = 1;

		/* consume suffix */
		while (*p == '.' || ISALNUM ((unsigned char) *p))
		  p++;
		if (p[0] == '%' && p[1] == 'O')
		  p += 2;

		break;
	      }
	    goto create_temp_file;
	  case 'm':
	    if (use_pipes)
	      {
		/* consume suffix */
		while (*p == '.' || ISALNUM ((unsigned char) *p))
		  p++;
		if (p[0] == '%' && p[1] == 'O')
		  p += 2;

		break;
	      }
	    goto create_temp_file;
	  case 'g':
	  case 'u':
	  case 'U':
	  create_temp_file:
	      {
		struct temp_name *t;
		int suffix_length;
		const char *suffix = p;
		char *saved_suffix = NULL;

		while (*p == '.' || ISALNUM ((unsigned char) *p))
		  p++;
		suffix_length = p - suffix;
		if (p[0] == '%' && p[1] == 'O')
		  {
		    p += 2;
		    /* We don't support extra suffix characters after %O.  */
		    if (*p == '.' || ISALNUM ((unsigned char) *p))
		      fatal_error ("spec %qs has invalid %<%%0%c%>", spec, *p);
		    if (suffix_length == 0)
		      suffix = TARGET_OBJECT_SUFFIX;
		    else
		      {
			saved_suffix
			  = XNEWVEC (char, suffix_length
				     + strlen (TARGET_OBJECT_SUFFIX));
			strncpy (saved_suffix, suffix, suffix_length);
			strcpy (saved_suffix + suffix_length,
				TARGET_OBJECT_SUFFIX);
		      }
		    suffix_length += strlen (TARGET_OBJECT_SUFFIX);
		  }

		if (compare_debug < 0)
		  {
		    suffix = concat (".gk", suffix, NULL);
		    suffix_length += 3;
		  }

		/* If -save-temps=obj and -o were specified, use that for the
		   temp file.  */
		if (save_temps_length)
		  {
		    char *tmp;
		    temp_filename_length
		      = save_temps_length + suffix_length + 1;
		    tmp = (char *) alloca (temp_filename_length);
		    memcpy (tmp, save_temps_prefix, save_temps_length);
		    memcpy (tmp + save_temps_length, suffix, suffix_length);
		    tmp[save_temps_length + suffix_length] = '\0';
		    temp_filename = save_string (tmp, save_temps_length
						      + suffix_length);
		    obstack_grow (&obstack, temp_filename,
				  temp_filename_length);
		    arg_going = 1;
		    delete_this_arg = 0;
		    break;
		  }

		/* If the gcc_input_filename has the same suffix specified
		   for the %g, %u, or %U, and -save-temps is specified,
		   we could end up using that file as an intermediate
		   thus clobbering the user's source file (.e.g.,
		   gcc -save-temps foo.s would clobber foo.s with the
		   output of cpp0).  So check for this condition and
		   generate a temp file as the intermediate.  */

		if (save_temps_flag)
		  {
		    char *tmp;
		    temp_filename_length = basename_length + suffix_length + 1;
		    tmp = (char *) alloca (temp_filename_length);
		    memcpy (tmp, input_basename, basename_length);
		    memcpy (tmp + basename_length, suffix, suffix_length);
		    tmp[basename_length + suffix_length] = '\0';
		    temp_filename = tmp;

		    if (filename_cmp (temp_filename, gcc_input_filename) != 0)
		      {
#ifndef HOST_LACKS_INODE_NUMBERS
			struct stat st_temp;

			/* Note, set_input() resets input_stat_set to 0.  */
			if (input_stat_set == 0)
			  {
			    input_stat_set = stat (gcc_input_filename,
						   &input_stat);
			    if (input_stat_set >= 0)
			      input_stat_set = 1;
			  }

			/* If we have the stat for the gcc_input_filename
			   and we can do the stat for the temp_filename
			   then the they could still refer to the same
			   file if st_dev/st_ino's are the same.  */
			if (input_stat_set != 1
			    || stat (temp_filename, &st_temp) < 0
			    || input_stat.st_dev != st_temp.st_dev
			    || input_stat.st_ino != st_temp.st_ino)
#else
			/* Just compare canonical pathnames.  */
			char* input_realname = lrealpath (gcc_input_filename);
			char* temp_realname = lrealpath (temp_filename);
			bool files_differ = filename_cmp (input_realname, temp_realname);
			free (input_realname);
			free (temp_realname);
			if (files_differ)
#endif
			  {
			    temp_filename = save_string (temp_filename,
							 temp_filename_length + 1);
			    obstack_grow (&obstack, temp_filename,
						    temp_filename_length);
			    arg_going = 1;
			    delete_this_arg = 0;
			    break;
			  }
		      }
		  }

		/* See if we already have an association of %g/%u/%U and
		   suffix.  */
		for (t = temp_names; t; t = t->next)
		  if (t->length == suffix_length
		      && strncmp (t->suffix, suffix, suffix_length) == 0
		      && t->unique == (c == 'u' || c == 'U' || c == 'j'))
		    break;

		/* Make a new association if needed.  %u and %j
		   require one.  */
		if (t == 0 || c == 'u' || c == 'j')
		  {
		    if (t == 0)
		      {
			t = XNEW (struct temp_name);
			t->next = temp_names;
			temp_names = t;
		      }
		    t->length = suffix_length;
		    if (saved_suffix)
		      {
			t->suffix = saved_suffix;
			saved_suffix = NULL;
		      }
		    else
		      t->suffix = save_string (suffix, suffix_length);
		    t->unique = (c == 'u' || c == 'U' || c == 'j');
		    temp_filename = make_temp_file (t->suffix);
		    temp_filename_length = strlen (temp_filename);
		    t->filename = temp_filename;
		    t->filename_length = temp_filename_length;
		  }

		free (saved_suffix);

		obstack_grow (&obstack, t->filename, t->filename_length);
		delete_this_arg = 1;
	      }
	    arg_going = 1;
	    break;

	  case 'i':
	    if (combine_inputs)
	      {
		if (at_file_supplied)
		  {
		    /* We are going to expand `%i' to `@FILE', where FILE
		       is a newly-created temporary filename.  The filenames
		       that would usually be expanded in place of %o will be
		       written to the temporary file.  */
		    char **argv;
		    int n_files = 0;
		    int j;

		    for (i = 0; i < n_infiles; i++)
		      if (compile_input_file_p (&infiles[i]))
			n_files++;

		    argv = (char **) alloca (sizeof (char *) * (n_files + 1));

		    /* Copy the strings over.  */
		    for (i = 0, j = 0; i < n_infiles; i++)
		      if (compile_input_file_p (&infiles[i]))
			{
			  argv[j] = CONST_CAST (char *, infiles[i].name);
			  infiles[i].compiled = true;
			  j++;
			}
		    argv[j] = NULL;

		    create_at_file (argv);
		  }
		else
		  for (i = 0; (int) i < n_infiles; i++)
		    if (compile_input_file_p (&infiles[i]))
		      {
			store_arg (infiles[i].name, 0, 0);
			infiles[i].compiled = true;
		      }
	      }
	    else
	      {
		obstack_grow (&obstack, gcc_input_filename,
			      input_filename_length);
		arg_going = 1;
	      }
	    break;

	  case 'I':
	    {
	      struct spec_path_info info;

	      if (multilib_dir)
		{
		  do_spec_1 ("-imultilib", 1, NULL);
		  /* Make this a separate argument.  */
		  do_spec_1 (" ", 0, NULL);
		  do_spec_1 (multilib_dir, 1, NULL);
		  do_spec_1 (" ", 0, NULL);
		}

	      if (multiarch_dir)
		{
		  do_spec_1 ("-imultiarch", 1, NULL);
		  /* Make this a separate argument.  */
		  do_spec_1 (" ", 0, NULL);
		  do_spec_1 (multiarch_dir, 1, NULL);
		  do_spec_1 (" ", 0, NULL);
		}

	      if (gcc_exec_prefix)
		{
		  do_spec_1 ("-iprefix", 1, NULL);
		  /* Make this a separate argument.  */
		  do_spec_1 (" ", 0, NULL);
		  do_spec_1 (gcc_exec_prefix, 1, NULL);
		  do_spec_1 (" ", 0, NULL);
		}

	      if (target_system_root_changed ||
		  (target_system_root && target_sysroot_hdrs_suffix))
		{
		  do_spec_1 ("-isysroot", 1, NULL);
		  /* Make this a separate argument.  */
		  do_spec_1 (" ", 0, NULL);
		  do_spec_1 (target_system_root, 1, NULL);
		  if (target_sysroot_hdrs_suffix)
		    do_spec_1 (target_sysroot_hdrs_suffix, 1, NULL);
		  do_spec_1 (" ", 0, NULL);
		}

	      info.option = "-isystem";
	      info.append = "include";
	      info.append_len = strlen (info.append);
	      info.omit_relative = false;
	      info.separate_options = true;

	      for_each_path (&include_prefixes, false, info.append_len,
			     spec_path, &info);

	      info.append = "include-fixed";
	      if (*sysroot_hdrs_suffix_spec)
		info.append = concat (info.append, dir_separator_str,
				      multilib_dir, NULL);
	      info.append_len = strlen (info.append);
	      for_each_path (&include_prefixes, false, info.append_len,
			     spec_path, &info);
	    }
	    break;

	  case 'o':
	    {
	      int max = n_infiles;
	      max += lang_specific_extra_outfiles;

              if (HAVE_GNU_LD && at_file_supplied)
                {
                  /* We are going to expand `%o' to `@FILE', where FILE
                     is a newly-created temporary filename.  The filenames
                     that would usually be expanded in place of %o will be
                     written to the temporary file.  */

                  char **argv;
                  int n_files, j;

                  /* Convert OUTFILES into a form suitable for writeargv.  */

                  /* Determine how many are non-NULL.  */
                  for (n_files = 0, i = 0; i < max; i++)
                    n_files += outfiles[i] != NULL;

                  argv = (char **) alloca (sizeof (char *) * (n_files + 1));

                  /* Copy the strings over.  */
                  for (i = 0, j = 0; i < max; i++)
                    if (outfiles[i])
                      {
                        argv[j] = CONST_CAST (char *, outfiles[i]);
                        j++;
                      }
                  argv[j] = NULL;

		  create_at_file (argv);
                }
              else
                for (i = 0; i < max; i++)
	          if (outfiles[i])
		    store_arg (outfiles[i], 0, 0);
	      break;
	    }

	  case 'O':
	    obstack_grow (&obstack, TARGET_OBJECT_SUFFIX, strlen (TARGET_OBJECT_SUFFIX));
	    arg_going = 1;
	    break;

	  case 's':
	    this_is_library_file = 1;
	    break;

	  case 'T':
	    this_is_linker_script = 1;
	    break;

	  case 'V':
	    outfiles[input_file_number] = NULL;
	    break;

	  case 'w':
	    this_is_output_file = 1;
	    break;

	  case 'W':
	    {
	      unsigned int cur_index = argbuf.length ();
	      /* Handle the {...} following the %W.  */
	      if (*p != '{')
		fatal_error ("spec %qs has invalid %<%%W%c%>", spec, *p);
	      p = handle_braces (p + 1);
	      if (p == 0)
		return -1;
	      end_going_arg ();
	      /* If any args were output, mark the last one for deletion
		 on failure.  */
	      if (argbuf.length () != cur_index)
		record_temp_file (argbuf.last (), 0, 1);
	      break;
	    }

	  /* %x{OPTION} records OPTION for %X to output.  */
	  case 'x':
	    {
	      const char *p1 = p;
	      char *string;
	      char *opt;
	      unsigned ix;

	      /* Skip past the option value and make a copy.  */
	      if (*p != '{')
		fatal_error ("spec %qs has invalid %<%%x%c%>", spec, *p);
	      while (*p++ != '}')
		;
	      string = save_string (p1 + 1, p - p1 - 2);

	      /* See if we already recorded this option.  */
	      FOR_EACH_VEC_ELT (linker_options, ix, opt)
		if (! strcmp (string, opt))
		  {
		    free (string);
		    return 0;
		  }

	      /* This option is new; add it.  */
	      add_linker_option (string, strlen (string));
	      free (string);
	    }
	    break;

	  /* Dump out the options accumulated previously using %x.  */
	  case 'X':
	    do_specs_vec (linker_options);
	    break;

	  /* Dump out the options accumulated previously using -Wa,.  */
	  case 'Y':
	    do_specs_vec (assembler_options);
	    break;

	  /* Dump out the options accumulated previously using -Wp,.  */
	  case 'Z':
	    do_specs_vec (preprocessor_options);
	    break;

	    /* Here are digits and numbers that just process
	       a certain constant string as a spec.  */

	  case '1':
	    value = do_spec_1 (cc1_spec, 0, NULL);
	    if (value != 0)
	      return value;
	    break;

	  case '2':
	    value = do_spec_1 (cc1plus_spec, 0, NULL);
	    if (value != 0)
	      return value;
	    break;

	  case 'a':
	    value = do_spec_1 (asm_spec, 0, NULL);
	    if (value != 0)
	      return value;
	    break;

	  case 'A':
	    value = do_spec_1 (asm_final_spec, 0, NULL);
	    if (value != 0)
	      return value;
	    break;

	  case 'C':
	    {
	      const char *const spec
		= (input_file_compiler->cpp_spec
		   ? input_file_compiler->cpp_spec
		   : cpp_spec);
	      value = do_spec_1 (spec, 0, NULL);
	      if (value != 0)
		return value;
	    }
	    break;

	  case 'E':
	    value = do_spec_1 (endfile_spec, 0, NULL);
	    if (value != 0)
	      return value;
	    break;

	  case 'l':
	    value = do_spec_1 (link_spec, 0, NULL);
	    if (value != 0)
	      return value;
	    break;

	  case 'L':
	    value = do_spec_1 (lib_spec, 0, NULL);
	    if (value != 0)
	      return value;
	    break;

	  case 'M':
	    if (multilib_os_dir == NULL)
	      obstack_1grow (&obstack, '.');
	    else
	      obstack_grow (&obstack, multilib_os_dir,
			    strlen (multilib_os_dir));
	    break;

	  case 'G':
	    value = do_spec_1 (libgcc_spec, 0, NULL);
	    if (value != 0)
	      return value;
	    break;

	  case 'R':
	    /* We assume there is a directory
	       separator at the end of this string.  */
	    if (target_system_root)
	      {
	        obstack_grow (&obstack, target_system_root,
			      strlen (target_system_root));
		if (target_sysroot_suffix)
		  obstack_grow (&obstack, target_sysroot_suffix,
				strlen (target_sysroot_suffix));
	      }
	    break;

	  case 'S':
	    value = do_spec_1 (startfile_spec, 0, NULL);
	    if (value != 0)
	      return value;
	    break;

	    /* Here we define characters other than letters and digits.  */

	  case '{':
	    p = handle_braces (p);
	    if (p == 0)
	      return -1;
	    break;

	  case ':':
	    p = handle_spec_function (p);
	    if (p == 0)
	      return -1;
	    break;

	  case '%':
	    obstack_1grow (&obstack, '%');
	    break;

	  case '.':
	    {
	      unsigned len = 0;

	      while (p[len] && p[len] != ' ' && p[len] != '%')
		len++;
	      suffix_subst = save_string (p - 1, len + 1);
	      p += len;
	    }
	   break;

	   /* Henceforth ignore the option(s) matching the pattern
	      after the %<.  */
	  case '<':
	  case '>':
	    {
	      unsigned len = 0;
	      int have_wildcard = 0;
	      int i;
	      int switch_option;

	      if (c == '>')
		switch_option = SWITCH_IGNORE | SWITCH_KEEP_FOR_GCC;
	      else
		switch_option = SWITCH_IGNORE;

	      while (p[len] && p[len] != ' ' && p[len] != '\t')
		len++;

	      if (p[len-1] == '*')
		have_wildcard = 1;

	      for (i = 0; i < n_switches; i++)
		if (!strncmp (switches[i].part1, p, len - have_wildcard)
		    && (have_wildcard || switches[i].part1[len] == '\0'))
		  {
		    switches[i].live_cond |= switch_option;
		    /* User switch be validated from validate_all_switches.
		       when the definition is seen from the spec file.
		       If not defined anywhere, will be rejected.  */
		    if (switches[i].known)
		      switches[i].validated = true;
		  }

	      p += len;
	    }
	    break;

	  case '*':
	    if (soft_matched_part)
	      {
		if (soft_matched_part[0])
		  do_spec_1 (soft_matched_part, 1, NULL);
		do_spec_1 (" ", 0, NULL);
	      }
	    else
	      /* Catch the case where a spec string contains something like
		 '%{foo:%*}'.  i.e. there is no * in the pattern on the left
		 hand side of the :.  */
	      error ("spec failure: %<%%*%> has not been initialized by pattern match");
	    break;

	    /* Process a string found as the value of a spec given by name.
	       This feature allows individual machine descriptions
	       to add and use their own specs.  */
	  case '(':
	    {
	      const char *name = p;
	      struct spec_list *sl;
	      int len;

	      /* The string after the S/P is the name of a spec that is to be
		 processed.  */
	      while (*p && *p != ')')
		p++;

	      /* See if it's in the list.  */
	      for (len = p - name, sl = specs; sl; sl = sl->next)
		if (sl->name_len == len && !strncmp (sl->name, name, len))
		  {
		    name = *(sl->ptr_spec);
#ifdef DEBUG_SPECS
		    fnotice (stderr, "Processing spec (%s), which is '%s'\n",
			     sl->name, name);
#endif
		    break;
		  }

	      if (sl)
		{
		  value = do_spec_1 (name, 0, NULL);
		  if (value != 0)
		    return value;
		}

	      /* Discard the closing paren.  */
	      if (*p)
		p++;
	    }
	    break;

	  default:
	    error ("spec failure: unrecognized spec option %qc", c);
	    break;
	  }
	break;

      case '\\':
	/* Backslash: treat next character as ordinary.  */
	c = *p++;

	/* Fall through.  */
      default:
	/* Ordinary character: put it into the current argument.  */
	obstack_1grow (&obstack, c);
	arg_going = 1;
      }

  /* End of string.  If we are processing a spec function, we need to
     end any pending argument.  */
  if (processing_spec_function)
    end_going_arg ();

  return 0;
}

/* Look up a spec function.  */

static const struct spec_function *
lookup_spec_function (const char *name)
{
  const struct spec_function *sf;

  for (sf = static_spec_functions; sf->name != NULL; sf++)
    if (strcmp (sf->name, name) == 0)
      return sf;

  return NULL;
}

/* Evaluate a spec function.  */

static const char *
eval_spec_function (const char *func, const char *args)
{
  const struct spec_function *sf;
  const char *funcval;

  /* Saved spec processing context.  */
  vec<const_char_p> save_argbuf;

  int save_arg_going;
  int save_delete_this_arg;
  int save_this_is_output_file;
  int save_this_is_library_file;
  int save_input_from_pipe;
  int save_this_is_linker_script;
  const char *save_suffix_subst;

  int save_growing_size;
  void *save_growing_value;

  sf = lookup_spec_function (func);
  if (sf == NULL)
    fatal_error ("unknown spec function %qs", func);

  /* Push the spec processing context.  */
  save_argbuf = argbuf;

  save_arg_going = arg_going;
  save_delete_this_arg = delete_this_arg;
  save_this_is_output_file = this_is_output_file;
  save_this_is_library_file = this_is_library_file;
  save_this_is_linker_script = this_is_linker_script;
  save_input_from_pipe = input_from_pipe;
  save_suffix_subst = suffix_subst;

  /* If we have some object growing now, finalize it so the args and function
     eval proceed from a cleared context.  This is needed to prevent the first
     constructed arg from mistakenly including the growing value.  We'll push
     this value back on the obstack once the function evaluation is done, to
     restore a consistent processing context for our caller.  This is fine as
     the address of growing objects isn't guaranteed to remain stable until
     they are finalized, and we expect this situation to be rare enough for
     the extra copy not to be an issue.  */
  save_growing_size = obstack_object_size (&obstack);
  if (save_growing_size > 0)
    save_growing_value = obstack_finish (&obstack);

  /* Create a new spec processing context, and build the function
     arguments.  */

  alloc_args ();
  if (do_spec_2 (args) < 0)
    fatal_error ("error in args to spec function %qs", func);

  /* argbuf_index is an index for the next argument to be inserted, and
     so contains the count of the args already inserted.  */

  funcval = (*sf->func) (argbuf.length (),
			 argbuf.address ());

  /* Pop the spec processing context.  */
  argbuf.release ();
  argbuf = save_argbuf;

  arg_going = save_arg_going;
  delete_this_arg = save_delete_this_arg;
  this_is_output_file = save_this_is_output_file;
  this_is_library_file = save_this_is_library_file;
  this_is_linker_script = save_this_is_linker_script;
  input_from_pipe = save_input_from_pipe;
  suffix_subst = save_suffix_subst;

  if (save_growing_size > 0)
    obstack_grow (&obstack, save_growing_value, save_growing_size);

  return funcval;
}

/* Handle a spec function call of the form:

   %:function(args)

   ARGS is processed as a spec in a separate context and split into an
   argument vector in the normal fashion.  The function returns a string
   containing a spec which we then process in the caller's context, or
   NULL if no processing is required.  */

static const char *
handle_spec_function (const char *p)
{
  char *func, *args;
  const char *endp, *funcval;
  int count;

  processing_spec_function++;

  /* Get the function name.  */
  for (endp = p; *endp != '\0'; endp++)
    {
      if (*endp == '(')		/* ) */
        break;
      /* Only allow [A-Za-z0-9], -, and _ in function names.  */
      if (!ISALNUM (*endp) && !(*endp == '-' || *endp == '_'))
	fatal_error ("malformed spec function name");
    }
  if (*endp != '(')		/* ) */
    fatal_error ("no arguments for spec function");
  func = save_string (p, endp - p);
  p = ++endp;

  /* Get the arguments.  */
  for (count = 0; *endp != '\0'; endp++)
    {
      /* ( */
      if (*endp == ')')
	{
	  if (count == 0)
	    break;
	  count--;
	}
      else if (*endp == '(')	/* ) */
	count++;
    }
  /* ( */
  if (*endp != ')')
    fatal_error ("malformed spec function arguments");
  args = save_string (p, endp - p);
  p = ++endp;

  /* p now points to just past the end of the spec function expression.  */

  funcval = eval_spec_function (func, args);
  if (funcval != NULL && do_spec_1 (funcval, 0, NULL) < 0)
    p = NULL;

  free (func);
  free (args);

  processing_spec_function--;

  return p;
}

/* Inline subroutine of handle_braces.  Returns true if the current
   input suffix matches the atom bracketed by ATOM and END_ATOM.  */
static inline bool
input_suffix_matches (const char *atom, const char *end_atom)
{
  return (input_suffix
	  && !strncmp (input_suffix, atom, end_atom - atom)
	  && input_suffix[end_atom - atom] == '\0');
}

/* Subroutine of handle_braces.  Returns true if the current
   input file's spec name matches the atom bracketed by ATOM and END_ATOM.  */
static bool
input_spec_matches (const char *atom, const char *end_atom)
{
  return (input_file_compiler
	  && input_file_compiler->suffix
	  && input_file_compiler->suffix[0] != '\0'
	  && !strncmp (input_file_compiler->suffix + 1, atom,
		       end_atom - atom)
	  && input_file_compiler->suffix[end_atom - atom + 1] == '\0');
}

/* Subroutine of handle_braces.  Returns true if a switch
   matching the atom bracketed by ATOM and END_ATOM appeared on the
   command line.  */
static bool
switch_matches (const char *atom, const char *end_atom, int starred)
{
  int i;
  int len = end_atom - atom;
  int plen = starred ? len : -1;

  for (i = 0; i < n_switches; i++)
    if (!strncmp (switches[i].part1, atom, len)
	&& (starred || switches[i].part1[len] == '\0')
	&& check_live_switch (i, plen))
      return true;

    /* Check if a switch with separated form matching the atom.
       We check -D and -U switches. */
    else if (switches[i].args != 0)
      {
	if ((*switches[i].part1 == 'D' || *switches[i].part1 == 'U')
	    && *switches[i].part1 == atom[0])
	  {
	    if (!strncmp (switches[i].args[0], &atom[1], len - 1)
		&& (starred || (switches[i].part1[1] == '\0'
				&& switches[i].args[0][len - 1] == '\0'))
		&& check_live_switch (i, (starred ? 1 : -1)))
	      return true;
	  }
      }

  return false;
}

/* Inline subroutine of handle_braces.  Mark all of the switches which
   match ATOM (extends to END_ATOM; STARRED indicates whether there
   was a star after the atom) for later processing.  */
static inline void
mark_matching_switches (const char *atom, const char *end_atom, int starred)
{
  int i;
  int len = end_atom - atom;
  int plen = starred ? len : -1;

  for (i = 0; i < n_switches; i++)
    if (!strncmp (switches[i].part1, atom, len)
	&& (starred || switches[i].part1[len] == '\0')
	&& check_live_switch (i, plen))
      switches[i].ordering = 1;
}

/* Inline subroutine of handle_braces.  Process all the currently
   marked switches through give_switch, and clear the marks.  */
static inline void
process_marked_switches (void)
{
  int i;

  for (i = 0; i < n_switches; i++)
    if (switches[i].ordering == 1)
      {
	switches[i].ordering = 0;
	give_switch (i, 0);
      }
}

/* Handle a %{ ... } construct.  P points just inside the leading {.
   Returns a pointer one past the end of the brace block, or 0
   if we call do_spec_1 and that returns -1.  */

static const char *
handle_braces (const char *p)
{
  const char *atom, *end_atom;
  const char *d_atom = NULL, *d_end_atom = NULL;
  const char *orig = p;

  bool a_is_suffix;
  bool a_is_spectype;
  bool a_is_starred;
  bool a_is_negated;
  bool a_matched;

  bool a_must_be_last = false;
  bool ordered_set    = false;
  bool disjunct_set   = false;
  bool disj_matched   = false;
  bool disj_starred   = true;
  bool n_way_choice   = false;
  bool n_way_matched  = false;

#define SKIP_WHITE() do { while (*p == ' ' || *p == '\t') p++; } while (0)

  do
    {
      if (a_must_be_last)
	goto invalid;

      /* Scan one "atom" (S in the description above of %{}, possibly
	 with '!', '.', '@', ',', or '*' modifiers).  */
      a_matched = false;
      a_is_suffix = false;
      a_is_starred = false;
      a_is_negated = false;
      a_is_spectype = false;

      SKIP_WHITE();
      if (*p == '!')
	p++, a_is_negated = true;

      SKIP_WHITE();
      if (*p == '.')
	p++, a_is_suffix = true;
      else if (*p == ',')
	p++, a_is_spectype = true;

      atom = p;
      while (ISIDNUM(*p) || *p == '-' || *p == '+' || *p == '='
	     || *p == ',' || *p == '.' || *p == '@')
	p++;
      end_atom = p;

      if (*p == '*')
	p++, a_is_starred = 1;

      SKIP_WHITE();
      switch (*p)
	{
	case '&': case '}':
	  /* Substitute the switch(es) indicated by the current atom.  */
	  ordered_set = true;
	  if (disjunct_set || n_way_choice || a_is_negated || a_is_suffix
	      || a_is_spectype || atom == end_atom)
	    goto invalid;

	  mark_matching_switches (atom, end_atom, a_is_starred);

	  if (*p == '}')
	    process_marked_switches ();
	  break;

	case '|': case ':':
	  /* Substitute some text if the current atom appears as a switch
	     or suffix.  */
	  disjunct_set = true;
	  if (ordered_set)
	    goto invalid;

	  if (atom == end_atom)
	    {
	      if (!n_way_choice || disj_matched || *p == '|'
		  || a_is_negated || a_is_suffix || a_is_spectype
		  || a_is_starred)
		goto invalid;

	      /* An empty term may appear as the last choice of an
		 N-way choice set; it means "otherwise".  */
	      a_must_be_last = true;
	      disj_matched = !n_way_matched;
	      disj_starred = false;
	    }
	  else
	    {
	      if ((a_is_suffix || a_is_spectype) && a_is_starred)
		goto invalid;

	      if (!a_is_starred)
		disj_starred = false;

	      /* Don't bother testing this atom if we already have a
		 match.  */
	      if (!disj_matched && !n_way_matched)
		{
		  if (a_is_suffix)
		    a_matched = input_suffix_matches (atom, end_atom);
		  else if (a_is_spectype)
		    a_matched = input_spec_matches (atom, end_atom);
		  else
		    a_matched = switch_matches (atom, end_atom, a_is_starred);

		  if (a_matched != a_is_negated)
		    {
		      disj_matched = true;
		      d_atom = atom;
		      d_end_atom = end_atom;
		    }
		}
	    }

	  if (*p == ':')
	    {
	      /* Found the body, that is, the text to substitute if the
		 current disjunction matches.  */
	      p = process_brace_body (p + 1, d_atom, d_end_atom, disj_starred,
				      disj_matched && !n_way_matched);
	      if (p == 0)
		return 0;

	      /* If we have an N-way choice, reset state for the next
		 disjunction.  */
	      if (*p == ';')
		{
		  n_way_choice = true;
		  n_way_matched |= disj_matched;
		  disj_matched = false;
		  disj_starred = true;
		  d_atom = d_end_atom = NULL;
		}
	    }
	  break;

	default:
	  goto invalid;
	}
    }
  while (*p++ != '}');

  return p;

 invalid:
  fatal_error ("braced spec %qs is invalid at %qc", orig, *p);

#undef SKIP_WHITE
}

/* Subroutine of handle_braces.  Scan and process a brace substitution body
   (X in the description of %{} syntax).  P points one past the colon;
   ATOM and END_ATOM bracket the first atom which was found to be true
   (present) in the current disjunction; STARRED indicates whether all
   the atoms in the current disjunction were starred (for syntax validation);
   MATCHED indicates whether the disjunction matched or not, and therefore
   whether or not the body is to be processed through do_spec_1 or just
   skipped.  Returns a pointer to the closing } or ;, or 0 if do_spec_1
   returns -1.  */

static const char *
process_brace_body (const char *p, const char *atom, const char *end_atom,
		    int starred, int matched)
{
  const char *body, *end_body;
  unsigned int nesting_level;
  bool have_subst     = false;

  /* Locate the closing } or ;, honoring nested braces.
     Trim trailing whitespace.  */
  body = p;
  nesting_level = 1;
  for (;;)
    {
      if (*p == '{')
	nesting_level++;
      else if (*p == '}')
	{
	  if (!--nesting_level)
	    break;
	}
      else if (*p == ';' && nesting_level == 1)
	break;
      else if (*p == '%' && p[1] == '*' && nesting_level == 1)
	have_subst = true;
      else if (*p == '\0')
	goto invalid;
      p++;
    }

  end_body = p;
  while (end_body[-1] == ' ' || end_body[-1] == '\t')
    end_body--;

  if (have_subst && !starred)
    goto invalid;

  if (matched)
    {
      /* Copy the substitution body to permanent storage and execute it.
	 If have_subst is false, this is a simple matter of running the
	 body through do_spec_1...  */
      char *string = save_string (body, end_body - body);
      if (!have_subst)
	{
	  if (do_spec_1 (string, 0, NULL) < 0)
	    return 0;
	}
      else
	{
	  /* ... but if have_subst is true, we have to process the
	     body once for each matching switch, with %* set to the
	     variant part of the switch.  */
	  unsigned int hard_match_len = end_atom - atom;
	  int i;

	  for (i = 0; i < n_switches; i++)
	    if (!strncmp (switches[i].part1, atom, hard_match_len)
		&& check_live_switch (i, hard_match_len))
	      {
		if (do_spec_1 (string, 0,
			       &switches[i].part1[hard_match_len]) < 0)
		  return 0;
		/* Pass any arguments this switch has.  */
		give_switch (i, 1);
		suffix_subst = NULL;
	      }
	}
    }

  return p;

 invalid:
  fatal_error ("braced spec body %qs is invalid", body);
}

/* Return 0 iff switch number SWITCHNUM is obsoleted by a later switch
   on the command line.  PREFIX_LENGTH is the length of XXX in an {XXX*}
   spec, or -1 if either exact match or %* is used.

   A -O switch is obsoleted by a later -O switch.  A -f, -g, -m, or -W switch
   whose value does not begin with "no-" is obsoleted by the same value
   with the "no-", similarly for a switch with the "no-" prefix.  */

static int
check_live_switch (int switchnum, int prefix_length)
{
  const char *name = switches[switchnum].part1;
  int i;

  /* If we already processed this switch and determined if it was
     live or not, return our past determination.  */
  if (switches[switchnum].live_cond != 0)
    return ((switches[switchnum].live_cond & SWITCH_LIVE) != 0
	    && (switches[switchnum].live_cond & SWITCH_FALSE) == 0
	    && (switches[switchnum].live_cond & SWITCH_IGNORE_PERMANENTLY)
	       == 0);

  /* In the common case of {<at-most-one-letter>*}, a negating
     switch would always match, so ignore that case.  We will just
     send the conflicting switches to the compiler phase.  */
  if (prefix_length >= 0 && prefix_length <= 1)
    return 1;

  /* Now search for duplicate in a manner that depends on the name.  */
  switch (*name)
    {
    case 'O':
      for (i = switchnum + 1; i < n_switches; i++)
	if (switches[i].part1[0] == 'O')
	  {
	    switches[switchnum].validated = true;
	    switches[switchnum].live_cond = SWITCH_FALSE;
	    return 0;
	  }
      break;

    case 'W':  case 'f':  case 'm': case 'g':
      if (! strncmp (name + 1, "no-", 3))
	{
	  /* We have Xno-YYY, search for XYYY.  */
	  for (i = switchnum + 1; i < n_switches; i++)
	    if (switches[i].part1[0] == name[0]
		&& ! strcmp (&switches[i].part1[1], &name[4]))
	      {
		/* --specs are validated with the validate_switches mechanism.  */
		if (switches[switchnum].known)
		  switches[switchnum].validated = true;
		switches[switchnum].live_cond = SWITCH_FALSE;
		return 0;
	      }
	}
      else
	{
	  /* We have XYYY, search for Xno-YYY.  */
	  for (i = switchnum + 1; i < n_switches; i++)
	    if (switches[i].part1[0] == name[0]
		&& switches[i].part1[1] == 'n'
		&& switches[i].part1[2] == 'o'
		&& switches[i].part1[3] == '-'
		&& !strcmp (&switches[i].part1[4], &name[1]))
	      {
		/* --specs are validated with the validate_switches mechanism.  */
		if (switches[switchnum].known)
		  switches[switchnum].validated = true;
		switches[switchnum].live_cond = SWITCH_FALSE;
		return 0;
	      }
	}
      break;
    }

  /* Otherwise the switch is live.  */
  switches[switchnum].live_cond |= SWITCH_LIVE;
  return 1;
}

/* Pass a switch to the current accumulating command
   in the same form that we received it.
   SWITCHNUM identifies the switch; it is an index into
   the vector of switches gcc received, which is `switches'.
   This cannot fail since it never finishes a command line.

   If OMIT_FIRST_WORD is nonzero, then we omit .part1 of the argument.  */

static void
give_switch (int switchnum, int omit_first_word)
{
  if ((switches[switchnum].live_cond & SWITCH_IGNORE) != 0)
    return;

  if (!omit_first_word)
    {
      do_spec_1 ("-", 0, NULL);
      do_spec_1 (switches[switchnum].part1, 1, NULL);
    }

  if (switches[switchnum].args != 0)
    {
      const char **p;
      for (p = switches[switchnum].args; *p; p++)
	{
	  const char *arg = *p;

	  do_spec_1 (" ", 0, NULL);
	  if (suffix_subst)
	    {
	      unsigned length = strlen (arg);
	      int dot = 0;

	      while (length-- && !IS_DIR_SEPARATOR (arg[length]))
		if (arg[length] == '.')
		  {
		    (CONST_CAST(char *, arg))[length] = 0;
		    dot = 1;
		    break;
		  }
	      do_spec_1 (arg, 1, NULL);
	      if (dot)
		(CONST_CAST(char *, arg))[length] = '.';
	      do_spec_1 (suffix_subst, 1, NULL);
	    }
	  else
	    do_spec_1 (arg, 1, NULL);
	}
    }

  do_spec_1 (" ", 0, NULL);
  switches[switchnum].validated = true;
}

/* Search for a file named NAME trying various prefixes including the
   user's -B prefix and some standard ones.
   Return the absolute file name found.  If nothing is found, return NAME.  */

static const char *
find_file (const char *name)
{
  char *newname = find_a_file (&startfile_prefixes, name, R_OK, true);
  return newname ? newname : name;
}

/* Determine whether a directory exists.  If LINKER, return 0 for
   certain fixed names not needed by the linker.  */

static int
is_directory (const char *path1, bool linker)
{
  int len1;
  char *path;
  char *cp;
  struct stat st;

  /* Ensure the string ends with "/.".  The resulting path will be a
     directory even if the given path is a symbolic link.  */
  len1 = strlen (path1);
  path = (char *) alloca (3 + len1);
  memcpy (path, path1, len1);
  cp = path + len1;
  if (!IS_DIR_SEPARATOR (cp[-1]))
    *cp++ = DIR_SEPARATOR;
  *cp++ = '.';
  *cp = '\0';

  /* Exclude directories that the linker is known to search.  */
  if (linker
      && IS_DIR_SEPARATOR (path[0])
      && ((cp - path == 6
	   && filename_ncmp (path + 1, "lib", 3) == 0)
	  || (cp - path == 10
	      && filename_ncmp (path + 1, "usr", 3) == 0
	      && IS_DIR_SEPARATOR (path[4])
	      && filename_ncmp (path + 5, "lib", 3) == 0)))
    return 0;

  return (stat (path, &st) >= 0 && S_ISDIR (st.st_mode));
}

/* Set up the various global variables to indicate that we're processing
   the input file named FILENAME.  */

void
set_input (const char *filename)
{
  const char *p;

  gcc_input_filename = filename;
  input_filename_length = strlen (gcc_input_filename);
  input_basename = lbasename (gcc_input_filename);

  /* Find a suffix starting with the last period,
     and set basename_length to exclude that suffix.  */
  basename_length = strlen (input_basename);
  suffixed_basename_length = basename_length;
  p = input_basename + basename_length;
  while (p != input_basename && *p != '.')
    --p;
  if (*p == '.' && p != input_basename)
    {
      basename_length = p - input_basename;
      input_suffix = p + 1;
    }
  else
    input_suffix = "";

  /* If a spec for 'g', 'u', or 'U' is seen with -save-temps then
     we will need to do a stat on the gcc_input_filename.  The
     INPUT_STAT_SET signals that the stat is needed.  */
  input_stat_set = 0;
}

/* On fatal signals, delete all the temporary files.  */

static void
fatal_signal (int signum)
{
  signal (signum, SIG_DFL);
  delete_failure_queue ();
  delete_temp_files ();
  /* Get the same signal again, this time not handled,
     so its normal effect occurs.  */
  kill (getpid (), signum);
}

/* Compare the contents of the two files named CMPFILE[0] and
   CMPFILE[1].  Return zero if they're identical, nonzero
   otherwise.  */

static int
compare_files (char *cmpfile[])
{
  int ret = 0;
  FILE *temp[2] = { NULL, NULL };
  int i;

#if HAVE_MMAP_FILE
  {
    size_t length[2];
    void *map[2] = { NULL, NULL };

    for (i = 0; i < 2; i++)
      {
	struct stat st;

	if (stat (cmpfile[i], &st) < 0 || !S_ISREG (st.st_mode))
	  {
	    error ("%s: could not determine length of compare-debug file %s",
		   gcc_input_filename, cmpfile[i]);
	    ret = 1;
	    break;
	  }

	length[i] = st.st_size;
      }

    if (!ret && length[0] != length[1])
      {
	error ("%s: -fcompare-debug failure (length)", gcc_input_filename);
	ret = 1;
      }

    if (!ret)
      for (i = 0; i < 2; i++)
	{
	  int fd = open (cmpfile[i], O_RDONLY);
	  if (fd < 0)
	    {
	      error ("%s: could not open compare-debug file %s",
		     gcc_input_filename, cmpfile[i]);
	      ret = 1;
	      break;
	    }

	  map[i] = mmap (NULL, length[i], PROT_READ, MAP_PRIVATE, fd, 0);
	  close (fd);

	  if (map[i] == (void *) MAP_FAILED)
	    {
	      ret = -1;
	      break;
	    }
	}

    if (!ret)
      {
	if (memcmp (map[0], map[1], length[0]) != 0)
	  {
	    error ("%s: -fcompare-debug failure", gcc_input_filename);
	    ret = 1;
	  }
      }

    for (i = 0; i < 2; i++)
      if (map[i])
	munmap ((caddr_t) map[i], length[i]);

    if (ret >= 0)
      return ret;

    ret = 0;
  }
#endif

  for (i = 0; i < 2; i++)
    {
      temp[i] = fopen (cmpfile[i], "r");
      if (!temp[i])
	{
	  error ("%s: could not open compare-debug file %s",
		 gcc_input_filename, cmpfile[i]);
	  ret = 1;
	  break;
	}
    }

  if (!ret && temp[0] && temp[1])
    for (;;)
      {
	int c0, c1;
	c0 = fgetc (temp[0]);
	c1 = fgetc (temp[1]);

	if (c0 != c1)
	  {
	    error ("%s: -fcompare-debug failure",
		   gcc_input_filename);
	    ret = 1;
	    break;
	  }

	if (c0 == EOF)
	  break;
      }

  for (i = 1; i >= 0; i--)
    {
      if (temp[i])
	fclose (temp[i]);
    }

  return ret;
}

extern int main (int, char **);

int
main (int argc, char **argv)
{
  size_t i;
  int value;
  int linker_was_run = 0;
  int lang_n_infiles = 0;
  int num_linker_inputs = 0;
  char *explicit_link_files;
  char *specs_file;
  char *lto_wrapper_file;
  const char *p;
  struct user_specs *uptr;
  char **old_argv = argv;
  struct cl_decoded_option *decoded_options;
  unsigned int decoded_options_count;

  p = argv[0] + strlen (argv[0]);
  while (p != argv[0] && !IS_DIR_SEPARATOR (p[-1]))
    --p;
  progname = p;

  xmalloc_set_program_name (progname);

  expandargv (&argc, &argv);

  /* Determine if any expansions were made.  */
  if (argv != old_argv)
    at_file_supplied = true;

  /* Register the language-independent parameters.  */
  global_init_params ();
  finish_params ();

  init_options_struct (&global_options, &global_options_set);

  decode_cmdline_options_to_array (argc, CONST_CAST2 (const char **, char **,
						      argv),
				   CL_DRIVER,
				   &decoded_options, &decoded_options_count);

  /* Unlock the stdio streams.  */
  unlock_std_streams ();

  gcc_init_libintl ();

  diagnostic_initialize (global_dc, 0);

#ifdef GCC_DRIVER_HOST_INITIALIZATION
  /* Perform host dependent initialization when needed.  */
  GCC_DRIVER_HOST_INITIALIZATION;
#endif

  if (atexit (delete_temp_files) != 0)
    fatal_error ("atexit failed");

  if (signal (SIGINT, SIG_IGN) != SIG_IGN)
    signal (SIGINT, fatal_signal);
#ifdef SIGHUP
  if (signal (SIGHUP, SIG_IGN) != SIG_IGN)
    signal (SIGHUP, fatal_signal);
#endif
  if (signal (SIGTERM, SIG_IGN) != SIG_IGN)
    signal (SIGTERM, fatal_signal);
#ifdef SIGPIPE
  if (signal (SIGPIPE, SIG_IGN) != SIG_IGN)
    signal (SIGPIPE, fatal_signal);
#endif
#ifdef SIGCHLD
  /* We *MUST* set SIGCHLD to SIG_DFL so that the wait4() call will
     receive the signal.  A different setting is inheritable */
  signal (SIGCHLD, SIG_DFL);
#endif

  /* Parsing and gimplification sometimes need quite large stack.
     Increase stack size limits if possible.  */
  stack_limit_increase (64 * 1024 * 1024);

  /* Allocate the argument vector.  */
  alloc_args ();

  obstack_init (&obstack);

  /* Build multilib_select, et. al from the separate lines that make up each
     multilib selection.  */
  {
    const char *const *q = multilib_raw;
    int need_space;

    obstack_init (&multilib_obstack);
    while ((p = *q++) != (char *) 0)
      obstack_grow (&multilib_obstack, p, strlen (p));

    obstack_1grow (&multilib_obstack, 0);
    multilib_select = XOBFINISH (&multilib_obstack, const char *);

    q = multilib_matches_raw;
    while ((p = *q++) != (char *) 0)
      obstack_grow (&multilib_obstack, p, strlen (p));

    obstack_1grow (&multilib_obstack, 0);
    multilib_matches = XOBFINISH (&multilib_obstack, const char *);

    q = multilib_exclusions_raw;
    while ((p = *q++) != (char *) 0)
      obstack_grow (&multilib_obstack, p, strlen (p));

    obstack_1grow (&multilib_obstack, 0);
    multilib_exclusions = XOBFINISH (&multilib_obstack, const char *);

    q = multilib_reuse_raw;
    while ((p = *q++) != (char *) 0)
      obstack_grow (&multilib_obstack, p, strlen (p));

    obstack_1grow (&multilib_obstack, 0);
    multilib_reuse = XOBFINISH (&multilib_obstack, const char *);

    need_space = FALSE;
    for (i = 0; i < ARRAY_SIZE (multilib_defaults_raw); i++)
      {
	if (need_space)
	  obstack_1grow (&multilib_obstack, ' ');
	obstack_grow (&multilib_obstack,
		      multilib_defaults_raw[i],
		      strlen (multilib_defaults_raw[i]));
	need_space = TRUE;
      }

    obstack_1grow (&multilib_obstack, 0);
    multilib_defaults = XOBFINISH (&multilib_obstack, const char *);
  }

#ifdef INIT_ENVIRONMENT
  /* Set up any other necessary machine specific environment variables.  */
  xputenv (INIT_ENVIRONMENT);
#endif

  /* Make a table of what switches there are (switches, n_switches).
     Make a table of specified input files (infiles, n_infiles).
     Decode switches that are handled locally.  */

  process_command (decoded_options_count, decoded_options);

  /* Initialize the vector of specs to just the default.
     This means one element containing 0s, as a terminator.  */

  compilers = XNEWVAR (struct compiler, sizeof default_compilers);
  memcpy (compilers, default_compilers, sizeof default_compilers);
  n_compilers = n_default_compilers;

  /* Read specs from a file if there is one.  */

  machine_suffix = concat (spec_machine, dir_separator_str,
			   spec_version, dir_separator_str, NULL);
  just_machine_suffix = concat (spec_machine, dir_separator_str, NULL);

  specs_file = find_a_file (&startfile_prefixes, "specs", R_OK, true);
  /* Read the specs file unless it is a default one.  */
  if (specs_file != 0 && strcmp (specs_file, "specs"))
    read_specs (specs_file, true, false);
  else
    init_spec ();

  /* We need to check standard_exec_prefix/just_machine_suffix/specs
     for any override of as, ld and libraries.  */
  specs_file = (char *) alloca (strlen (standard_exec_prefix)
		       + strlen (just_machine_suffix) + sizeof ("specs"));

  strcpy (specs_file, standard_exec_prefix);
  strcat (specs_file, just_machine_suffix);
  strcat (specs_file, "specs");
  if (access (specs_file, R_OK) == 0)
    read_specs (specs_file, true, false);

  /* Process any configure-time defaults specified for the command line
     options, via OPTION_DEFAULT_SPECS.  */
  for (i = 0; i < ARRAY_SIZE (option_default_specs); i++)
    do_option_spec (option_default_specs[i].name,
		    option_default_specs[i].spec);

  /* Process DRIVER_SELF_SPECS, adding any new options to the end
     of the command line.  */

  for (i = 0; i < ARRAY_SIZE (driver_self_specs); i++)
    do_self_spec (driver_self_specs[i]);

  /* If not cross-compiling, look for executables in the standard
     places.  */
  if (*cross_compile == '0')
    {
      if (*md_exec_prefix)
	{
	  add_prefix (&exec_prefixes, md_exec_prefix, "GCC",
		      PREFIX_PRIORITY_LAST, 0, 0);
	}
    }

  /* Process sysroot_suffix_spec.  */
  if (*sysroot_suffix_spec != 0
      && !no_sysroot_suffix
      && do_spec_2 (sysroot_suffix_spec) == 0)
    {
      if (argbuf.length () > 1)
        error ("spec failure: more than one arg to SYSROOT_SUFFIX_SPEC");
      else if (argbuf.length () == 1)
        target_sysroot_suffix = xstrdup (argbuf.last ());
    }

#ifdef HAVE_LD_SYSROOT
  /* Pass the --sysroot option to the linker, if it supports that.  If
     there is a sysroot_suffix_spec, it has already been processed by
     this point, so target_system_root really is the system root we
     should be using.  */
  if (target_system_root)
    {
      obstack_grow (&obstack, "%(sysroot_spec) ", strlen ("%(sysroot_spec) "));
      obstack_grow0 (&obstack, link_spec, strlen (link_spec));
      set_spec ("link", XOBFINISH (&obstack, const char *), false);
    }
#endif

  /* Process sysroot_hdrs_suffix_spec.  */
  if (*sysroot_hdrs_suffix_spec != 0
      && !no_sysroot_suffix
      && do_spec_2 (sysroot_hdrs_suffix_spec) == 0)
    {
      if (argbuf.length () > 1)
        error ("spec failure: more than one arg to SYSROOT_HEADERS_SUFFIX_SPEC");
      else if (argbuf.length () == 1)
        target_sysroot_hdrs_suffix = xstrdup (argbuf.last ());
    }

  /* Look for startfiles in the standard places.  */
  if (*startfile_prefix_spec != 0
      && do_spec_2 (startfile_prefix_spec) == 0
      && do_spec_1 (" ", 0, NULL) == 0)
    {
      const char *arg;
      int ndx;
      FOR_EACH_VEC_ELT (argbuf, ndx, arg)
	add_sysrooted_prefix (&startfile_prefixes, arg, "BINUTILS",
			      PREFIX_PRIORITY_LAST, 0, 1);
    }
  /* We should eventually get rid of all these and stick to
     startfile_prefix_spec exclusively.  */
  else if (*cross_compile == '0' || target_system_root)
    {
      if (*md_startfile_prefix)
	add_sysrooted_prefix (&startfile_prefixes, md_startfile_prefix,
			      "GCC", PREFIX_PRIORITY_LAST, 0, 1);

      if (*md_startfile_prefix_1)
	add_sysrooted_prefix (&startfile_prefixes, md_startfile_prefix_1,
			      "GCC", PREFIX_PRIORITY_LAST, 0, 1);

      /* If standard_startfile_prefix is relative, base it on
	 standard_exec_prefix.  This lets us move the installed tree
	 as a unit.  If GCC_EXEC_PREFIX is defined, base
	 standard_startfile_prefix on that as well.

         If the prefix is relative, only search it for native compilers;
         otherwise we will search a directory containing host libraries.  */
      if (IS_ABSOLUTE_PATH (standard_startfile_prefix))
	add_sysrooted_prefix (&startfile_prefixes,
			      standard_startfile_prefix, "BINUTILS",
			      PREFIX_PRIORITY_LAST, 0, 1);
      else if (*cross_compile == '0')
	{
	  add_prefix (&startfile_prefixes,
		      concat (gcc_exec_prefix
			      ? gcc_exec_prefix : standard_exec_prefix,
			      machine_suffix,
			      standard_startfile_prefix, NULL),
		      NULL, PREFIX_PRIORITY_LAST, 0, 1);
	}

      /* Sysrooted prefixes are relocated because target_system_root is
	 also relocated by gcc_exec_prefix.  */
      if (*standard_startfile_prefix_1)
 	add_sysrooted_prefix (&startfile_prefixes,
			      standard_startfile_prefix_1, "BINUTILS",
			      PREFIX_PRIORITY_LAST, 0, 1);
      if (*standard_startfile_prefix_2)
	add_sysrooted_prefix (&startfile_prefixes,
			      standard_startfile_prefix_2, "BINUTILS",
			      PREFIX_PRIORITY_LAST, 0, 1);
    }

  /* Process any user specified specs in the order given on the command
     line.  */
  for (uptr = user_specs_head; uptr; uptr = uptr->next)
    {
      char *filename = find_a_file (&startfile_prefixes, uptr->filename,
				    R_OK, true);
      read_specs (filename ? filename : uptr->filename, false, true);
    }

  /* Process any user self specs.  */
  {
    struct spec_list *sl;
    for (sl = specs; sl; sl = sl->next)
      if (sl->name_len == sizeof "self_spec" - 1
	  && !strcmp (sl->name, "self_spec"))
	do_self_spec (*sl->ptr_spec);
  }

  if (compare_debug)
    {
      enum save_temps save;

      if (!compare_debug_second)
	{
	  n_switches_debug_check[1] = n_switches;
	  n_switches_alloc_debug_check[1] = n_switches_alloc;
	  switches_debug_check[1] = XDUPVEC (struct switchstr, switches,
					     n_switches_alloc);

	  do_self_spec ("%:compare-debug-self-opt()");
	  n_switches_debug_check[0] = n_switches;
	  n_switches_alloc_debug_check[0] = n_switches_alloc;
	  switches_debug_check[0] = switches;

	  n_switches = n_switches_debug_check[1];
	  n_switches_alloc = n_switches_alloc_debug_check[1];
	  switches = switches_debug_check[1];
	}

      /* Avoid crash when computing %j in this early.  */
      save = save_temps_flag;
      save_temps_flag = SAVE_TEMPS_NONE;

      compare_debug = -compare_debug;
      do_self_spec ("%:compare-debug-self-opt()");

      save_temps_flag = save;

      if (!compare_debug_second)
	{
	  n_switches_debug_check[1] = n_switches;
	  n_switches_alloc_debug_check[1] = n_switches_alloc;
	  switches_debug_check[1] = switches;
	  compare_debug = -compare_debug;
	  n_switches = n_switches_debug_check[0];
	  n_switches_alloc = n_switches_debug_check[0];
	  switches = switches_debug_check[0];
	}
    }


  /* If we have a GCC_EXEC_PREFIX envvar, modify it for cpp's sake.  */
  if (gcc_exec_prefix)
    gcc_exec_prefix = concat (gcc_exec_prefix, spec_machine, dir_separator_str,
			      spec_version, dir_separator_str, NULL);

  /* Now we have the specs.
     Set the `valid' bits for switches that match anything in any spec.  */

  validate_all_switches ();

  /* Now that we have the switches and the specs, set
     the subdirectory based on the options.  */
  set_multilib_dir ();

  /* Set up to remember the pathname of gcc and any options
     needed for collect.  We use argv[0] instead of progname because
     we need the complete pathname.  */
  obstack_init (&collect_obstack);
  obstack_grow (&collect_obstack, "COLLECT_GCC=", sizeof ("COLLECT_GCC=") - 1);
  obstack_grow (&collect_obstack, argv[0], strlen (argv[0]) + 1);
  xputenv (XOBFINISH (&collect_obstack, char *));

  /* Set up to remember the pathname of the lto wrapper. */

  if (have_c)
    lto_wrapper_file = NULL;
  else
    lto_wrapper_file = find_a_file (&exec_prefixes, "lto-wrapper",
				    X_OK, false);
  if (lto_wrapper_file)
    {
      lto_wrapper_spec = lto_wrapper_file;
      obstack_init (&collect_obstack);
      obstack_grow (&collect_obstack, "COLLECT_LTO_WRAPPER=",
		    sizeof ("COLLECT_LTO_WRAPPER=") - 1);
      obstack_grow (&collect_obstack, lto_wrapper_spec,
		    strlen (lto_wrapper_spec) + 1);
      xputenv (XOBFINISH (&collect_obstack, char *));
    }

  /* Reject switches that no pass was interested in.  */

  for (i = 0; (int) i < n_switches; i++)
    if (! switches[i].validated)
      error ("unrecognized command line option %<-%s%>", switches[i].part1);

  /* Obey some of the options.  */

  if (print_search_dirs)
    {
      printf (_("install: %s%s\n"),
	      gcc_exec_prefix ? gcc_exec_prefix : standard_exec_prefix,
	      gcc_exec_prefix ? "" : machine_suffix);
      printf (_("programs: %s\n"),
	      build_search_list (&exec_prefixes, "", false, false));
      printf (_("libraries: %s\n"),
	      build_search_list (&startfile_prefixes, "", false, true));
      return (0);
    }

  if (print_file_name)
    {
      printf ("%s\n", find_file (print_file_name));
      return (0);
    }

  if (print_prog_name)
    {
      char *newname = find_a_file (&exec_prefixes, print_prog_name, X_OK, 0);
      printf ("%s\n", (newname ? newname : print_prog_name));
      return (0);
    }

  if (print_multi_lib)
    {
      print_multilib_info ();
      return (0);
    }

  if (print_multi_directory)
    {
      if (multilib_dir == NULL)
	printf (".\n");
      else
	printf ("%s\n", multilib_dir);
      return (0);
    }

  if (print_multiarch)
    {
      if (multiarch_dir == NULL)
	printf ("\n");
      else
	printf ("%s\n", multiarch_dir);
      return (0);
    }

  if (print_sysroot)
    {
      if (target_system_root)
	{
          if (target_sysroot_suffix)
	    printf ("%s%s\n", target_system_root, target_sysroot_suffix);
          else
	    printf ("%s\n", target_system_root);
	}
      return (0);
    }

  if (print_multi_os_directory)
    {
      if (multilib_os_dir == NULL)
	printf (".\n");
      else
	printf ("%s\n", multilib_os_dir);
      return (0);
    }

  if (print_sysroot_headers_suffix)
    {
      if (*sysroot_hdrs_suffix_spec)
	{
	  printf("%s\n", (target_sysroot_hdrs_suffix
			  ? target_sysroot_hdrs_suffix
			  : ""));
	  return (0);
	}
      else
	/* The error status indicates that only one set of fixed
	   headers should be built.  */
	fatal_error ("not configured with sysroot headers suffix");
    }

  if (print_help_list)
    {
      display_help ();

      if (! verbose_flag)
	{
	  printf (_("\nFor bug reporting instructions, please see:\n"));
	  printf ("%s.\n", bug_report_url);

	  return (0);
	}

      /* We do not exit here.  Instead we have created a fake input file
	 called 'help-dummy' which needs to be compiled, and we pass this
	 on the various sub-processes, along with the --help switch.
	 Ensure their output appears after ours.  */
      fputc ('\n', stdout);
      fflush (stdout);
    }

  if (print_version)
    {
      printf (_("%s %s%s\n"), progname, pkgversion_string,
	      version_string);
      printf ("Copyright %s 2013 Free Software Foundation, Inc.\n",
	      _("(C)"));
      fputs (_("This is free software; see the source for copying conditions.  There is NO\n\
warranty; not even for MERCHANTABILITY or FITNESS FOR A PARTICULAR PURPOSE.\n\n"),
	     stdout);
      if (! verbose_flag)
	return 0;

      /* We do not exit here. We use the same mechanism of --help to print
	 the version of the sub-processes. */
      fputc ('\n', stdout);
      fflush (stdout);
    }

  if (verbose_flag)
    {
      int n;
      const char *thrmod;

      fnotice (stderr, "Target: %s\n", spec_machine);
      fnotice (stderr, "Configured with: %s\n", configuration_arguments);

#ifdef THREAD_MODEL_SPEC
      /* We could have defined THREAD_MODEL_SPEC to "%*" by default,
	 but there's no point in doing all this processing just to get
	 thread_model back.  */
      obstack_init (&obstack);
      do_spec_1 (THREAD_MODEL_SPEC, 0, thread_model);
      obstack_1grow (&obstack, '\0');
      thrmod = XOBFINISH (&obstack, const char *);
#else
      thrmod = thread_model;
#endif

      fnotice (stderr, "Thread model: %s\n", thrmod);

      /* compiler_version is truncated at the first space when initialized
	 from version string, so truncate version_string at the first space
	 before comparing.  */
      for (n = 0; version_string[n]; n++)
	if (version_string[n] == ' ')
	  break;

      if (! strncmp (version_string, compiler_version, n)
	  && compiler_version[n] == 0)
	fnotice (stderr, "gcc version %s %s\n", version_string,
		 pkgversion_string);
      else
	fnotice (stderr, "gcc driver version %s %sexecuting gcc version %s\n",
		 version_string, pkgversion_string, compiler_version);

      if (n_infiles == 0)
	return (0);
    }

  if (n_infiles == added_libraries)
    fatal_error ("no input files");

  if (seen_error ())
    goto out;

  /* Make a place to record the compiler output file names
     that correspond to the input files.  */

  i = n_infiles;
  i += lang_specific_extra_outfiles;
  outfiles = XCNEWVEC (const char *, i);

  /* Record which files were specified explicitly as link input.  */

  explicit_link_files = XCNEWVEC (char, n_infiles);

  combine_inputs = have_o || flag_wpa;

  for (i = 0; (int) i < n_infiles; i++)
    {
      const char *name = infiles[i].name;
      struct compiler *compiler = lookup_compiler (name,
						   strlen (name),
						   infiles[i].language);

      if (compiler && !(compiler->combinable))
	combine_inputs = false;

      if (lang_n_infiles > 0 && compiler != input_file_compiler
	  && infiles[i].language && infiles[i].language[0] != '*')
	infiles[i].incompiler = compiler;
      else if (compiler)
	{
	  lang_n_infiles++;
	  input_file_compiler = compiler;
	  infiles[i].incompiler = compiler;
	}
      else
	{
	  /* Since there is no compiler for this input file, assume it is a
	     linker file.  */
	  explicit_link_files[i] = 1;
	  infiles[i].incompiler = NULL;
	}
      infiles[i].compiled = false;
      infiles[i].preprocessed = false;
    }

  if (!combine_inputs && have_c && have_o && lang_n_infiles > 1)
    fatal_error ("cannot specify -o with -c, -S or -E with multiple files");

  for (i = 0; (int) i < n_infiles; i++)
    {
      int this_file_error = 0;

      /* Tell do_spec what to substitute for %i.  */

      input_file_number = i;
      set_input (infiles[i].name);

      if (infiles[i].compiled)
	continue;

      /* Use the same thing in %o, unless cp->spec says otherwise.  */

      outfiles[i] = gcc_input_filename;

      /* Figure out which compiler from the file's suffix.  */

      input_file_compiler
	= lookup_compiler (infiles[i].name, input_filename_length,
			   infiles[i].language);

      if (input_file_compiler)
	{
	  /* Ok, we found an applicable compiler.  Run its spec.  */

	  if (input_file_compiler->spec[0] == '#')
	    {
	      error ("%s: %s compiler not installed on this system",
		     gcc_input_filename, &input_file_compiler->spec[1]);
	      this_file_error = 1;
	    }
	  else
	    {
	      if (compare_debug)
		{
		  free (debug_check_temp_file[0]);
		  debug_check_temp_file[0] = NULL;

		  free (debug_check_temp_file[1]);
		  debug_check_temp_file[1] = NULL;
		}

	      value = do_spec (input_file_compiler->spec);
	      infiles[i].compiled = true;
	      if (value < 0)
		this_file_error = 1;
	      else if (compare_debug && debug_check_temp_file[0])
		{
		  if (verbose_flag)
		    inform (0, "recompiling with -fcompare-debug");

		  compare_debug = -compare_debug;
		  n_switches = n_switches_debug_check[1];
		  n_switches_alloc = n_switches_alloc_debug_check[1];
		  switches = switches_debug_check[1];

		  value = do_spec (input_file_compiler->spec);

		  compare_debug = -compare_debug;
		  n_switches = n_switches_debug_check[0];
		  n_switches_alloc = n_switches_alloc_debug_check[0];
		  switches = switches_debug_check[0];

		  if (value < 0)
		    {
		      error ("during -fcompare-debug recompilation");
		      this_file_error = 1;
		    }

		  gcc_assert (debug_check_temp_file[1]
			      && filename_cmp (debug_check_temp_file[0],
					       debug_check_temp_file[1]));

		  if (verbose_flag)
		    inform (0, "comparing final insns dumps");

		  if (compare_files (debug_check_temp_file))
		    this_file_error = 1;
		}

	      if (compare_debug)
		{
		  free (debug_check_temp_file[0]);
		  debug_check_temp_file[0] = NULL;

		  free (debug_check_temp_file[1]);
		  debug_check_temp_file[1] = NULL;
		}
	    }
	}

      /* If this file's name does not contain a recognized suffix,
	 record it as explicit linker input.  */

      else
	explicit_link_files[i] = 1;

      /* Clear the delete-on-failure queue, deleting the files in it
	 if this compilation failed.  */

      if (this_file_error)
	{
	  delete_failure_queue ();
	  errorcount++;
	}
      /* If this compilation succeeded, don't delete those files later.  */
      clear_failure_queue ();
    }

  /* Reset the input file name to the first compile/object file name, for use
     with %b in LINK_SPEC. We use the first input file that we can find
     a compiler to compile it instead of using infiles.language since for
     languages other than C we use aliases that we then lookup later.  */
  if (n_infiles > 0)
    {
      int i;

      for (i = 0; i < n_infiles ; i++)
	if (infiles[i].incompiler
	    || (infiles[i].language && infiles[i].language[0] != '*'))
	  {
	    set_input (infiles[i].name);
	    break;
	  }
    }

  if (!seen_error ())
    {
      /* Make sure INPUT_FILE_NUMBER points to first available open
	 slot.  */
      input_file_number = n_infiles;
      if (lang_specific_pre_link ())
	errorcount++;
    }

  /* Determine if there are any linker input files.  */
  num_linker_inputs = 0;
  for (i = 0; (int) i < n_infiles; i++)
    if (explicit_link_files[i] || outfiles[i] != NULL)
      num_linker_inputs++;

  /* Run ld to link all the compiler output files.  */

  if (num_linker_inputs > 0 && !seen_error () && print_subprocess_help < 2)
    {
      int tmp = execution_count;

      if (! have_c)
	{
#if HAVE_LTO_PLUGIN > 0
#if HAVE_LTO_PLUGIN == 2
	  const char *fno_use_linker_plugin = "fno-use-linker-plugin";
#else
	  const char *fuse_linker_plugin = "fuse-linker-plugin";
#endif
#endif

	  /* We'll use ld if we can't find collect2.  */
	  if (! strcmp (linker_name_spec, "collect2"))
	    {
	      char *s = find_a_file (&exec_prefixes, "collect2", X_OK, false);
	      if (s == NULL)
		linker_name_spec = "ld";
	    }

#if HAVE_LTO_PLUGIN > 0
#if HAVE_LTO_PLUGIN == 2
	  if (!switch_matches (fno_use_linker_plugin,
			       fno_use_linker_plugin
			       + strlen (fno_use_linker_plugin), 0))
#else
	  if (switch_matches (fuse_linker_plugin,
			      fuse_linker_plugin
			      + strlen (fuse_linker_plugin), 0))
#endif
	    {
	      linker_plugin_file_spec = find_a_file (&exec_prefixes,
						     LTOPLUGINSONAME, R_OK,
						     false);
	      if (!linker_plugin_file_spec)
		fatal_error ("-fuse-linker-plugin, but %s not found",
			     LTOPLUGINSONAME);
	    }
#endif
	  lto_gcc_spec = argv[0];
	}

      /* Rebuild the COMPILER_PATH and LIBRARY_PATH environment variables
	 for collect.  */
      putenv_from_prefixes (&exec_prefixes, "COMPILER_PATH", false);
      putenv_from_prefixes (&startfile_prefixes, LIBRARY_PATH_ENV, true);

      if (print_subprocess_help == 1)
	{
	  printf (_("\nLinker options\n==============\n\n"));
	  printf (_("Use \"-Wl,OPTION\" to pass \"OPTION\""
		    " to the linker.\n\n"));
	  fflush (stdout);
	}
      value = do_spec (link_command_spec);
      if (value < 0)
	errorcount = 1;
      linker_was_run = (tmp != execution_count);
    }

  /* If options said don't run linker,
     complain about input files to be given to the linker.  */

  if (! linker_was_run && !seen_error ())
    for (i = 0; (int) i < n_infiles; i++)
      if (explicit_link_files[i]
	  && !(infiles[i].language && infiles[i].language[0] == '*'))
	warning (0, "%s: linker input file unused because linking not done",
		 outfiles[i]);

  /* Delete some or all of the temporary files we made.  */

  if (seen_error ())
    delete_failure_queue ();
  delete_temp_files ();

  if (print_help_list)
    {
      printf (("\nFor bug reporting instructions, please see:\n"));
      printf ("%s\n", bug_report_url);
    }

 out:
  return (signal_count != 0 ? 2
	  : seen_error () ? (pass_exit_codes ? greatest_status : 1)
	  : 0);
}

/* Find the proper compilation spec for the file name NAME,
   whose length is LENGTH.  LANGUAGE is the specified language,
   or 0 if this file is to be passed to the linker.  */

static struct compiler *
lookup_compiler (const char *name, size_t length, const char *language)
{
  struct compiler *cp;

  /* If this was specified by the user to be a linker input, indicate that.  */
  if (language != 0 && language[0] == '*')
    return 0;

  /* Otherwise, look for the language, if one is spec'd.  */
  if (language != 0)
    {
      for (cp = compilers + n_compilers - 1; cp >= compilers; cp--)
	if (cp->suffix[0] == '@' && !strcmp (cp->suffix + 1, language))
	  return cp;

      error ("language %s not recognized", language);
      return 0;
    }

  /* Look for a suffix.  */
  for (cp = compilers + n_compilers - 1; cp >= compilers; cp--)
    {
      if (/* The suffix `-' matches only the file name `-'.  */
	  (!strcmp (cp->suffix, "-") && !strcmp (name, "-"))
	  || (strlen (cp->suffix) < length
	      /* See if the suffix matches the end of NAME.  */
	      && !strcmp (cp->suffix,
			  name + length - strlen (cp->suffix))
	 ))
	break;
    }

#if defined (OS2) ||defined (HAVE_DOS_BASED_FILE_SYSTEM)
  /* Look again, but case-insensitively this time.  */
  if (cp < compilers)
    for (cp = compilers + n_compilers - 1; cp >= compilers; cp--)
      {
	if (/* The suffix `-' matches only the file name `-'.  */
	    (!strcmp (cp->suffix, "-") && !strcmp (name, "-"))
	    || (strlen (cp->suffix) < length
		/* See if the suffix matches the end of NAME.  */
		&& ((!strcmp (cp->suffix,
			     name + length - strlen (cp->suffix))
		     || !strpbrk (cp->suffix, "ABCDEFGHIJKLMNOPQRSTUVWXYZ"))
		    && !strcasecmp (cp->suffix,
				    name + length - strlen (cp->suffix)))
	   ))
	  break;
      }
#endif

  if (cp >= compilers)
    {
      if (cp->spec[0] != '@')
	/* A non-alias entry: return it.  */
	return cp;

      /* An alias entry maps a suffix to a language.
	 Search for the language; pass 0 for NAME and LENGTH
	 to avoid infinite recursion if language not found.  */
      return lookup_compiler (NULL, 0, cp->spec + 1);
    }
  return 0;
}

static char *
save_string (const char *s, int len)
{
  char *result = XNEWVEC (char, len + 1);

  memcpy (result, s, len);
  result[len] = 0;
  return result;
}

void
pfatal_with_name (const char *name)
{
  perror_with_name (name);
  delete_temp_files ();
  exit (1);
}

static void
perror_with_name (const char *name)
{
  error ("%s: %m", name);
}

static inline void
validate_switches_from_spec (const char *spec, bool user)
{
  const char *p = spec;
  char c;
  while ((c = *p++))
    if (c == '%' && (*p == '{' || *p == '<' || (*p == 'W' && *++p == '{')))
      /* We have a switch spec.  */
      p = validate_switches (p + 1, user);
}

static void
validate_all_switches (void)
{
  struct compiler *comp;
  struct spec_list *spec;

  for (comp = compilers; comp->spec; comp++)
    validate_switches_from_spec (comp->spec, false);

  /* Look through the linked list of specs read from the specs file.  */
  for (spec = specs; spec; spec = spec->next)
    validate_switches_from_spec (*spec->ptr_spec, spec->user_p);

  validate_switches_from_spec (link_command_spec, false);
}

/* Look at the switch-name that comes after START
   and mark as valid all supplied switches that match it.  */

static const char *
validate_switches (const char *start, bool user_spec)
{
  const char *p = start;
  const char *atom;
  size_t len;
  int i;
  bool suffix = false;
  bool starred = false;

#define SKIP_WHITE() do { while (*p == ' ' || *p == '\t') p++; } while (0)

next_member:
  SKIP_WHITE ();

  if (*p == '!')
    p++;

  SKIP_WHITE ();
  if (*p == '.' || *p == ',')
    suffix = true, p++;

  atom = p;
  while (ISIDNUM (*p) || *p == '-' || *p == '+' || *p == '='
	 || *p == ',' || *p == '.' || *p == '@')
    p++;
  len = p - atom;

  if (*p == '*')
    starred = true, p++;

  SKIP_WHITE ();

  if (!suffix)
    {
      /* Mark all matching switches as valid.  */
      for (i = 0; i < n_switches; i++)
	if (!strncmp (switches[i].part1, atom, len)
	    && (starred || switches[i].part1[len] == '\0')
	    && (switches[i].known || user_spec))
	      switches[i].validated = true;
    }

  if (*p) p++;
  if (*p && (p[-1] == '|' || p[-1] == '&'))
    goto next_member;

  if (*p && p[-1] == ':')
    {
      while (*p && *p != ';' && *p != '}')
	{
	  if (*p == '%')
	    {
	      p++;
	      if (*p == '{' || *p == '<')
		p = validate_switches (p+1, user_spec);
	      else if (p[0] == 'W' && p[1] == '{')
		p = validate_switches (p+2, user_spec);
	    }
	  else
	    p++;
	}

      if (*p) p++;
      if (*p && p[-1] == ';')
	goto next_member;
    }

  return p;
#undef SKIP_WHITE
}

struct mdswitchstr
{
  const char *str;
  int len;
};

static struct mdswitchstr *mdswitches;
static int n_mdswitches;

/* Check whether a particular argument was used.  The first time we
   canonicalize the switches to keep only the ones we care about.  */

static int
used_arg (const char *p, int len)
{
  struct mswitchstr
  {
    const char *str;
    const char *replace;
    int len;
    int rep_len;
  };

  static struct mswitchstr *mswitches;
  static int n_mswitches;
  int i, j;

  if (!mswitches)
    {
      struct mswitchstr *matches;
      const char *q;
      int cnt = 0;

      /* Break multilib_matches into the component strings of string
         and replacement string.  */
      for (q = multilib_matches; *q != '\0'; q++)
	if (*q == ';')
	  cnt++;

      matches
	= (struct mswitchstr *) alloca ((sizeof (struct mswitchstr)) * cnt);
      i = 0;
      q = multilib_matches;
      while (*q != '\0')
	{
	  matches[i].str = q;
	  while (*q != ' ')
	    {
	      if (*q == '\0')
		{
		invalid_matches:
		  fatal_error ("multilib spec %qs is invalid",
			       multilib_matches);
		}
	      q++;
	    }
	  matches[i].len = q - matches[i].str;

	  matches[i].replace = ++q;
	  while (*q != ';' && *q != '\0')
	    {
	      if (*q == ' ')
		goto invalid_matches;
	      q++;
	    }
	  matches[i].rep_len = q - matches[i].replace;
	  i++;
	  if (*q == ';')
	    q++;
	}

      /* Now build a list of the replacement string for switches that we care
	 about.  Make sure we allocate at least one entry.  This prevents
	 xmalloc from calling fatal, and prevents us from re-executing this
	 block of code.  */
      mswitches
	= XNEWVEC (struct mswitchstr, n_mdswitches + (n_switches ? n_switches : 1));
      for (i = 0; i < n_switches; i++)
	if ((switches[i].live_cond & SWITCH_IGNORE) == 0)
	  {
	    int xlen = strlen (switches[i].part1);
	    for (j = 0; j < cnt; j++)
	      if (xlen == matches[j].len
		  && ! strncmp (switches[i].part1, matches[j].str, xlen))
		{
		  mswitches[n_mswitches].str = matches[j].replace;
		  mswitches[n_mswitches].len = matches[j].rep_len;
		  mswitches[n_mswitches].replace = (char *) 0;
		  mswitches[n_mswitches].rep_len = 0;
		  n_mswitches++;
		  break;
		}
	  }

      /* Add MULTILIB_DEFAULTS switches too, as long as they were not present
	 on the command line nor any options mutually incompatible with
	 them.  */
      for (i = 0; i < n_mdswitches; i++)
	{
	  const char *r;

	  for (q = multilib_options; *q != '\0'; q++)
	    {
	      while (*q == ' ')
		q++;

	      r = q;
	      while (strncmp (q, mdswitches[i].str, mdswitches[i].len) != 0
		     || strchr (" /", q[mdswitches[i].len]) == NULL)
		{
		  while (*q != ' ' && *q != '/' && *q != '\0')
		    q++;
		  if (*q != '/')
		    break;
		  q++;
		}

	      if (*q != ' ' && *q != '\0')
		{
		  while (*r != ' ' && *r != '\0')
		    {
		      q = r;
		      while (*q != ' ' && *q != '/' && *q != '\0')
			q++;

		      if (used_arg (r, q - r))
			break;

		      if (*q != '/')
			{
			  mswitches[n_mswitches].str = mdswitches[i].str;
			  mswitches[n_mswitches].len = mdswitches[i].len;
			  mswitches[n_mswitches].replace = (char *) 0;
			  mswitches[n_mswitches].rep_len = 0;
			  n_mswitches++;
			  break;
			}

		      r = q + 1;
		    }
		  break;
		}
	    }
	}
    }

  for (i = 0; i < n_mswitches; i++)
    if (len == mswitches[i].len && ! strncmp (p, mswitches[i].str, len))
      return 1;

  return 0;
}

static int
default_arg (const char *p, int len)
{
  int i;

  for (i = 0; i < n_mdswitches; i++)
    if (len == mdswitches[i].len && ! strncmp (p, mdswitches[i].str, len))
      return 1;

  return 0;
}

/* Work out the subdirectory to use based on the options. The format of
   multilib_select is a list of elements. Each element is a subdirectory
   name followed by a list of options followed by a semicolon. The format
   of multilib_exclusions is the same, but without the preceding
   directory. First gcc will check the exclusions, if none of the options
   beginning with an exclamation point are present, and all of the other
   options are present, then we will ignore this completely. Passing
   that, gcc will consider each multilib_select in turn using the same
   rules for matching the options. If a match is found, that subdirectory
   will be used.
   A subdirectory name is optionally followed by a colon and the corresponding
   multiarch name.  */

static void
set_multilib_dir (void)
{
  const char *p;
  unsigned int this_path_len;
  const char *this_path, *this_arg;
  const char *start, *end;
  int not_arg;
  int ok, ndfltok, first;

  n_mdswitches = 0;
  start = multilib_defaults;
  while (*start == ' ' || *start == '\t')
    start++;
  while (*start != '\0')
    {
      n_mdswitches++;
      while (*start != ' ' && *start != '\t' && *start != '\0')
	start++;
      while (*start == ' ' || *start == '\t')
        start++;
    }

  if (n_mdswitches)
    {
      int i = 0;

      mdswitches = XNEWVEC (struct mdswitchstr, n_mdswitches);
      for (start = multilib_defaults; *start != '\0'; start = end + 1)
	{
	  while (*start == ' ' || *start == '\t')
	    start++;

	  if (*start == '\0')
	    break;

	  for (end = start + 1;
	       *end != ' ' && *end != '\t' && *end != '\0'; end++)
	    ;

	  obstack_grow (&multilib_obstack, start, end - start);
	  obstack_1grow (&multilib_obstack, 0);
	  mdswitches[i].str = XOBFINISH (&multilib_obstack, const char *);
	  mdswitches[i++].len = end - start;

	  if (*end == '\0')
	    break;
	}
    }

  p = multilib_exclusions;
  while (*p != '\0')
    {
      /* Ignore newlines.  */
      if (*p == '\n')
	{
	  ++p;
	  continue;
	}

      /* Check the arguments.  */
      ok = 1;
      while (*p != ';')
	{
	  if (*p == '\0')
	    {
	    invalid_exclusions:
	      fatal_error ("multilib exclusions %qs is invalid",
			   multilib_exclusions);
	    }

	  if (! ok)
	    {
	      ++p;
	      continue;
	    }

	  this_arg = p;
	  while (*p != ' ' && *p != ';')
	    {
	      if (*p == '\0')
		goto invalid_exclusions;
	      ++p;
	    }

	  if (*this_arg != '!')
	    not_arg = 0;
	  else
	    {
	      not_arg = 1;
	      ++this_arg;
	    }

	  ok = used_arg (this_arg, p - this_arg);
	  if (not_arg)
	    ok = ! ok;

	  if (*p == ' ')
	    ++p;
	}

      if (ok)
	return;

      ++p;
    }

  first = 1;
  p = multilib_select;

  /* Append multilib reuse rules if any.  With those rules, we can reuse
     one multilib for certain different options sets.  */
  if (strlen (multilib_reuse) > 0)
    p = concat (p, multilib_reuse, NULL);

  while (*p != '\0')
    {
      /* Ignore newlines.  */
      if (*p == '\n')
	{
	  ++p;
	  continue;
	}

      /* Get the initial path.  */
      this_path = p;
      while (*p != ' ')
	{
	  if (*p == '\0')
	    {
	    invalid_select:
	      fatal_error ("multilib select %qs %qs is invalid",
			   multilib_select, multilib_reuse);
	    }
	  ++p;
	}
      this_path_len = p - this_path;

      /* Check the arguments.  */
      ok = 1;
      ndfltok = 1;
      ++p;
      while (*p != ';')
	{
	  if (*p == '\0')
	    goto invalid_select;

	  if (! ok)
	    {
	      ++p;
	      continue;
	    }

	  this_arg = p;
	  while (*p != ' ' && *p != ';')
	    {
	      if (*p == '\0')
		goto invalid_select;
	      ++p;
	    }

	  if (*this_arg != '!')
	    not_arg = 0;
	  else
	    {
	      not_arg = 1;
	      ++this_arg;
	    }

	  /* If this is a default argument, we can just ignore it.
	     This is true even if this_arg begins with '!'.  Beginning
	     with '!' does not mean that this argument is necessarily
	     inappropriate for this library: it merely means that
	     there is a more specific library which uses this
	     argument.  If this argument is a default, we need not
	     consider that more specific library.  */
	  ok = used_arg (this_arg, p - this_arg);
	  if (not_arg)
	    ok = ! ok;

	  if (! ok)
	    ndfltok = 0;

	  if (default_arg (this_arg, p - this_arg))
	    ok = 1;

	  if (*p == ' ')
	    ++p;
	}

      if (ok && first)
	{
	  if (this_path_len != 1
	      || this_path[0] != '.')
	    {
	      char *new_multilib_dir = XNEWVEC (char, this_path_len + 1);
	      char *q;

	      strncpy (new_multilib_dir, this_path, this_path_len);
	      new_multilib_dir[this_path_len] = '\0';
	      q = strchr (new_multilib_dir, ':');
	      if (q != NULL)
		*q = '\0';
	      multilib_dir = new_multilib_dir;
	    }
	  first = 0;
	}

      if (ndfltok)
	{
	  const char *q = this_path, *end = this_path + this_path_len;

	  while (q < end && *q != ':')
	    q++;
	  if (q < end)
	    {
	      const char *q2 = q + 1, *ml_end = end;
	      char *new_multilib_os_dir;

	      while (q2 < end && *q2 != ':')
		q2++;
	      if (*q2 == ':')
		ml_end = q2;
	      new_multilib_os_dir = XNEWVEC (char, ml_end - q);
	      memcpy (new_multilib_os_dir, q + 1, ml_end - q - 1);
	      new_multilib_os_dir[ml_end - q - 1] = '\0';
	      multilib_os_dir = *new_multilib_os_dir ? new_multilib_os_dir : ".";

	      if (q2 < end && *q2 == ':')
		{
		  char *new_multiarch_dir = XNEWVEC (char, end - q2);
		  memcpy (new_multiarch_dir, q2 + 1, end - q2 - 1);
		  new_multiarch_dir[end - q2 - 1] = '\0';
		  multiarch_dir = new_multiarch_dir;
		}
	      break;
	    }
	}

      ++p;
    }

  if (multilib_dir == NULL && multilib_os_dir != NULL
      && strcmp (multilib_os_dir, ".") == 0)
    {
      free (CONST_CAST (char *, multilib_os_dir));
      multilib_os_dir = NULL;
    }
  else if (multilib_dir != NULL && multilib_os_dir == NULL)
    multilib_os_dir = multilib_dir;
}

/* Print out the multiple library subdirectory selection
   information.  This prints out a series of lines.  Each line looks
   like SUBDIRECTORY;@OPTION@OPTION, with as many options as is
   required.  Only the desired options are printed out, the negative
   matches.  The options are print without a leading dash.  There are
   no spaces to make it easy to use the information in the shell.
   Each subdirectory is printed only once.  This assumes the ordering
   generated by the genmultilib script. Also, we leave out ones that match
   the exclusions.  */

static void
print_multilib_info (void)
{
  const char *p = multilib_select;
  const char *last_path = 0, *this_path;
  int skip;
  unsigned int last_path_len = 0;

  while (*p != '\0')
    {
      skip = 0;
      /* Ignore newlines.  */
      if (*p == '\n')
	{
	  ++p;
	  continue;
	}

      /* Get the initial path.  */
      this_path = p;
      while (*p != ' ')
	{
	  if (*p == '\0')
	    {
	    invalid_select:
	      fatal_error ("multilib select %qs is invalid", multilib_select);
	    }

	  ++p;
	}

      /* When --disable-multilib was used but target defines
	 MULTILIB_OSDIRNAMES, entries starting with .: (and not starting
         with .:: for multiarch configurations) are there just to find
         multilib_os_dir, so skip them from output.  */
      if (this_path[0] == '.' && this_path[1] == ':' && this_path[2] != ':')
	skip = 1;

      /* Check for matches with the multilib_exclusions. We don't bother
         with the '!' in either list. If any of the exclusion rules match
         all of its options with the select rule, we skip it.  */
      {
	const char *e = multilib_exclusions;
	const char *this_arg;

	while (*e != '\0')
	  {
	    int m = 1;
	    /* Ignore newlines.  */
	    if (*e == '\n')
	      {
		++e;
		continue;
	      }

	    /* Check the arguments.  */
	    while (*e != ';')
	      {
		const char *q;
		int mp = 0;

		if (*e == '\0')
		  {
		  invalid_exclusion:
		    fatal_error ("multilib exclusion %qs is invalid",
				 multilib_exclusions);
		  }

		if (! m)
		  {
		    ++e;
		    continue;
		  }

		this_arg = e;

		while (*e != ' ' && *e != ';')
		  {
		    if (*e == '\0')
		      goto invalid_exclusion;
		    ++e;
		  }

		q = p + 1;
		while (*q != ';')
		  {
		    const char *arg;
		    int len = e - this_arg;

		    if (*q == '\0')
		      goto invalid_select;

		    arg = q;

		    while (*q != ' ' && *q != ';')
		      {
			if (*q == '\0')
			  goto invalid_select;
			++q;
		      }

		    if (! strncmp (arg, this_arg,
				   (len < q - arg) ? q - arg : len)
			|| default_arg (this_arg, e - this_arg))
		      {
			mp = 1;
			break;
		      }

		    if (*q == ' ')
		      ++q;
		  }

		if (! mp)
		  m = 0;

		if (*e == ' ')
		  ++e;
	      }

	    if (m)
	      {
		skip = 1;
		break;
	      }

	    if (*e != '\0')
	      ++e;
	  }
      }

      if (! skip)
	{
	  /* If this is a duplicate, skip it.  */
	  skip = (last_path != 0
		  && (unsigned int) (p - this_path) == last_path_len
		  && ! filename_ncmp (last_path, this_path, last_path_len));

	  last_path = this_path;
	  last_path_len = p - this_path;
	}

      /* If this directory requires any default arguments, we can skip
	 it.  We will already have printed a directory identical to
	 this one which does not require that default argument.  */
      if (! skip)
	{
	  const char *q;

	  q = p + 1;
	  while (*q != ';')
	    {
	      const char *arg;

	      if (*q == '\0')
		goto invalid_select;

	      if (*q == '!')
		arg = NULL;
	      else
		arg = q;

	      while (*q != ' ' && *q != ';')
		{
		  if (*q == '\0')
		    goto invalid_select;
		  ++q;
		}

	      if (arg != NULL
		  && default_arg (arg, q - arg))
		{
		  skip = 1;
		  break;
		}

	      if (*q == ' ')
		++q;
	    }
	}

      if (! skip)
	{
	  const char *p1;

	  for (p1 = last_path; p1 < p && *p1 != ':'; p1++)
	    putchar (*p1);
	  putchar (';');
	}

      ++p;
      while (*p != ';')
	{
	  int use_arg;

	  if (*p == '\0')
	    goto invalid_select;

	  if (skip)
	    {
	      ++p;
	      continue;
	    }

	  use_arg = *p != '!';

	  if (use_arg)
	    putchar ('@');

	  while (*p != ' ' && *p != ';')
	    {
	      if (*p == '\0')
		goto invalid_select;
	      if (use_arg)
		putchar (*p);
	      ++p;
	    }

	  if (*p == ' ')
	    ++p;
	}

      if (! skip)
	{
	  /* If there are extra options, print them now.  */
	  if (multilib_extra && *multilib_extra)
	    {
	      int print_at = TRUE;
	      const char *q;

	      for (q = multilib_extra; *q != '\0'; q++)
		{
		  if (*q == ' ')
		    print_at = TRUE;
		  else
		    {
		      if (print_at)
			putchar ('@');
		      putchar (*q);
		      print_at = FALSE;
		    }
		}
	    }

	  putchar ('\n');
	}

      ++p;
    }
}

/* getenv built-in spec function.

   Returns the value of the environment variable given by its first
   argument, concatenated with the second argument.  If the
   environment variable is not defined, a fatal error is issued.  */

static const char *
getenv_spec_function (int argc, const char **argv)
{
  char *value;
  char *result;
  char *ptr;
  size_t len;

  if (argc != 2)
    return NULL;

  value = getenv (argv[0]);
  if (!value)
    fatal_error ("environment variable %qs not defined", argv[0]);

  /* We have to escape every character of the environment variable so
     they are not interpreted as active spec characters.  A
     particularly painful case is when we are reading a variable
     holding a windows path complete with \ separators.  */
  len = strlen (value) * 2 + strlen (argv[1]) + 1;
  result = XNEWVAR (char, len);
  for (ptr = result; *value; ptr += 2)
    {
      ptr[0] = '\\';
      ptr[1] = *value++;
    }

  strcpy (ptr, argv[1]);

  return result;
}

/* if-exists built-in spec function.

   Checks to see if the file specified by the absolute pathname in
   ARGS exists.  Returns that pathname if found.

   The usual use for this function is to check for a library file
   (whose name has been expanded with %s).  */

static const char *
if_exists_spec_function (int argc, const char **argv)
{
  /* Must have only one argument.  */
  if (argc == 1 && IS_ABSOLUTE_PATH (argv[0]) && ! access (argv[0], R_OK))
    return argv[0];

  return NULL;
}

/* if-exists-else built-in spec function.

   This is like if-exists, but takes an additional argument which
   is returned if the first argument does not exist.  */

static const char *
if_exists_else_spec_function (int argc, const char **argv)
{
  /* Must have exactly two arguments.  */
  if (argc != 2)
    return NULL;

  if (IS_ABSOLUTE_PATH (argv[0]) && ! access (argv[0], R_OK))
    return argv[0];

  return argv[1];
}

/* replace-outfile built-in spec function.

   This looks for the first argument in the outfiles array's name and
   replaces it with the second argument.  */

static const char *
replace_outfile_spec_function (int argc, const char **argv)
{
  int i;
  /* Must have exactly two arguments.  */
  if (argc != 2)
    abort ();

  for (i = 0; i < n_infiles; i++)
    {
      if (outfiles[i] && !filename_cmp (outfiles[i], argv[0]))
	outfiles[i] = xstrdup (argv[1]);
    }
  return NULL;
}

/* remove-outfile built-in spec function.
 *
 *    This looks for the first argument in the outfiles array's name and
 *       removes it.  */

static const char *
remove_outfile_spec_function (int argc, const char **argv)
{
  int i;
  /* Must have exactly one argument.  */
  if (argc != 1)
    abort ();

  for (i = 0; i < n_infiles; i++)
    {
      if (outfiles[i] && !filename_cmp (outfiles[i], argv[0]))
        outfiles[i] = NULL;
    }
  return NULL;
}

/* Given two version numbers, compares the two numbers.
   A version number must match the regular expression
   ([1-9][0-9]*|0)(\.([1-9][0-9]*|0))*
*/
static int
compare_version_strings (const char *v1, const char *v2)
{
  int rresult;
  regex_t r;

  if (regcomp (&r, "^([1-9][0-9]*|0)(\\.([1-9][0-9]*|0))*$",
	       REG_EXTENDED | REG_NOSUB) != 0)
    abort ();
  rresult = regexec (&r, v1, 0, NULL, 0);
  if (rresult == REG_NOMATCH)
    fatal_error ("invalid version number %qs", v1);
  else if (rresult != 0)
    abort ();
  rresult = regexec (&r, v2, 0, NULL, 0);
  if (rresult == REG_NOMATCH)
    fatal_error ("invalid version number %qs", v2);
  else if (rresult != 0)
    abort ();

  return strverscmp (v1, v2);
}


/* version_compare built-in spec function.

   This takes an argument of the following form:

   <comparison-op> <arg1> [<arg2>] <switch> <result>

   and produces "result" if the comparison evaluates to true,
   and nothing if it doesn't.

   The supported <comparison-op> values are:

   >=  true if switch is a later (or same) version than arg1
   !>  opposite of >=
   <   true if switch is an earlier version than arg1
   !<  opposite of <
   ><  true if switch is arg1 or later, and earlier than arg2
   <>  true if switch is earlier than arg1 or is arg2 or later

   If the switch is not present, the condition is false unless
   the first character of the <comparison-op> is '!'.

   For example,
   %:version-compare(>= 10.3 mmacosx-version-min= -lmx)
   adds -lmx if -mmacosx-version-min=10.3.9 was passed.  */

static const char *
version_compare_spec_function (int argc, const char **argv)
{
  int comp1, comp2;
  size_t switch_len;
  const char *switch_value = NULL;
  int nargs = 1, i;
  bool result;

  if (argc < 3)
    fatal_error ("too few arguments to %%:version-compare");
  if (argv[0][0] == '\0')
    abort ();
  if ((argv[0][1] == '<' || argv[0][1] == '>') && argv[0][0] != '!')
    nargs = 2;
  if (argc != nargs + 3)
    fatal_error ("too many arguments to %%:version-compare");

  switch_len = strlen (argv[nargs + 1]);
  for (i = 0; i < n_switches; i++)
    if (!strncmp (switches[i].part1, argv[nargs + 1], switch_len)
	&& check_live_switch (i, switch_len))
      switch_value = switches[i].part1 + switch_len;

  if (switch_value == NULL)
    comp1 = comp2 = -1;
  else
    {
      comp1 = compare_version_strings (switch_value, argv[1]);
      if (nargs == 2)
	comp2 = compare_version_strings (switch_value, argv[2]);
      else
	comp2 = -1;  /* This value unused.  */
    }

  switch (argv[0][0] << 8 | argv[0][1])
    {
    case '>' << 8 | '=':
      result = comp1 >= 0;
      break;
    case '!' << 8 | '<':
      result = comp1 >= 0 || switch_value == NULL;
      break;
    case '<' << 8:
      result = comp1 < 0;
      break;
    case '!' << 8 | '>':
      result = comp1 < 0 || switch_value == NULL;
      break;
    case '>' << 8 | '<':
      result = comp1 >= 0 && comp2 < 0;
      break;
    case '<' << 8 | '>':
      result = comp1 < 0 || comp2 >= 0;
      break;

    default:
      fatal_error ("unknown operator %qs in %%:version-compare", argv[0]);
    }
  if (! result)
    return NULL;

  return argv[nargs + 2];
}

/* %:include builtin spec function.  This differs from %include in that it
   can be nested inside a spec, and thus be conditionalized.  It takes
   one argument, the filename, and looks for it in the startfile path.
   The result is always NULL, i.e. an empty expansion.  */

static const char *
include_spec_function (int argc, const char **argv)
{
  char *file;

  if (argc != 1)
    abort ();

  file = find_a_file (&startfile_prefixes, argv[0], R_OK, true);
  read_specs (file ? file : argv[0], false, false);

  return NULL;
}

/* %:find-file spec function.  This function replaces its argument by
    the file found through find_file, that is the -print-file-name gcc
    program option. */
static const char *
find_file_spec_function (int argc, const char **argv)
{
  const char *file;

  if (argc != 1)
    abort ();

  file = find_file (argv[0]);
  return file;
}


/* %:find-plugindir spec function.  This function replaces its argument
    by the -iplugindir=<dir> option.  `dir' is found through find_file, that
    is the -print-file-name gcc program option. */
static const char *
find_plugindir_spec_function (int argc, const char **argv ATTRIBUTE_UNUSED)
{
  const char *option;

  if (argc != 0)
    abort ();

  option = concat ("-iplugindir=", find_file ("plugin"), NULL);
  return option;
}


/* %:print-asm-header spec function.  Print a banner to say that the
   following output is from the assembler.  */

static const char *
print_asm_header_spec_function (int arg ATTRIBUTE_UNUSED,
				const char **argv ATTRIBUTE_UNUSED)
{
  printf (_("Assembler options\n=================\n\n"));
  printf (_("Use \"-Wa,OPTION\" to pass \"OPTION\" to the assembler.\n\n"));
  fflush (stdout);
  return NULL;
}

/* Get a random number for -frandom-seed */

static unsigned HOST_WIDE_INT
get_random_number (void)
{
  unsigned HOST_WIDE_INT ret = 0;
  int fd; 

  fd = open ("/dev/urandom", O_RDONLY); 
  if (fd >= 0)
    {
      read (fd, &ret, sizeof (HOST_WIDE_INT));
      close (fd);
      if (ret)
        return ret;
    }

  /* Get some more or less random data.  */
#ifdef HAVE_GETTIMEOFDAY
  {
    struct timeval tv;

    gettimeofday (&tv, NULL);
    ret = tv.tv_sec * 1000 + tv.tv_usec / 1000;
  }
#else
  {
    time_t now = time (NULL);

    if (now != (time_t)-1)
      ret = (unsigned) now;
  }
#endif

  return ret ^ getpid();
}

/* %:compare-debug-dump-opt spec function.  Save the last argument,
   expected to be the last -fdump-final-insns option, or generate a
   temporary.  */

static const char *
compare_debug_dump_opt_spec_function (int arg,
				      const char **argv ATTRIBUTE_UNUSED)
{
  char *ret;
  char *name;
  int which;
  static char random_seed[HOST_BITS_PER_WIDE_INT / 4 + 3];

  if (arg != 0)
    fatal_error ("too many arguments to %%:compare-debug-dump-opt");

  do_spec_2 ("%{fdump-final-insns=*:%*}");
  do_spec_1 (" ", 0, NULL);

  if (argbuf.length () > 0
      && strcmp (argv[argbuf.length () - 1], "."))
    {
      if (!compare_debug)
	return NULL;

      name = xstrdup (argv[argbuf.length () - 1]);
      ret = NULL;
    }
  else
    {
      const char *ext = NULL;

      if (argbuf.length () > 0)
	{
	  do_spec_2 ("%{o*:%*}%{!o:%{!S:%b%O}%{S:%b.s}}");
	  ext = ".gkd";
	}
      else if (!compare_debug)
	return NULL;
      else
	do_spec_2 ("%g.gkd");

      do_spec_1 (" ", 0, NULL);

      gcc_assert (argbuf.length () > 0);

      name = concat (argbuf.last (), ext, NULL);

      ret = concat ("-fdump-final-insns=", name, NULL);
    }

  which = compare_debug < 0;
  debug_check_temp_file[which] = name;

  if (!which)
    {
      unsigned HOST_WIDE_INT value = get_random_number ();

      sprintf (random_seed, HOST_WIDE_INT_PRINT_HEX, value);
    }

  if (*random_seed)
    {
      char *tmp = ret;
      ret = concat ("%{!frandom-seed=*:-frandom-seed=", random_seed, "} ",
		    ret, NULL);
      free (tmp);
    }

  if (which)
    *random_seed = 0;

  return ret;
}

static const char *debug_auxbase_opt;

/* %:compare-debug-self-opt spec function.  Expands to the options
    that are to be passed in the second compilation of
    compare-debug.  */

static const char *
compare_debug_self_opt_spec_function (int arg,
				      const char **argv ATTRIBUTE_UNUSED)
{
  if (arg != 0)
    fatal_error ("too many arguments to %%:compare-debug-self-opt");

  if (compare_debug >= 0)
    return NULL;

  do_spec_2 ("%{c|S:%{o*:%*}}");
  do_spec_1 (" ", 0, NULL);

  if (argbuf.length () > 0)
    debug_auxbase_opt = concat ("-auxbase-strip ",
				argbuf.last (),
				NULL);
  else
    debug_auxbase_opt = NULL;

  return concat ("\
%<o %<MD %<MMD %<MF* %<MG %<MP %<MQ* %<MT* \
%<fdump-final-insns=* -w -S -o %j \
%{!fcompare-debug-second:-fcompare-debug-second} \
", compare_debug_opt, NULL);
}

/* %:compare-debug-auxbase-opt spec function.  Expands to the auxbase
    options that are to be passed in the second compilation of
    compare-debug.  It expects, as an argument, the basename of the
    current input file name, with the .gk suffix appended to it.  */

static const char *
compare_debug_auxbase_opt_spec_function (int arg,
					 const char **argv)
{
  char *name;
  int len;

  if (arg == 0)
    fatal_error ("too few arguments to %%:compare-debug-auxbase-opt");

  if (arg != 1)
    fatal_error ("too many arguments to %%:compare-debug-auxbase-opt");

  if (compare_debug >= 0)
    return NULL;

  len = strlen (argv[0]);
  if (len < 3 || strcmp (argv[0] + len - 3, ".gk") != 0)
    fatal_error ("argument to %%:compare-debug-auxbase-opt "
		 "does not end in .gk");

  if (debug_auxbase_opt)
    return debug_auxbase_opt;

#define OPT "-auxbase "

  len -= 3;
  name = (char*) xmalloc (sizeof (OPT) + len);
  memcpy (name, OPT, sizeof (OPT) - 1);
  memcpy (name + sizeof (OPT) - 1, argv[0], len);
  name[sizeof (OPT) - 1 + len] = '\0';

#undef OPT

  return name;
}

/* %:pass-through-libs spec function.  Finds all -l options and input
   file names in the lib spec passed to it, and makes a list of them
   prepended with the plugin option to cause them to be passed through
   to the final link after all the new object files have been added.  */

const char *
pass_through_libs_spec_func (int argc, const char **argv)
{
  char *prepended = xstrdup (" ");
  int n;
  /* Shlemiel the painter's algorithm.  Innately horrible, but at least
     we know that there will never be more than a handful of strings to
     concat, and it's only once per run, so it's not worth optimising.  */
  for (n = 0; n < argc; n++)
    {
      char *old = prepended;
      /* Anything that isn't an option is a full path to an output
         file; pass it through if it ends in '.a'.  Among options,
	 pass only -l.  */
      if (argv[n][0] == '-' && argv[n][1] == 'l')
	{
	  const char *lopt = argv[n] + 2;
	  /* Handle both joined and non-joined -l options.  If for any
	     reason there's a trailing -l with no joined or following
	     arg just discard it.  */
	  if (!*lopt && ++n >= argc)
	    break;
	  else if (!*lopt)
	    lopt = argv[n];
	  prepended = concat (prepended, "-plugin-opt=-pass-through=-l",
		lopt, " ", NULL);
	}
      else if (!strcmp (".a", argv[n] + strlen (argv[n]) - 2))
	{
	  prepended = concat (prepended, "-plugin-opt=-pass-through=",
		argv[n], " ", NULL);
	}
      if (prepended != old)
	free (old);
    }
  return prepended;
}

/* %:replace-extension spec function.  Replaces the extension of the
   first argument with the second argument.  */

const char *
replace_extension_spec_func (int argc, const char **argv)
{
  char *name;
  char *p;
  char *result;
  int i;

  if (argc != 2)
    fatal_error ("too few arguments to %%:replace-extension");

  name = xstrdup (argv[0]);

  for (i = strlen(name) - 1; i >= 0; i--)
    if (IS_DIR_SEPARATOR (name[i]))
      break;

  p = strrchr (name + i + 1, '.');
  if (p != NULL)
      *p = '\0';

  result = concat (name, argv[1], NULL);

  free (name);
  return result;
}<|MERGE_RESOLUTION|>--- conflicted
+++ resolved
@@ -713,13 +713,9 @@
    "%{fuse-ld=*:-fuse-ld=%*}\
     %X %{o*} %{e*} %{N} %{n} %{r}\
     %{s} %{t} %{u*} %{z} %{Z} %{!nostdlib:%{!nostartfiles:%S}}\
-<<<<<<< HEAD
     %{!nostdlib:%{!nostartfiles:%{fupc-link:%:include(upc-crtbegin.spec)%(upc_crtbegin)}}}\
-    %{static:} %{L*} %(mfwrap) %(link_libgcc) %o\
-=======
     %{static:} %{L*} %(mfwrap) %(link_libgcc) \
     %{fsanitize=address:" LIBASAN_EARLY_SPEC "} %o\
->>>>>>> 139a0707
     %{fopenmp|ftree-parallelize-loops=*:%:include(libgomp.spec)%(link_gomp)}\
     %{fgnu-tm:%:include(libitm.spec)%(link_itm)}\
     %{fupc-link:%:include(libgupc.spec)%(link_upc)}\
