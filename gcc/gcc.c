--- conflicted
+++ resolved
@@ -4867,10 +4867,7 @@
       if (decoded_options[j].opt_index == OPT_SPECIAL_input_file)
 	{
 	  const char *arg = decoded_options[j].arg;
-<<<<<<< HEAD
-=======
-
->>>>>>> 84110515
+
 #ifdef HAVE_TARGET_OBJECT_SUFFIX
 	  arg = convert_filename (arg, 0, access (arg, F_OK));
 #endif
