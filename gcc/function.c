/* Expands front end tree to back end RTL for GCC.
   Copyright (C) 1987, 1988, 1989, 1991, 1992, 1993, 1994, 1995, 1996, 1997,
   1998, 1999, 2000, 2001, 2002, 2003, 2004, 2005, 2006, 2007, 2008, 2009,
   2010  Free Software Foundation, Inc.

This file is part of GCC.

GCC is free software; you can redistribute it and/or modify it under
the terms of the GNU General Public License as published by the Free
Software Foundation; either version 3, or (at your option) any later
version.

GCC is distributed in the hope that it will be useful, but WITHOUT ANY
WARRANTY; without even the implied warranty of MERCHANTABILITY or
FITNESS FOR A PARTICULAR PURPOSE.  See the GNU General Public License
for more details.

You should have received a copy of the GNU General Public License
along with GCC; see the file COPYING3.  If not see
<http://www.gnu.org/licenses/>.  */

/* This file handles the generation of rtl code from tree structure
   at the level of the function as a whole.
   It creates the rtl expressions for parameters and auto variables
   and has full responsibility for allocating stack slots.

   `expand_function_start' is called at the beginning of a function,
   before the function body is parsed, and `expand_function_end' is
   called after parsing the body.

   Call `assign_stack_local' to allocate a stack slot for a local variable.
   This is usually done during the RTL generation for the function body,
   but it can also be done in the reload pass when a pseudo-register does
   not get a hard register.  */

#include "config.h"
#include "system.h"
#include "coretypes.h"
#include "tm.h"
#include "rtl.h"
#include "tree.h"
#include "flags.h"
#include "except.h"
#include "function.h"
#include "expr.h"
#include "optabs.h"
#include "libfuncs.h"
#include "regs.h"
#include "hard-reg-set.h"
#include "insn-config.h"
#include "recog.h"
#include "output.h"
#include "basic-block.h"
#include "toplev.h"
#include "hashtab.h"
#include "ggc.h"
#include "tm_p.h"
#include "integrate.h"
#include "langhooks.h"
#include "target.h"
#include "cfglayout.h"
#include "gimple.h"
#include "tree-pass.h"
#include "predict.h"
#include "df.h"
#include "timevar.h"
#include "vecprim.h"

/* So we can assign to cfun in this file.  */
#undef cfun

#ifndef STACK_ALIGNMENT_NEEDED
#define STACK_ALIGNMENT_NEEDED 1
#endif

#define STACK_BYTES (STACK_BOUNDARY / BITS_PER_UNIT)

/* Some systems use __main in a way incompatible with its use in gcc, in these
   cases use the macros NAME__MAIN to give a quoted symbol and SYMBOL__MAIN to
   give the same symbol without quotes for an alternative entry point.  You
   must define both, or neither.  */
#ifndef NAME__MAIN
#define NAME__MAIN "__main"
#endif

/* Round a value to the lowest integer less than it that is a multiple of
   the required alignment.  Avoid using division in case the value is
   negative.  Assume the alignment is a power of two.  */
#define FLOOR_ROUND(VALUE,ALIGN) ((VALUE) & ~((ALIGN) - 1))

/* Similar, but round to the next highest integer that meets the
   alignment.  */
#define CEIL_ROUND(VALUE,ALIGN)	(((VALUE) + (ALIGN) - 1) & ~((ALIGN)- 1))

/* Nonzero if function being compiled doesn't contain any calls
   (ignoring the prologue and epilogue).  This is set prior to
   local register allocation and is valid for the remaining
   compiler passes.  */
int current_function_is_leaf;

/* Nonzero if function being compiled doesn't modify the stack pointer
   (ignoring the prologue and epilogue).  This is only valid after
   pass_stack_ptr_mod has run.  */
int current_function_sp_is_unchanging;

/* Nonzero if the function being compiled is a leaf function which only
   uses leaf registers.  This is valid after reload (specifically after
   sched2) and is useful only if the port defines LEAF_REGISTERS.  */
int current_function_uses_only_leaf_regs;

/* Nonzero once virtual register instantiation has been done.
   assign_stack_local uses frame_pointer_rtx when this is nonzero.
   calls.c:emit_library_call_value_1 uses it to set up
   post-instantiation libcalls.  */
int virtuals_instantiated;

/* Assign unique numbers to labels generated for profiling, debugging, etc.  */
static GTY(()) int funcdef_no;

/* These variables hold pointers to functions to create and destroy
   target specific, per-function data structures.  */
struct machine_function * (*init_machine_status) (void);

/* The currently compiled function.  */
struct function *cfun = 0;

/* These hashes record the prologue and epilogue insns.  */
static GTY((if_marked ("ggc_marked_p"), param_is (struct rtx_def)))
  htab_t prologue_insn_hash;
static GTY((if_marked ("ggc_marked_p"), param_is (struct rtx_def)))
  htab_t epilogue_insn_hash;


htab_t types_used_by_vars_hash = NULL;
VEC(tree,gc) *types_used_by_cur_var_decl;

/* Forward declarations.  */

static struct temp_slot *find_temp_slot_from_address (rtx);
static void pad_to_arg_alignment (struct args_size *, int, struct args_size *);
static void pad_below (struct args_size *, enum machine_mode, tree);
static void reorder_blocks_1 (rtx, tree, VEC(tree,heap) **);
static int all_blocks (tree, tree *);
static tree *get_block_vector (tree, int *);
extern tree debug_find_var_in_block_tree (tree, tree);
/* We always define `record_insns' even if it's not used so that we
   can always export `prologue_epilogue_contains'.  */
static void record_insns (rtx, rtx, htab_t *) ATTRIBUTE_UNUSED;
static bool contains (const_rtx, htab_t);
#ifdef HAVE_return
static void emit_return_into_block (basic_block);
#endif
static void prepare_function_start (void);
static void do_clobber_return_reg (rtx, void *);
static void do_use_return_reg (rtx, void *);
static void set_insn_locators (rtx, int) ATTRIBUTE_UNUSED;

/* Stack of nested functions.  */
/* Keep track of the cfun stack.  */

typedef struct function *function_p;

DEF_VEC_P(function_p);
DEF_VEC_ALLOC_P(function_p,heap);
static VEC(function_p,heap) *function_context_stack;

/* Save the current context for compilation of a nested function.
   This is called from language-specific code.  */

void
push_function_context (void)
{
  if (cfun == 0)
    allocate_struct_function (NULL, false);

  VEC_safe_push (function_p, heap, function_context_stack, cfun);
  set_cfun (NULL);
}

/* Restore the last saved context, at the end of a nested function.
   This function is called from language-specific code.  */

void
pop_function_context (void)
{
  struct function *p = VEC_pop (function_p, function_context_stack);
  set_cfun (p);
  current_function_decl = p->decl;

  /* Reset variables that have known state during rtx generation.  */
  virtuals_instantiated = 0;
  generating_concat_p = 1;
}

/* Clear out all parts of the state in F that can safely be discarded
   after the function has been parsed, but not compiled, to let
   garbage collection reclaim the memory.  */

void
free_after_parsing (struct function *f)
{
  f->language = 0;
}

/* Clear out all parts of the state in F that can safely be discarded
   after the function has been compiled, to let garbage collection
   reclaim the memory.  */

void
free_after_compilation (struct function *f)
{
  prologue_insn_hash = NULL;
  epilogue_insn_hash = NULL;

  if (crtl->emit.regno_pointer_align)
    free (crtl->emit.regno_pointer_align);

  memset (crtl, 0, sizeof (struct rtl_data));
  f->eh = NULL;
  f->machine = NULL;
  f->cfg = NULL;

  regno_reg_rtx = NULL;
  insn_locators_free ();
}

/* Return size needed for stack frame based on slots so far allocated.
   This size counts from zero.  It is not rounded to PREFERRED_STACK_BOUNDARY;
   the caller may have to do that.  */

HOST_WIDE_INT
get_frame_size (void)
{
  if (FRAME_GROWS_DOWNWARD)
    return -frame_offset;
  else
    return frame_offset;
}

/* Issue an error message and return TRUE if frame OFFSET overflows in
   the signed target pointer arithmetics for function FUNC.  Otherwise
   return FALSE.  */

bool
frame_offset_overflow (HOST_WIDE_INT offset, tree func)
{
  unsigned HOST_WIDE_INT size = FRAME_GROWS_DOWNWARD ? -offset : offset;

  if (size > ((unsigned HOST_WIDE_INT) 1 << (GET_MODE_BITSIZE (Pmode) - 1))
	       /* Leave room for the fixed part of the frame.  */
	       - 64 * UNITS_PER_WORD)
    {
      error_at (DECL_SOURCE_LOCATION (func),
		"total size of local objects too large");
      return TRUE;
    }

  return FALSE;
}

/* Return stack slot alignment in bits for TYPE and MODE.  */

static unsigned int
get_stack_local_alignment (tree type, enum machine_mode mode)
{
  unsigned int alignment;

  if (mode == BLKmode)
    alignment = BIGGEST_ALIGNMENT;
  else
    alignment = GET_MODE_ALIGNMENT (mode);

  /* Allow the frond-end to (possibly) increase the alignment of this
     stack slot.  */
  if (! type)
    type = lang_hooks.types.type_for_mode (mode, 0);

  return STACK_SLOT_ALIGNMENT (type, mode, alignment);
}

/* Determine whether it is possible to fit a stack slot of size SIZE and
   alignment ALIGNMENT into an area in the stack frame that starts at
   frame offset START and has a length of LENGTH.  If so, store the frame
   offset to be used for the stack slot in *POFFSET and return true;
   return false otherwise.  This function will extend the frame size when
   given a start/length pair that lies at the end of the frame.  */

static bool
try_fit_stack_local (HOST_WIDE_INT start, HOST_WIDE_INT length,
		     HOST_WIDE_INT size, unsigned int alignment,
		     HOST_WIDE_INT *poffset)
{
  HOST_WIDE_INT this_frame_offset;
  int frame_off, frame_alignment, frame_phase;

  /* Calculate how many bytes the start of local variables is off from
     stack alignment.  */
  frame_alignment = PREFERRED_STACK_BOUNDARY / BITS_PER_UNIT;
  frame_off = STARTING_FRAME_OFFSET % frame_alignment;
  frame_phase = frame_off ? frame_alignment - frame_off : 0;

  /* Round the frame offset to the specified alignment.  */

  /*  We must be careful here, since FRAME_OFFSET might be negative and
      division with a negative dividend isn't as well defined as we might
      like.  So we instead assume that ALIGNMENT is a power of two and
      use logical operations which are unambiguous.  */
  if (FRAME_GROWS_DOWNWARD)
    this_frame_offset
      = (FLOOR_ROUND (start + length - size - frame_phase,
		      (unsigned HOST_WIDE_INT) alignment)
	 + frame_phase);
  else
    this_frame_offset
      = (CEIL_ROUND (start - frame_phase,
		     (unsigned HOST_WIDE_INT) alignment)
	 + frame_phase);

  /* See if it fits.  If this space is at the edge of the frame,
     consider extending the frame to make it fit.  Our caller relies on
     this when allocating a new slot.  */
  if (frame_offset == start && this_frame_offset < frame_offset)
    frame_offset = this_frame_offset;
  else if (this_frame_offset < start)
    return false;
  else if (start + length == frame_offset
	   && this_frame_offset + size > start + length)
    frame_offset = this_frame_offset + size;
  else if (this_frame_offset + size > start + length)
    return false;

  *poffset = this_frame_offset;
  return true;
}

/* Create a new frame_space structure describing free space in the stack
   frame beginning at START and ending at END, and chain it into the
   function's frame_space_list.  */

static void
add_frame_space (HOST_WIDE_INT start, HOST_WIDE_INT end)
{
  struct frame_space *space = ggc_alloc_frame_space ();
  space->next = crtl->frame_space_list;
  crtl->frame_space_list = space;
  space->start = start;
  space->length = end - start;
}

/* Allocate a stack slot of SIZE bytes and return a MEM rtx for it
   with machine mode MODE.

   ALIGN controls the amount of alignment for the address of the slot:
   0 means according to MODE,
   -1 means use BIGGEST_ALIGNMENT and round size to multiple of that,
   -2 means use BITS_PER_UNIT,
   positive specifies alignment boundary in bits.

   If REDUCE_ALIGNMENT_OK is true, it is OK to reduce alignment.

   We do not round to stack_boundary here.  */

rtx
assign_stack_local_1 (enum machine_mode mode, HOST_WIDE_INT size,
		      int align,
		      bool reduce_alignment_ok ATTRIBUTE_UNUSED)
{
  rtx x, addr;
  int bigend_correction = 0;
  HOST_WIDE_INT slot_offset = 0, old_frame_offset;
  unsigned int alignment, alignment_in_bits;

  if (align == 0)
    {
      alignment = get_stack_local_alignment (NULL, mode);
      alignment /= BITS_PER_UNIT;
    }
  else if (align == -1)
    {
      alignment = BIGGEST_ALIGNMENT / BITS_PER_UNIT;
      size = CEIL_ROUND (size, alignment);
    }
  else if (align == -2)
    alignment = 1; /* BITS_PER_UNIT / BITS_PER_UNIT */
  else
    alignment = align / BITS_PER_UNIT;

  alignment_in_bits = alignment * BITS_PER_UNIT;

  /* Ignore alignment if it exceeds MAX_SUPPORTED_STACK_ALIGNMENT.  */
  if (alignment_in_bits > MAX_SUPPORTED_STACK_ALIGNMENT)
    {
      alignment_in_bits = MAX_SUPPORTED_STACK_ALIGNMENT;
      alignment = alignment_in_bits / BITS_PER_UNIT;
    }

  if (SUPPORTS_STACK_ALIGNMENT)
    {
      if (crtl->stack_alignment_estimated < alignment_in_bits)
	{
          if (!crtl->stack_realign_processed)
	    crtl->stack_alignment_estimated = alignment_in_bits;
          else
	    {
	      /* If stack is realigned and stack alignment value
		 hasn't been finalized, it is OK not to increase
		 stack_alignment_estimated.  The bigger alignment
		 requirement is recorded in stack_alignment_needed
		 below.  */
	      gcc_assert (!crtl->stack_realign_finalized);
	      if (!crtl->stack_realign_needed)
		{
		  /* It is OK to reduce the alignment as long as the
		     requested size is 0 or the estimated stack
		     alignment >= mode alignment.  */
		  gcc_assert (reduce_alignment_ok
		              || size == 0
			      || (crtl->stack_alignment_estimated
				  >= GET_MODE_ALIGNMENT (mode)));
		  alignment_in_bits = crtl->stack_alignment_estimated;
		  alignment = alignment_in_bits / BITS_PER_UNIT;
		}
	    }
	}
    }

  if (crtl->stack_alignment_needed < alignment_in_bits)
    crtl->stack_alignment_needed = alignment_in_bits;
  if (crtl->max_used_stack_slot_alignment < alignment_in_bits)
    crtl->max_used_stack_slot_alignment = alignment_in_bits;

  if (mode != BLKmode || size != 0)
    {
      struct frame_space **psp;

      for (psp = &crtl->frame_space_list; *psp; psp = &(*psp)->next)
	{
	  struct frame_space *space = *psp;
	  if (!try_fit_stack_local (space->start, space->length, size,
				    alignment, &slot_offset))
	    continue;
	  *psp = space->next;
	  if (slot_offset > space->start)
	    add_frame_space (space->start, slot_offset);
	  if (slot_offset + size < space->start + space->length)
	    add_frame_space (slot_offset + size,
			     space->start + space->length);
	  goto found_space;
	}
    }
  else if (!STACK_ALIGNMENT_NEEDED)
    {
      slot_offset = frame_offset;
      goto found_space;
    }

  old_frame_offset = frame_offset;

  if (FRAME_GROWS_DOWNWARD)
    {
      frame_offset -= size;
      try_fit_stack_local (frame_offset, size, size, alignment, &slot_offset);

      if (slot_offset > frame_offset)
	add_frame_space (frame_offset, slot_offset);
      if (slot_offset + size < old_frame_offset)
	add_frame_space (slot_offset + size, old_frame_offset);
    }
  else
    {
      frame_offset += size;
      try_fit_stack_local (old_frame_offset, size, size, alignment, &slot_offset);

      if (slot_offset > old_frame_offset)
	add_frame_space (old_frame_offset, slot_offset);
      if (slot_offset + size < frame_offset)
	add_frame_space (slot_offset + size, frame_offset);
    }

 found_space:
  /* On a big-endian machine, if we are allocating more space than we will use,
     use the least significant bytes of those that are allocated.  */
  if (BYTES_BIG_ENDIAN && mode != BLKmode && GET_MODE_SIZE (mode) < size)
    bigend_correction = size - GET_MODE_SIZE (mode);

  /* If we have already instantiated virtual registers, return the actual
     address relative to the frame pointer.  */
  if (virtuals_instantiated)
    addr = plus_constant (frame_pointer_rtx,
			  trunc_int_for_mode
			  (slot_offset + bigend_correction
			   + STARTING_FRAME_OFFSET, Pmode));
  else
    addr = plus_constant (virtual_stack_vars_rtx,
			  trunc_int_for_mode
			  (slot_offset + bigend_correction,
			   Pmode));

  x = gen_rtx_MEM (mode, addr);
  set_mem_align (x, alignment_in_bits);
  MEM_NOTRAP_P (x) = 1;

  stack_slot_list
    = gen_rtx_EXPR_LIST (VOIDmode, x, stack_slot_list);

  if (frame_offset_overflow (frame_offset, current_function_decl))
    frame_offset = 0;

  return x;
}

/* Wrap up assign_stack_local_1 with last parameter as false.  */

rtx
assign_stack_local (enum machine_mode mode, HOST_WIDE_INT size, int align)
{
  return assign_stack_local_1 (mode, size, align, false);
}


/* In order to evaluate some expressions, such as function calls returning
   structures in memory, we need to temporarily allocate stack locations.
   We record each allocated temporary in the following structure.

   Associated with each temporary slot is a nesting level.  When we pop up
   one level, all temporaries associated with the previous level are freed.
   Normally, all temporaries are freed after the execution of the statement
   in which they were created.  However, if we are inside a ({...}) grouping,
   the result may be in a temporary and hence must be preserved.  If the
   result could be in a temporary, we preserve it if we can determine which
   one it is in.  If we cannot determine which temporary may contain the
   result, all temporaries are preserved.  A temporary is preserved by
   pretending it was allocated at the previous nesting level.

   Automatic variables are also assigned temporary slots, at the nesting
   level where they are defined.  They are marked a "kept" so that
   free_temp_slots will not free them.  */

struct GTY(()) temp_slot {
  /* Points to next temporary slot.  */
  struct temp_slot *next;
  /* Points to previous temporary slot.  */
  struct temp_slot *prev;
  /* The rtx to used to reference the slot.  */
  rtx slot;
  /* The size, in units, of the slot.  */
  HOST_WIDE_INT size;
  /* The type of the object in the slot, or zero if it doesn't correspond
     to a type.  We use this to determine whether a slot can be reused.
     It can be reused if objects of the type of the new slot will always
     conflict with objects of the type of the old slot.  */
  tree type;
  /* The alignment (in bits) of the slot.  */
  unsigned int align;
  /* Nonzero if this temporary is currently in use.  */
  char in_use;
  /* Nonzero if this temporary has its address taken.  */
  char addr_taken;
  /* Nesting level at which this slot is being used.  */
  int level;
  /* Nonzero if this should survive a call to free_temp_slots.  */
  int keep;
  /* The offset of the slot from the frame_pointer, including extra space
     for alignment.  This info is for combine_temp_slots.  */
  HOST_WIDE_INT base_offset;
  /* The size of the slot, including extra space for alignment.  This
     info is for combine_temp_slots.  */
  HOST_WIDE_INT full_size;
};

/* A table of addresses that represent a stack slot.  The table is a mapping
   from address RTXen to a temp slot.  */
static GTY((param_is(struct temp_slot_address_entry))) htab_t temp_slot_address_table;

/* Entry for the above hash table.  */
struct GTY(()) temp_slot_address_entry {
  hashval_t hash;
  rtx address;
  struct temp_slot *temp_slot;
};

/* Removes temporary slot TEMP from LIST.  */

static void
cut_slot_from_list (struct temp_slot *temp, struct temp_slot **list)
{
  if (temp->next)
    temp->next->prev = temp->prev;
  if (temp->prev)
    temp->prev->next = temp->next;
  else
    *list = temp->next;

  temp->prev = temp->next = NULL;
}

/* Inserts temporary slot TEMP to LIST.  */

static void
insert_slot_to_list (struct temp_slot *temp, struct temp_slot **list)
{
  temp->next = *list;
  if (*list)
    (*list)->prev = temp;
  temp->prev = NULL;
  *list = temp;
}

/* Returns the list of used temp slots at LEVEL.  */

static struct temp_slot **
temp_slots_at_level (int level)
{
  if (level >= (int) VEC_length (temp_slot_p, used_temp_slots))
    VEC_safe_grow_cleared (temp_slot_p, gc, used_temp_slots, level + 1);

  return &(VEC_address (temp_slot_p, used_temp_slots)[level]);
}

/* Returns the maximal temporary slot level.  */

static int
max_slot_level (void)
{
  if (!used_temp_slots)
    return -1;

  return VEC_length (temp_slot_p, used_temp_slots) - 1;
}

/* Moves temporary slot TEMP to LEVEL.  */

static void
move_slot_to_level (struct temp_slot *temp, int level)
{
  cut_slot_from_list (temp, temp_slots_at_level (temp->level));
  insert_slot_to_list (temp, temp_slots_at_level (level));
  temp->level = level;
}

/* Make temporary slot TEMP available.  */

static void
make_slot_available (struct temp_slot *temp)
{
  cut_slot_from_list (temp, temp_slots_at_level (temp->level));
  insert_slot_to_list (temp, &avail_temp_slots);
  temp->in_use = 0;
  temp->level = -1;
}

/* Compute the hash value for an address -> temp slot mapping.
   The value is cached on the mapping entry.  */
static hashval_t
temp_slot_address_compute_hash (struct temp_slot_address_entry *t)
{
  int do_not_record = 0;
  return hash_rtx (t->address, GET_MODE (t->address),
		   &do_not_record, NULL, false);
}

/* Return the hash value for an address -> temp slot mapping.  */
static hashval_t
temp_slot_address_hash (const void *p)
{
  const struct temp_slot_address_entry *t;
  t = (const struct temp_slot_address_entry *) p;
  return t->hash;
}

/* Compare two address -> temp slot mapping entries.  */
static int
temp_slot_address_eq (const void *p1, const void *p2)
{
  const struct temp_slot_address_entry *t1, *t2;
  t1 = (const struct temp_slot_address_entry *) p1;
  t2 = (const struct temp_slot_address_entry *) p2;
  return exp_equiv_p (t1->address, t2->address, 0, true);
}

/* Add ADDRESS as an alias of TEMP_SLOT to the addess -> temp slot mapping.  */
static void
insert_temp_slot_address (rtx address, struct temp_slot *temp_slot)
{
  void **slot;
  struct temp_slot_address_entry *t = ggc_alloc_temp_slot_address_entry ();
  t->address = address;
  t->temp_slot = temp_slot;
  t->hash = temp_slot_address_compute_hash (t);
  slot = htab_find_slot_with_hash (temp_slot_address_table, t, t->hash, INSERT);
  *slot = t;
}

/* Remove an address -> temp slot mapping entry if the temp slot is
   not in use anymore.  Callback for remove_unused_temp_slot_addresses.  */
static int
remove_unused_temp_slot_addresses_1 (void **slot, void *data ATTRIBUTE_UNUSED)
{
  const struct temp_slot_address_entry *t;
  t = (const struct temp_slot_address_entry *) *slot;
  if (! t->temp_slot->in_use)
    *slot = NULL;
  return 1;
}

/* Remove all mappings of addresses to unused temp slots.  */
static void
remove_unused_temp_slot_addresses (void)
{
  htab_traverse (temp_slot_address_table,
		 remove_unused_temp_slot_addresses_1,
		 NULL);
}

/* Find the temp slot corresponding to the object at address X.  */

static struct temp_slot *
find_temp_slot_from_address (rtx x)
{
  struct temp_slot *p;
  struct temp_slot_address_entry tmp, *t;

  /* First try the easy way:
     See if X exists in the address -> temp slot mapping.  */
  tmp.address = x;
  tmp.temp_slot = NULL;
  tmp.hash = temp_slot_address_compute_hash (&tmp);
  t = (struct temp_slot_address_entry *)
    htab_find_with_hash (temp_slot_address_table, &tmp, tmp.hash);
  if (t)
    return t->temp_slot;

  /* If we have a sum involving a register, see if it points to a temp
     slot.  */
  if (GET_CODE (x) == PLUS && REG_P (XEXP (x, 0))
      && (p = find_temp_slot_from_address (XEXP (x, 0))) != 0)
    return p;
  else if (GET_CODE (x) == PLUS && REG_P (XEXP (x, 1))
	   && (p = find_temp_slot_from_address (XEXP (x, 1))) != 0)
    return p;

  /* Last resort: Address is a virtual stack var address.  */
  if (GET_CODE (x) == PLUS
      && XEXP (x, 0) == virtual_stack_vars_rtx
      && CONST_INT_P (XEXP (x, 1)))
    {
      int i;
      for (i = max_slot_level (); i >= 0; i--)
	for (p = *temp_slots_at_level (i); p; p = p->next)
	  {
	    if (INTVAL (XEXP (x, 1)) >= p->base_offset
		&& INTVAL (XEXP (x, 1)) < p->base_offset + p->full_size)
	      return p;
	  }
    }

  return NULL;
}

/* Allocate a temporary stack slot and record it for possible later
   reuse.

   MODE is the machine mode to be given to the returned rtx.

   SIZE is the size in units of the space required.  We do no rounding here
   since assign_stack_local will do any required rounding.

   KEEP is 1 if this slot is to be retained after a call to
   free_temp_slots.  Automatic variables for a block are allocated
   with this flag.  KEEP values of 2 or 3 were needed respectively
   for variables whose lifetime is controlled by CLEANUP_POINT_EXPRs
   or for SAVE_EXPRs, but they are now unused.

   TYPE is the type that will be used for the stack slot.  */

rtx
assign_stack_temp_for_type (enum machine_mode mode, HOST_WIDE_INT size,
			    int keep, tree type)
{
  unsigned int align;
  struct temp_slot *p, *best_p = 0, *selected = NULL, **pp;
  rtx slot;

  /* If SIZE is -1 it means that somebody tried to allocate a temporary
     of a variable size.  */
  gcc_assert (size != -1);

  /* These are now unused.  */
  gcc_assert (keep <= 1);

  align = get_stack_local_alignment (type, mode);

  /* Try to find an available, already-allocated temporary of the proper
     mode which meets the size and alignment requirements.  Choose the
     smallest one with the closest alignment.

     If assign_stack_temp is called outside of the tree->rtl expansion,
     we cannot reuse the stack slots (that may still refer to
     VIRTUAL_STACK_VARS_REGNUM).  */
  if (!virtuals_instantiated)
    {
      for (p = avail_temp_slots; p; p = p->next)
	{
	  if (p->align >= align && p->size >= size
	      && GET_MODE (p->slot) == mode
	      && objects_must_conflict_p (p->type, type)
	      && (best_p == 0 || best_p->size > p->size
		  || (best_p->size == p->size && best_p->align > p->align)))
	    {
	      if (p->align == align && p->size == size)
		{
		  selected = p;
		  cut_slot_from_list (selected, &avail_temp_slots);
		  best_p = 0;
		  break;
		}
	      best_p = p;
	    }
	}
    }

  /* Make our best, if any, the one to use.  */
  if (best_p)
    {
      selected = best_p;
      cut_slot_from_list (selected, &avail_temp_slots);

      /* If there are enough aligned bytes left over, make them into a new
	 temp_slot so that the extra bytes don't get wasted.  Do this only
	 for BLKmode slots, so that we can be sure of the alignment.  */
      if (GET_MODE (best_p->slot) == BLKmode)
	{
	  int alignment = best_p->align / BITS_PER_UNIT;
	  HOST_WIDE_INT rounded_size = CEIL_ROUND (size, alignment);

	  if (best_p->size - rounded_size >= alignment)
	    {
	      p = ggc_alloc_temp_slot ();
	      p->in_use = p->addr_taken = 0;
	      p->size = best_p->size - rounded_size;
	      p->base_offset = best_p->base_offset + rounded_size;
	      p->full_size = best_p->full_size - rounded_size;
	      p->slot = adjust_address_nv (best_p->slot, BLKmode, rounded_size);
	      p->align = best_p->align;
	      p->type = best_p->type;
	      insert_slot_to_list (p, &avail_temp_slots);

	      stack_slot_list = gen_rtx_EXPR_LIST (VOIDmode, p->slot,
						   stack_slot_list);

	      best_p->size = rounded_size;
	      best_p->full_size = rounded_size;
	    }
	}
    }

  /* If we still didn't find one, make a new temporary.  */
  if (selected == 0)
    {
      HOST_WIDE_INT frame_offset_old = frame_offset;

      p = ggc_alloc_temp_slot ();

      /* We are passing an explicit alignment request to assign_stack_local.
	 One side effect of that is assign_stack_local will not round SIZE
	 to ensure the frame offset remains suitably aligned.

	 So for requests which depended on the rounding of SIZE, we go ahead
	 and round it now.  We also make sure ALIGNMENT is at least
	 BIGGEST_ALIGNMENT.  */
      gcc_assert (mode != BLKmode || align == BIGGEST_ALIGNMENT);
      p->slot = assign_stack_local (mode,
				    (mode == BLKmode
				     ? CEIL_ROUND (size, (int) align / BITS_PER_UNIT)
				     : size),
				    align);

      p->align = align;

      /* The following slot size computation is necessary because we don't
	 know the actual size of the temporary slot until assign_stack_local
	 has performed all the frame alignment and size rounding for the
	 requested temporary.  Note that extra space added for alignment
	 can be either above or below this stack slot depending on which
	 way the frame grows.  We include the extra space if and only if it
	 is above this slot.  */
      if (FRAME_GROWS_DOWNWARD)
	p->size = frame_offset_old - frame_offset;
      else
	p->size = size;

      /* Now define the fields used by combine_temp_slots.  */
      if (FRAME_GROWS_DOWNWARD)
	{
	  p->base_offset = frame_offset;
	  p->full_size = frame_offset_old - frame_offset;
	}
      else
	{
	  p->base_offset = frame_offset_old;
	  p->full_size = frame_offset - frame_offset_old;
	}

      selected = p;
    }

  p = selected;
  p->in_use = 1;
  p->addr_taken = 0;
  p->type = type;
  p->level = temp_slot_level;
  p->keep = keep;

  pp = temp_slots_at_level (p->level);
  insert_slot_to_list (p, pp);
  insert_temp_slot_address (XEXP (p->slot, 0), p);

  /* Create a new MEM rtx to avoid clobbering MEM flags of old slots.  */
  slot = gen_rtx_MEM (mode, XEXP (p->slot, 0));
  stack_slot_list = gen_rtx_EXPR_LIST (VOIDmode, slot, stack_slot_list);

  /* If we know the alias set for the memory that will be used, use
     it.  If there's no TYPE, then we don't know anything about the
     alias set for the memory.  */
  set_mem_alias_set (slot, type ? get_alias_set (type) : 0);
  set_mem_align (slot, align);

  /* If a type is specified, set the relevant flags.  */
  if (type != 0)
    {
      MEM_VOLATILE_P (slot) = TYPE_VOLATILE (type);
      MEM_SET_IN_STRUCT_P (slot, (AGGREGATE_TYPE_P (type)
				  || TREE_CODE (type) == COMPLEX_TYPE));
    }
  MEM_NOTRAP_P (slot) = 1;

  return slot;
}

/* Allocate a temporary stack slot and record it for possible later
   reuse.  First three arguments are same as in preceding function.  */

rtx
assign_stack_temp (enum machine_mode mode, HOST_WIDE_INT size, int keep)
{
  return assign_stack_temp_for_type (mode, size, keep, NULL_TREE);
}

/* Assign a temporary.
   If TYPE_OR_DECL is a decl, then we are doing it on behalf of the decl
   and so that should be used in error messages.  In either case, we
   allocate of the given type.
   KEEP is as for assign_stack_temp.
   MEMORY_REQUIRED is 1 if the result must be addressable stack memory;
   it is 0 if a register is OK.
   DONT_PROMOTE is 1 if we should not promote values in register
   to wider modes.  */

rtx
assign_temp (tree type_or_decl, int keep, int memory_required,
	     int dont_promote ATTRIBUTE_UNUSED)
{
  tree type, decl;
  enum machine_mode mode;
#ifdef PROMOTE_MODE
  int unsignedp;
#endif

  if (DECL_P (type_or_decl))
    decl = type_or_decl, type = TREE_TYPE (decl);
  else
    decl = NULL, type = type_or_decl;

  mode = TYPE_MODE (type);
#ifdef PROMOTE_MODE
  unsignedp = TYPE_UNSIGNED (type);
#endif

  if (mode == BLKmode || memory_required)
    {
      HOST_WIDE_INT size = int_size_in_bytes (type);
      rtx tmp;

      /* Zero sized arrays are GNU C extension.  Set size to 1 to avoid
	 problems with allocating the stack space.  */
      if (size == 0)
	size = 1;

      /* Unfortunately, we don't yet know how to allocate variable-sized
	 temporaries.  However, sometimes we can find a fixed upper limit on
	 the size, so try that instead.  */
      else if (size == -1)
	size = max_int_size_in_bytes (type);

      /* The size of the temporary may be too large to fit into an integer.  */
      /* ??? Not sure this should happen except for user silliness, so limit
	 this to things that aren't compiler-generated temporaries.  The
	 rest of the time we'll die in assign_stack_temp_for_type.  */
      if (decl && size == -1
	  && TREE_CODE (TYPE_SIZE_UNIT (type)) == INTEGER_CST)
	{
	  error ("size of variable %q+D is too large", decl);
	  size = 1;
	}

      tmp = assign_stack_temp_for_type (mode, size, keep, type);
      return tmp;
    }

#ifdef PROMOTE_MODE
  if (! dont_promote)
    mode = promote_mode (type, mode, &unsignedp);
#endif

  return gen_reg_rtx (mode);
}

/* Combine temporary stack slots which are adjacent on the stack.

   This allows for better use of already allocated stack space.  This is only
   done for BLKmode slots because we can be sure that we won't have alignment
   problems in this case.  */

static void
combine_temp_slots (void)
{
  struct temp_slot *p, *q, *next, *next_q;
  int num_slots;

  /* We can't combine slots, because the information about which slot
     is in which alias set will be lost.  */
  if (flag_strict_aliasing)
    return;

  /* If there are a lot of temp slots, don't do anything unless
     high levels of optimization.  */
  if (! flag_expensive_optimizations)
    for (p = avail_temp_slots, num_slots = 0; p; p = p->next, num_slots++)
      if (num_slots > 100 || (num_slots > 10 && optimize == 0))
	return;

  for (p = avail_temp_slots; p; p = next)
    {
      int delete_p = 0;

      next = p->next;

      if (GET_MODE (p->slot) != BLKmode)
	continue;

      for (q = p->next; q; q = next_q)
	{
       	  int delete_q = 0;

	  next_q = q->next;

	  if (GET_MODE (q->slot) != BLKmode)
	    continue;

	  if (p->base_offset + p->full_size == q->base_offset)
	    {
	      /* Q comes after P; combine Q into P.  */
	      p->size += q->size;
	      p->full_size += q->full_size;
	      delete_q = 1;
	    }
	  else if (q->base_offset + q->full_size == p->base_offset)
	    {
	      /* P comes after Q; combine P into Q.  */
	      q->size += p->size;
	      q->full_size += p->full_size;
	      delete_p = 1;
	      break;
	    }
	  if (delete_q)
	    cut_slot_from_list (q, &avail_temp_slots);
	}

      /* Either delete P or advance past it.  */
      if (delete_p)
	cut_slot_from_list (p, &avail_temp_slots);
    }
}

/* Indicate that NEW_RTX is an alternate way of referring to the temp
   slot that previously was known by OLD_RTX.  */

void
update_temp_slot_address (rtx old_rtx, rtx new_rtx)
{
  struct temp_slot *p;

  if (rtx_equal_p (old_rtx, new_rtx))
    return;

  p = find_temp_slot_from_address (old_rtx);

  /* If we didn't find one, see if both OLD_RTX is a PLUS.  If so, and
     NEW_RTX is a register, see if one operand of the PLUS is a
     temporary location.  If so, NEW_RTX points into it.  Otherwise,
     if both OLD_RTX and NEW_RTX are a PLUS and if there is a register
     in common between them.  If so, try a recursive call on those
     values.  */
  if (p == 0)
    {
      if (GET_CODE (old_rtx) != PLUS)
	return;

      if (REG_P (new_rtx))
	{
	  update_temp_slot_address (XEXP (old_rtx, 0), new_rtx);
	  update_temp_slot_address (XEXP (old_rtx, 1), new_rtx);
	  return;
	}
      else if (GET_CODE (new_rtx) != PLUS)
	return;

      if (rtx_equal_p (XEXP (old_rtx, 0), XEXP (new_rtx, 0)))
	update_temp_slot_address (XEXP (old_rtx, 1), XEXP (new_rtx, 1));
      else if (rtx_equal_p (XEXP (old_rtx, 1), XEXP (new_rtx, 0)))
	update_temp_slot_address (XEXP (old_rtx, 0), XEXP (new_rtx, 1));
      else if (rtx_equal_p (XEXP (old_rtx, 0), XEXP (new_rtx, 1)))
	update_temp_slot_address (XEXP (old_rtx, 1), XEXP (new_rtx, 0));
      else if (rtx_equal_p (XEXP (old_rtx, 1), XEXP (new_rtx, 1)))
	update_temp_slot_address (XEXP (old_rtx, 0), XEXP (new_rtx, 0));

      return;
    }

  /* Otherwise add an alias for the temp's address.  */
  insert_temp_slot_address (new_rtx, p);
}

/* If X could be a reference to a temporary slot, mark the fact that its
   address was taken.  */

void
mark_temp_addr_taken (rtx x)
{
  struct temp_slot *p;

  if (x == 0)
    return;

  /* If X is not in memory or is at a constant address, it cannot be in
     a temporary slot.  */
  if (!MEM_P (x) || CONSTANT_P (XEXP (x, 0)))
    return;

  p = find_temp_slot_from_address (XEXP (x, 0));
  if (p != 0)
    p->addr_taken = 1;
}

/* If X could be a reference to a temporary slot, mark that slot as
   belonging to the to one level higher than the current level.  If X
   matched one of our slots, just mark that one.  Otherwise, we can't
   easily predict which it is, so upgrade all of them.  Kept slots
   need not be touched.

   This is called when an ({...}) construct occurs and a statement
   returns a value in memory.  */

void
preserve_temp_slots (rtx x)
{
  struct temp_slot *p = 0, *next;

  /* If there is no result, we still might have some objects whose address
     were taken, so we need to make sure they stay around.  */
  if (x == 0)
    {
      for (p = *temp_slots_at_level (temp_slot_level); p; p = next)
	{
	  next = p->next;

	  if (p->addr_taken)
	    move_slot_to_level (p, temp_slot_level - 1);
	}

      return;
    }

  /* If X is a register that is being used as a pointer, see if we have
     a temporary slot we know it points to.  To be consistent with
     the code below, we really should preserve all non-kept slots
     if we can't find a match, but that seems to be much too costly.  */
  if (REG_P (x) && REG_POINTER (x))
    p = find_temp_slot_from_address (x);

  /* If X is not in memory or is at a constant address, it cannot be in
     a temporary slot, but it can contain something whose address was
     taken.  */
  if (p == 0 && (!MEM_P (x) || CONSTANT_P (XEXP (x, 0))))
    {
      for (p = *temp_slots_at_level (temp_slot_level); p; p = next)
	{
	  next = p->next;

	  if (p->addr_taken)
	    move_slot_to_level (p, temp_slot_level - 1);
	}

      return;
    }

  /* First see if we can find a match.  */
  if (p == 0)
    p = find_temp_slot_from_address (XEXP (x, 0));

  if (p != 0)
    {
      /* Move everything at our level whose address was taken to our new
	 level in case we used its address.  */
      struct temp_slot *q;

      if (p->level == temp_slot_level)
	{
	  for (q = *temp_slots_at_level (temp_slot_level); q; q = next)
	    {
	      next = q->next;

	      if (p != q && q->addr_taken)
		move_slot_to_level (q, temp_slot_level - 1);
	    }

	  move_slot_to_level (p, temp_slot_level - 1);
	  p->addr_taken = 0;
	}
      return;
    }

  /* Otherwise, preserve all non-kept slots at this level.  */
  for (p = *temp_slots_at_level (temp_slot_level); p; p = next)
    {
      next = p->next;

      if (!p->keep)
	move_slot_to_level (p, temp_slot_level - 1);
    }
}

/* Free all temporaries used so far.  This is normally called at the
   end of generating code for a statement.  */

void
free_temp_slots (void)
{
  struct temp_slot *p, *next;
  bool some_available = false;

  for (p = *temp_slots_at_level (temp_slot_level); p; p = next)
    {
      next = p->next;

      if (!p->keep)
	{
	  make_slot_available (p);
	  some_available = true;
	}
    }

  if (some_available)
    {
      remove_unused_temp_slot_addresses ();
      combine_temp_slots ();
    }
}

/* Push deeper into the nesting level for stack temporaries.  */

void
push_temp_slots (void)
{
  temp_slot_level++;
}

/* Pop a temporary nesting level.  All slots in use in the current level
   are freed.  */

void
pop_temp_slots (void)
{
  struct temp_slot *p, *next;
  bool some_available = false;

  for (p = *temp_slots_at_level (temp_slot_level); p; p = next)
    {
      next = p->next;
      make_slot_available (p);
      some_available = true;
    }

  if (some_available)
    {
      remove_unused_temp_slot_addresses ();
      combine_temp_slots ();
    }

  temp_slot_level--;
}

/* Initialize temporary slots.  */

void
init_temp_slots (void)
{
  /* We have not allocated any temporaries yet.  */
  avail_temp_slots = 0;
  used_temp_slots = 0;
  temp_slot_level = 0;

  /* Set up the table to map addresses to temp slots.  */
  if (! temp_slot_address_table)
    temp_slot_address_table = htab_create_ggc (32,
					       temp_slot_address_hash,
					       temp_slot_address_eq,
					       NULL);
  else
    htab_empty (temp_slot_address_table);
}

/* These routines are responsible for converting virtual register references
   to the actual hard register references once RTL generation is complete.

   The following four variables are used for communication between the
   routines.  They contain the offsets of the virtual registers from their
   respective hard registers.  */

static int in_arg_offset;
static int var_offset;
static int dynamic_offset;
static int out_arg_offset;
static int cfa_offset;

/* In most machines, the stack pointer register is equivalent to the bottom
   of the stack.  */

#ifndef STACK_POINTER_OFFSET
#define STACK_POINTER_OFFSET	0
#endif

/* If not defined, pick an appropriate default for the offset of dynamically
   allocated memory depending on the value of ACCUMULATE_OUTGOING_ARGS,
   REG_PARM_STACK_SPACE, and OUTGOING_REG_PARM_STACK_SPACE.  */

#ifndef STACK_DYNAMIC_OFFSET

/* The bottom of the stack points to the actual arguments.  If
   REG_PARM_STACK_SPACE is defined, this includes the space for the register
   parameters.  However, if OUTGOING_REG_PARM_STACK space is not defined,
   stack space for register parameters is not pushed by the caller, but
   rather part of the fixed stack areas and hence not included in
   `crtl->outgoing_args_size'.  Nevertheless, we must allow
   for it when allocating stack dynamic objects.  */

#if defined(REG_PARM_STACK_SPACE)
#define STACK_DYNAMIC_OFFSET(FNDECL)	\
((ACCUMULATE_OUTGOING_ARGS						      \
  ? (crtl->outgoing_args_size				      \
     + (OUTGOING_REG_PARM_STACK_SPACE ((!(FNDECL) ? NULL_TREE : TREE_TYPE (FNDECL))) ? 0 \
					       : REG_PARM_STACK_SPACE (FNDECL))) \
  : 0) + (STACK_POINTER_OFFSET))
#else
#define STACK_DYNAMIC_OFFSET(FNDECL)	\
((ACCUMULATE_OUTGOING_ARGS ? crtl->outgoing_args_size : 0)	      \
 + (STACK_POINTER_OFFSET))
#endif
#endif


/* Given a piece of RTX and a pointer to a HOST_WIDE_INT, if the RTX
   is a virtual register, return the equivalent hard register and set the
   offset indirectly through the pointer.  Otherwise, return 0.  */

static rtx
instantiate_new_reg (rtx x, HOST_WIDE_INT *poffset)
{
  rtx new_rtx;
  HOST_WIDE_INT offset;

  if (x == virtual_incoming_args_rtx)
    {
      if (stack_realign_drap)
        {
	  /* Replace virtual_incoming_args_rtx with internal arg
	     pointer if DRAP is used to realign stack.  */
          new_rtx = crtl->args.internal_arg_pointer;
          offset = 0;
        }
      else
        new_rtx = arg_pointer_rtx, offset = in_arg_offset;
    }
  else if (x == virtual_stack_vars_rtx)
    new_rtx = frame_pointer_rtx, offset = var_offset;
  else if (x == virtual_stack_dynamic_rtx)
    new_rtx = stack_pointer_rtx, offset = dynamic_offset;
  else if (x == virtual_outgoing_args_rtx)
    new_rtx = stack_pointer_rtx, offset = out_arg_offset;
  else if (x == virtual_cfa_rtx)
    {
#ifdef FRAME_POINTER_CFA_OFFSET
      new_rtx = frame_pointer_rtx;
#else
      new_rtx = arg_pointer_rtx;
#endif
      offset = cfa_offset;
    }
  else
    return NULL_RTX;

  *poffset = offset;
  return new_rtx;
}

/* A subroutine of instantiate_virtual_regs, called via for_each_rtx.
   Instantiate any virtual registers present inside of *LOC.  The expression
   is simplified, as much as possible, but is not to be considered "valid"
   in any sense implied by the target.  If any change is made, set CHANGED
   to true.  */

static int
instantiate_virtual_regs_in_rtx (rtx *loc, void *data)
{
  HOST_WIDE_INT offset;
  bool *changed = (bool *) data;
  rtx x, new_rtx;

  x = *loc;
  if (x == 0)
    return 0;

  switch (GET_CODE (x))
    {
    case REG:
      new_rtx = instantiate_new_reg (x, &offset);
      if (new_rtx)
	{
	  *loc = plus_constant (new_rtx, offset);
	  if (changed)
	    *changed = true;
	}
      return -1;

    case PLUS:
      new_rtx = instantiate_new_reg (XEXP (x, 0), &offset);
      if (new_rtx)
	{
	  new_rtx = plus_constant (new_rtx, offset);
	  *loc = simplify_gen_binary (PLUS, GET_MODE (x), new_rtx, XEXP (x, 1));
	  if (changed)
	    *changed = true;
	  return -1;
	}

      /* FIXME -- from old code */
	  /* If we have (plus (subreg (virtual-reg)) (const_int)), we know
	     we can commute the PLUS and SUBREG because pointers into the
	     frame are well-behaved.  */
      break;

    default:
      break;
    }

  return 0;
}

/* A subroutine of instantiate_virtual_regs_in_insn.  Return true if X
   matches the predicate for insn CODE operand OPERAND.  */

static int
safe_insn_predicate (int code, int operand, rtx x)
{
  const struct insn_operand_data *op_data;

  if (code < 0)
    return true;

  op_data = &insn_data[code].operand[operand];
  if (op_data->predicate == NULL)
    return true;

  return op_data->predicate (x, op_data->mode);
}

/* A subroutine of instantiate_virtual_regs.  Instantiate any virtual
   registers present inside of insn.  The result will be a valid insn.  */

static void
instantiate_virtual_regs_in_insn (rtx insn)
{
  HOST_WIDE_INT offset;
  int insn_code, i;
  bool any_change = false;
  rtx set, new_rtx, x, seq;

  /* There are some special cases to be handled first.  */
  set = single_set (insn);
  if (set)
    {
      /* We're allowed to assign to a virtual register.  This is interpreted
	 to mean that the underlying register gets assigned the inverse
	 transformation.  This is used, for example, in the handling of
	 non-local gotos.  */
      new_rtx = instantiate_new_reg (SET_DEST (set), &offset);
      if (new_rtx)
	{
	  start_sequence ();

	  for_each_rtx (&SET_SRC (set), instantiate_virtual_regs_in_rtx, NULL);
	  x = simplify_gen_binary (PLUS, GET_MODE (new_rtx), SET_SRC (set),
				   GEN_INT (-offset));
	  x = force_operand (x, new_rtx);
	  if (x != new_rtx)
	    emit_move_insn (new_rtx, x);

	  seq = get_insns ();
	  end_sequence ();

	  emit_insn_before (seq, insn);
	  delete_insn (insn);
	  return;
	}

      /* Handle a straight copy from a virtual register by generating a
	 new add insn.  The difference between this and falling through
	 to the generic case is avoiding a new pseudo and eliminating a
	 move insn in the initial rtl stream.  */
      new_rtx = instantiate_new_reg (SET_SRC (set), &offset);
      if (new_rtx && offset != 0
	  && REG_P (SET_DEST (set))
	  && REGNO (SET_DEST (set)) > LAST_VIRTUAL_REGISTER)
	{
	  start_sequence ();

	  x = expand_simple_binop (GET_MODE (SET_DEST (set)), PLUS,
				   new_rtx, GEN_INT (offset), SET_DEST (set),
				   1, OPTAB_LIB_WIDEN);
	  if (x != SET_DEST (set))
	    emit_move_insn (SET_DEST (set), x);

	  seq = get_insns ();
	  end_sequence ();

	  emit_insn_before (seq, insn);
	  delete_insn (insn);
	  return;
	}

      extract_insn (insn);
      insn_code = INSN_CODE (insn);

      /* Handle a plus involving a virtual register by determining if the
	 operands remain valid if they're modified in place.  */
      if (GET_CODE (SET_SRC (set)) == PLUS
	  && recog_data.n_operands >= 3
	  && recog_data.operand_loc[1] == &XEXP (SET_SRC (set), 0)
	  && recog_data.operand_loc[2] == &XEXP (SET_SRC (set), 1)
	  && CONST_INT_P (recog_data.operand[2])
	  && (new_rtx = instantiate_new_reg (recog_data.operand[1], &offset)))
	{
	  offset += INTVAL (recog_data.operand[2]);

	  /* If the sum is zero, then replace with a plain move.  */
	  if (offset == 0
	      && REG_P (SET_DEST (set))
	      && REGNO (SET_DEST (set)) > LAST_VIRTUAL_REGISTER)
	    {
	      start_sequence ();
	      emit_move_insn (SET_DEST (set), new_rtx);
	      seq = get_insns ();
	      end_sequence ();

	      emit_insn_before (seq, insn);
	      delete_insn (insn);
	      return;
	    }

	  x = gen_int_mode (offset, recog_data.operand_mode[2]);

	  /* Using validate_change and apply_change_group here leaves
	     recog_data in an invalid state.  Since we know exactly what
	     we want to check, do those two by hand.  */
	  if (safe_insn_predicate (insn_code, 1, new_rtx)
	      && safe_insn_predicate (insn_code, 2, x))
	    {
	      *recog_data.operand_loc[1] = recog_data.operand[1] = new_rtx;
	      *recog_data.operand_loc[2] = recog_data.operand[2] = x;
	      any_change = true;

	      /* Fall through into the regular operand fixup loop in
		 order to take care of operands other than 1 and 2.  */
	    }
	}
    }
  else
    {
      extract_insn (insn);
      insn_code = INSN_CODE (insn);
    }

  /* In the general case, we expect virtual registers to appear only in
     operands, and then only as either bare registers or inside memories.  */
  for (i = 0; i < recog_data.n_operands; ++i)
    {
      x = recog_data.operand[i];
      switch (GET_CODE (x))
	{
	case MEM:
	  {
	    rtx addr = XEXP (x, 0);
	    bool changed = false;

	    for_each_rtx (&addr, instantiate_virtual_regs_in_rtx, &changed);
	    if (!changed)
	      continue;

	    start_sequence ();
	    x = replace_equiv_address (x, addr);
	    /* It may happen that the address with the virtual reg
	       was valid (e.g. based on the virtual stack reg, which might
	       be acceptable to the predicates with all offsets), whereas
	       the address now isn't anymore, for instance when the address
	       is still offsetted, but the base reg isn't virtual-stack-reg
	       anymore.  Below we would do a force_reg on the whole operand,
	       but this insn might actually only accept memory.  Hence,
	       before doing that last resort, try to reload the address into
	       a register, so this operand stays a MEM.  */
	    if (!safe_insn_predicate (insn_code, i, x))
	      {
		addr = force_reg (GET_MODE (addr), addr);
		x = replace_equiv_address (x, addr);
	      }
	    seq = get_insns ();
	    end_sequence ();
	    if (seq)
	      emit_insn_before (seq, insn);
	  }
	  break;

	case REG:
	  new_rtx = instantiate_new_reg (x, &offset);
	  if (new_rtx == NULL)
	    continue;
	  if (offset == 0)
	    x = new_rtx;
	  else
	    {
	      start_sequence ();

	      /* Careful, special mode predicates may have stuff in
		 insn_data[insn_code].operand[i].mode that isn't useful
		 to us for computing a new value.  */
	      /* ??? Recognize address_operand and/or "p" constraints
		 to see if (plus new offset) is a valid before we put
		 this through expand_simple_binop.  */
	      x = expand_simple_binop (GET_MODE (x), PLUS, new_rtx,
				       GEN_INT (offset), NULL_RTX,
				       1, OPTAB_LIB_WIDEN);
	      seq = get_insns ();
	      end_sequence ();
	      emit_insn_before (seq, insn);
	    }
	  break;

	case SUBREG:
	  new_rtx = instantiate_new_reg (SUBREG_REG (x), &offset);
	  if (new_rtx == NULL)
	    continue;
	  if (offset != 0)
	    {
	      start_sequence ();
	      new_rtx = expand_simple_binop (GET_MODE (new_rtx), PLUS, new_rtx,
					 GEN_INT (offset), NULL_RTX,
					 1, OPTAB_LIB_WIDEN);
	      seq = get_insns ();
	      end_sequence ();
	      emit_insn_before (seq, insn);
	    }
	  x = simplify_gen_subreg (recog_data.operand_mode[i], new_rtx,
				   GET_MODE (new_rtx), SUBREG_BYTE (x));
	  gcc_assert (x);
	  break;

	default:
	  continue;
	}

      /* At this point, X contains the new value for the operand.
	 Validate the new value vs the insn predicate.  Note that
	 asm insns will have insn_code -1 here.  */
      if (!safe_insn_predicate (insn_code, i, x))
	{
	  start_sequence ();
	  if (REG_P (x))
	    {
	      gcc_assert (REGNO (x) <= LAST_VIRTUAL_REGISTER);
	      x = copy_to_reg (x);
	    }
	  else
	    x = force_reg (insn_data[insn_code].operand[i].mode, x);
	  seq = get_insns ();
	  end_sequence ();
	  if (seq)
	    emit_insn_before (seq, insn);
	}

      *recog_data.operand_loc[i] = recog_data.operand[i] = x;
      any_change = true;
    }

  if (any_change)
    {
      /* Propagate operand changes into the duplicates.  */
      for (i = 0; i < recog_data.n_dups; ++i)
	*recog_data.dup_loc[i]
	  = copy_rtx (recog_data.operand[(unsigned)recog_data.dup_num[i]]);

      /* Force re-recognition of the instruction for validation.  */
      INSN_CODE (insn) = -1;
    }

  if (asm_noperands (PATTERN (insn)) >= 0)
    {
      if (!check_asm_operands (PATTERN (insn)))
	{
	  error_for_asm (insn, "impossible constraint in %<asm%>");
	  delete_insn (insn);
	}
    }
  else
    {
      if (recog_memoized (insn) < 0)
	fatal_insn_not_found (insn);
    }
}

/* Subroutine of instantiate_decls.  Given RTL representing a decl,
   do any instantiation required.  */

void
instantiate_decl_rtl (rtx x)
{
  rtx addr;

  if (x == 0)
    return;

  /* If this is a CONCAT, recurse for the pieces.  */
  if (GET_CODE (x) == CONCAT)
    {
      instantiate_decl_rtl (XEXP (x, 0));
      instantiate_decl_rtl (XEXP (x, 1));
      return;
    }

  /* If this is not a MEM, no need to do anything.  Similarly if the
     address is a constant or a register that is not a virtual register.  */
  if (!MEM_P (x))
    return;

  addr = XEXP (x, 0);
  if (CONSTANT_P (addr)
      || (REG_P (addr)
	  && (REGNO (addr) < FIRST_VIRTUAL_REGISTER
	      || REGNO (addr) > LAST_VIRTUAL_REGISTER)))
    return;

  for_each_rtx (&XEXP (x, 0), instantiate_virtual_regs_in_rtx, NULL);
}

/* Helper for instantiate_decls called via walk_tree: Process all decls
   in the given DECL_VALUE_EXPR.  */

static tree
instantiate_expr (tree *tp, int *walk_subtrees, void *data ATTRIBUTE_UNUSED)
{
  tree t = *tp;
  if (! EXPR_P (t))
    {
      *walk_subtrees = 0;
      if (DECL_P (t) && DECL_RTL_SET_P (t))
	instantiate_decl_rtl (DECL_RTL (t));
    }
  return NULL;
}

/* Subroutine of instantiate_decls: Process all decls in the given
   BLOCK node and all its subblocks.  */

static void
instantiate_decls_1 (tree let)
{
  tree t;

  for (t = BLOCK_VARS (let); t; t = TREE_CHAIN (t))
    {
      if (DECL_RTL_SET_P (t))
	instantiate_decl_rtl (DECL_RTL (t));
      if (TREE_CODE (t) == VAR_DECL && DECL_HAS_VALUE_EXPR_P (t))
	{
	  tree v = DECL_VALUE_EXPR (t);
	  walk_tree (&v, instantiate_expr, NULL, NULL);
	}
    }

  /* Process all subblocks.  */
  for (t = BLOCK_SUBBLOCKS (let); t; t = BLOCK_CHAIN (t))
    instantiate_decls_1 (t);
}

/* Scan all decls in FNDECL (both variables and parameters) and instantiate
   all virtual registers in their DECL_RTL's.  */

static void
instantiate_decls (tree fndecl)
{
  tree decl, t, next;

  /* Process all parameters of the function.  */
  for (decl = DECL_ARGUMENTS (fndecl); decl; decl = TREE_CHAIN (decl))
    {
      instantiate_decl_rtl (DECL_RTL (decl));
      instantiate_decl_rtl (DECL_INCOMING_RTL (decl));
      if (DECL_HAS_VALUE_EXPR_P (decl))
	{
	  tree v = DECL_VALUE_EXPR (decl);
	  walk_tree (&v, instantiate_expr, NULL, NULL);
	}
    }

  /* Now process all variables defined in the function or its subblocks.  */
  instantiate_decls_1 (DECL_INITIAL (fndecl));

  t = cfun->local_decls;
  cfun->local_decls = NULL_TREE;
  for (; t; t = next)
    {
      next = TREE_CHAIN (t);
      decl = TREE_VALUE (t);
      if (DECL_RTL_SET_P (decl))
	instantiate_decl_rtl (DECL_RTL (decl));
      ggc_free (t);
    }
}

/* Pass through the INSNS of function FNDECL and convert virtual register
   references to hard register references.  */

static unsigned int
instantiate_virtual_regs (void)
{
  rtx insn;

  /* Compute the offsets to use for this function.  */
  in_arg_offset = FIRST_PARM_OFFSET (current_function_decl);
  var_offset = STARTING_FRAME_OFFSET;
  dynamic_offset = STACK_DYNAMIC_OFFSET (current_function_decl);
  out_arg_offset = STACK_POINTER_OFFSET;
#ifdef FRAME_POINTER_CFA_OFFSET
  cfa_offset = FRAME_POINTER_CFA_OFFSET (current_function_decl);
#else
  cfa_offset = ARG_POINTER_CFA_OFFSET (current_function_decl);
#endif

  /* Initialize recognition, indicating that volatile is OK.  */
  init_recog ();

  /* Scan through all the insns, instantiating every virtual register still
     present.  */
  for (insn = get_insns (); insn; insn = NEXT_INSN (insn))
    if (INSN_P (insn))
      {
	/* These patterns in the instruction stream can never be recognized.
	   Fortunately, they shouldn't contain virtual registers either.  */
	if (GET_CODE (PATTERN (insn)) == USE
	    || GET_CODE (PATTERN (insn)) == CLOBBER
	    || GET_CODE (PATTERN (insn)) == ADDR_VEC
	    || GET_CODE (PATTERN (insn)) == ADDR_DIFF_VEC
	    || GET_CODE (PATTERN (insn)) == ASM_INPUT)
	  continue;
	else if (DEBUG_INSN_P (insn))
	  for_each_rtx (&INSN_VAR_LOCATION (insn),
			instantiate_virtual_regs_in_rtx, NULL);
	else
	  instantiate_virtual_regs_in_insn (insn);

	if (INSN_DELETED_P (insn))
	  continue;

	for_each_rtx (&REG_NOTES (insn), instantiate_virtual_regs_in_rtx, NULL);

	/* Instantiate any virtual registers in CALL_INSN_FUNCTION_USAGE.  */
	if (CALL_P (insn))
	  for_each_rtx (&CALL_INSN_FUNCTION_USAGE (insn),
			instantiate_virtual_regs_in_rtx, NULL);
      }

  /* Instantiate the virtual registers in the DECLs for debugging purposes.  */
  instantiate_decls (current_function_decl);

  targetm.instantiate_decls ();

  /* Indicate that, from now on, assign_stack_local should use
     frame_pointer_rtx.  */
  virtuals_instantiated = 1;
  return 0;
}

struct rtl_opt_pass pass_instantiate_virtual_regs =
{
 {
  RTL_PASS,
  "vregs",                              /* name */
  NULL,                                 /* gate */
  instantiate_virtual_regs,             /* execute */
  NULL,                                 /* sub */
  NULL,                                 /* next */
  0,                                    /* static_pass_number */
  TV_NONE,                              /* tv_id */
  0,                                    /* properties_required */
  0,                                    /* properties_provided */
  0,                                    /* properties_destroyed */
  0,                                    /* todo_flags_start */
  TODO_dump_func                        /* todo_flags_finish */
 }
};


/* Return 1 if EXP is an aggregate type (or a value with aggregate type).
   This means a type for which function calls must pass an address to the
   function or get an address back from the function.
   EXP may be a type node or an expression (whose type is tested).  */

int
aggregate_value_p (const_tree exp, const_tree fntype)
{
  const_tree type = (TYPE_P (exp)) ? exp : TREE_TYPE (exp);
  int i, regno, nregs;
  rtx reg;

  if (fntype)
    switch (TREE_CODE (fntype))
      {
      case CALL_EXPR:
	{
	  tree fndecl = get_callee_fndecl (fntype);
	  fntype = (fndecl
		    ? TREE_TYPE (fndecl)
		    : TREE_TYPE (TREE_TYPE (CALL_EXPR_FN (fntype))));
	}
	break;
      case FUNCTION_DECL:
	fntype = TREE_TYPE (fntype);
	break;
      case FUNCTION_TYPE:
      case METHOD_TYPE:
        break;
      case IDENTIFIER_NODE:
	fntype = NULL_TREE;
	break;
      default:
	/* We don't expect other tree types here.  */
	gcc_unreachable ();
      }

  if (VOID_TYPE_P (type))
    return 0;

  /* If a record should be passed the same as its first (and only) member
     don't pass it as an aggregate.  */
  if (TREE_CODE (type) == RECORD_TYPE && TYPE_TRANSPARENT_AGGR (type))
    return aggregate_value_p (first_field (type), fntype);

  /* If the front end has decided that this needs to be passed by
     reference, do so.  */
  if ((TREE_CODE (exp) == PARM_DECL || TREE_CODE (exp) == RESULT_DECL)
      && DECL_BY_REFERENCE (exp))
    return 1;

  /* Function types that are TREE_ADDRESSABLE force return in memory.  */
  if (fntype && TREE_ADDRESSABLE (fntype))
    return 1;

  /* Types that are TREE_ADDRESSABLE must be constructed in memory,
     and thus can't be returned in registers.  */
  if (TREE_ADDRESSABLE (type))
    return 1;

  if (flag_pcc_struct_return && AGGREGATE_TYPE_P (type))
    return 1;
<<<<<<< HEAD
  /* Pointers-to-shared must be considered as aggregates for
     the purpose of passing them as return values, but only
     when the underlying mode of the representation would
     require that its value be passed on the stack.
     This occurs when using the 'struct' representation
     of a shared pointer.  */
  if (flag_pcc_struct_return && POINTER_TYPE_P (type)
      && upc_shared_type_p (TREE_TYPE (type))
      && AGGREGATE_TYPE_P (upc_pts_rep_type_node))
=======

  if (targetm.calls.return_in_memory (type, fntype))
>>>>>>> 6b5c2d6c
    return 1;

  /* Make sure we have suitable call-clobbered regs to return
     the value in; if not, we must return it in memory.  */
  reg = hard_function_value (type, 0, fntype, 0);

  /* If we have something other than a REG (e.g. a PARALLEL), then assume
     it is OK.  */
  if (!REG_P (reg))
    return 0;

  regno = REGNO (reg);
  nregs = hard_regno_nregs[regno][TYPE_MODE (type)];
  for (i = 0; i < nregs; i++)
    if (! call_used_regs[regno + i])
      return 1;

  return 0;
}

/* Return true if we should assign DECL a pseudo register; false if it
   should live on the local stack.  */

bool
use_register_for_decl (const_tree decl)
{
  if (!targetm.calls.allocate_stack_slots_for_args())
    return true;

  /* Honor volatile.  */
  if (TREE_SIDE_EFFECTS (decl))
    return false;

  /* Honor addressability.  */
  if (TREE_ADDRESSABLE (decl))
    return false;

  /* Only register-like things go in registers.  */
  if (DECL_MODE (decl) == BLKmode)
    return false;

  /* If -ffloat-store specified, don't put explicit float variables
     into registers.  */
  /* ??? This should be checked after DECL_ARTIFICIAL, but tree-ssa
     propagates values across these stores, and it probably shouldn't.  */
  if (flag_float_store && FLOAT_TYPE_P (TREE_TYPE (decl)))
    return false;

  /* If we're not interested in tracking debugging information for
     this decl, then we can certainly put it in a register.  */
  if (DECL_IGNORED_P (decl))
    return true;

  if (optimize)
    return true;

  if (!DECL_REGISTER (decl))
    return false;

  switch (TREE_CODE (TREE_TYPE (decl)))
    {
    case RECORD_TYPE:
    case UNION_TYPE:
    case QUAL_UNION_TYPE:
      /* When not optimizing, disregard register keyword for variables with
	 types containing methods, otherwise the methods won't be callable
	 from the debugger.  */
      if (TYPE_METHODS (TREE_TYPE (decl)))
	return false;
      break;
    default:
      break;
    }

  return true;
}

/* Return true if TYPE should be passed by invisible reference.  */

bool
pass_by_reference (CUMULATIVE_ARGS *ca, enum machine_mode mode,
		   tree type, bool named_arg)
{
  if (type)
    {
      /* If this type contains non-trivial constructors, then it is
	 forbidden for the middle-end to create any new copies.  */
      if (TREE_ADDRESSABLE (type))
	return true;

      /* GCC post 3.4 passes *all* variable sized types by reference.  */
      if (!TYPE_SIZE (type) || TREE_CODE (TYPE_SIZE (type)) != INTEGER_CST)
	return true;

      /* If a record type should be passed the same as its first (and only)
	 member, use the type and mode of that member.  */
      if (TREE_CODE (type) == RECORD_TYPE && TYPE_TRANSPARENT_AGGR (type))
	{
	  type = TREE_TYPE (first_field (type));
	  mode = TYPE_MODE (type);
	}
    }

  return targetm.calls.pass_by_reference (ca, mode, type, named_arg);
}

/* Return true if TYPE, which is passed by reference, should be callee
   copied instead of caller copied.  */

bool
reference_callee_copied (CUMULATIVE_ARGS *ca, enum machine_mode mode,
			 tree type, bool named_arg)
{
  if (type && TREE_ADDRESSABLE (type))
    return false;
  return targetm.calls.callee_copies (ca, mode, type, named_arg);
}

/* Structures to communicate between the subroutines of assign_parms.
   The first holds data persistent across all parameters, the second
   is cleared out for each parameter.  */

struct assign_parm_data_all
{
  CUMULATIVE_ARGS args_so_far;
  struct args_size stack_args_size;
  tree function_result_decl;
  tree orig_fnargs;
  rtx first_conversion_insn;
  rtx last_conversion_insn;
  HOST_WIDE_INT pretend_args_size;
  HOST_WIDE_INT extra_pretend_bytes;
  int reg_parm_stack_space;
};

struct assign_parm_data_one
{
  tree nominal_type;
  tree passed_type;
  rtx entry_parm;
  rtx stack_parm;
  enum machine_mode nominal_mode;
  enum machine_mode passed_mode;
  enum machine_mode promoted_mode;
  struct locate_and_pad_arg_data locate;
  int partial;
  BOOL_BITFIELD named_arg : 1;
  BOOL_BITFIELD passed_pointer : 1;
  BOOL_BITFIELD on_stack : 1;
  BOOL_BITFIELD loaded_in_reg : 1;
};

/* A subroutine of assign_parms.  Initialize ALL.  */

static void
assign_parms_initialize_all (struct assign_parm_data_all *all)
{
  tree fntype ATTRIBUTE_UNUSED;

  memset (all, 0, sizeof (*all));

  fntype = TREE_TYPE (current_function_decl);

#ifdef INIT_CUMULATIVE_INCOMING_ARGS
  INIT_CUMULATIVE_INCOMING_ARGS (all->args_so_far, fntype, NULL_RTX);
#else
  INIT_CUMULATIVE_ARGS (all->args_so_far, fntype, NULL_RTX,
			current_function_decl, -1);
#endif

#ifdef REG_PARM_STACK_SPACE
  all->reg_parm_stack_space = REG_PARM_STACK_SPACE (current_function_decl);
#endif
}

/* If ARGS contains entries with complex types, split the entry into two
   entries of the component type.  Return a new list of substitutions are
   needed, else the old list.  */

static void
split_complex_args (VEC(tree, heap) **args)
{
  unsigned i;
  tree p;

  for (i = 0; VEC_iterate (tree, *args, i, p); ++i)
    {
      tree type = TREE_TYPE (p);
      if (TREE_CODE (type) == COMPLEX_TYPE
	  && targetm.calls.split_complex_arg (type))
	{
	  tree decl;
	  tree subtype = TREE_TYPE (type);
	  bool addressable = TREE_ADDRESSABLE (p);

	  /* Rewrite the PARM_DECL's type with its component.  */
	  p = copy_node (p);
	  TREE_TYPE (p) = subtype;
	  DECL_ARG_TYPE (p) = TREE_TYPE (DECL_ARG_TYPE (p));
	  DECL_MODE (p) = VOIDmode;
	  DECL_SIZE (p) = NULL;
	  DECL_SIZE_UNIT (p) = NULL;
	  /* If this arg must go in memory, put it in a pseudo here.
	     We can't allow it to go in memory as per normal parms,
	     because the usual place might not have the imag part
	     adjacent to the real part.  */
	  DECL_ARTIFICIAL (p) = addressable;
	  DECL_IGNORED_P (p) = addressable;
	  TREE_ADDRESSABLE (p) = 0;
	  layout_decl (p, 0);
	  VEC_replace (tree, *args, i, p);

	  /* Build a second synthetic decl.  */
	  decl = build_decl (EXPR_LOCATION (p),
			     PARM_DECL, NULL_TREE, subtype);
	  DECL_ARG_TYPE (decl) = DECL_ARG_TYPE (p);
	  DECL_ARTIFICIAL (decl) = addressable;
	  DECL_IGNORED_P (decl) = addressable;
	  layout_decl (decl, 0);
	  VEC_safe_insert (tree, heap, *args, ++i, decl);
	}
    }
}

/* A subroutine of assign_parms.  Adjust the parameter list to incorporate
   the hidden struct return argument, and (abi willing) complex args.
   Return the new parameter list.  */

static VEC(tree, heap) *
assign_parms_augmented_arg_list (struct assign_parm_data_all *all)
{
  tree fndecl = current_function_decl;
  tree fntype = TREE_TYPE (fndecl);
  VEC(tree, heap) *fnargs = NULL;
  tree arg;

  for (arg = DECL_ARGUMENTS (fndecl); arg; arg = TREE_CHAIN (arg))
    VEC_safe_push (tree, heap, fnargs, arg);

  all->orig_fnargs = DECL_ARGUMENTS (fndecl);

  /* If struct value address is treated as the first argument, make it so.  */
  if (aggregate_value_p (DECL_RESULT (fndecl), fndecl)
      && ! cfun->returns_pcc_struct
      && targetm.calls.struct_value_rtx (TREE_TYPE (fndecl), 1) == 0)
    {
      tree type = build_pointer_type (TREE_TYPE (fntype));
      tree decl;

      decl = build_decl (DECL_SOURCE_LOCATION (fndecl),
			 PARM_DECL, NULL_TREE, type);
      DECL_ARG_TYPE (decl) = type;
      DECL_ARTIFICIAL (decl) = 1;
      DECL_IGNORED_P (decl) = 1;

      TREE_CHAIN (decl) = all->orig_fnargs;
      all->orig_fnargs = decl;
      VEC_safe_insert (tree, heap, fnargs, 0, decl);

      all->function_result_decl = decl;
    }

  /* If the target wants to split complex arguments into scalars, do so.  */
  if (targetm.calls.split_complex_arg)
    split_complex_args (&fnargs);

  return fnargs;
}

/* A subroutine of assign_parms.  Examine PARM and pull out type and mode
   data for the parameter.  Incorporate ABI specifics such as pass-by-
   reference and type promotion.  */

static void
assign_parm_find_data_types (struct assign_parm_data_all *all, tree parm,
			     struct assign_parm_data_one *data)
{
  tree nominal_type, passed_type;
  enum machine_mode nominal_mode, passed_mode, promoted_mode;
  int unsignedp;

  memset (data, 0, sizeof (*data));

  /* NAMED_ARG is a misnomer.  We really mean 'non-variadic'. */
  if (!cfun->stdarg)
    data->named_arg = 1;  /* No variadic parms.  */
  else if (TREE_CHAIN (parm))
    data->named_arg = 1;  /* Not the last non-variadic parm. */
  else if (targetm.calls.strict_argument_naming (&all->args_so_far))
    data->named_arg = 1;  /* Only variadic ones are unnamed.  */
  else
    data->named_arg = 0;  /* Treat as variadic.  */

  nominal_type = TREE_TYPE (parm);
  passed_type = DECL_ARG_TYPE (parm);

  /* Look out for errors propagating this far.  Also, if the parameter's
     type is void then its value doesn't matter.  */
  if (TREE_TYPE (parm) == error_mark_node
      /* This can happen after weird syntax errors
	 or if an enum type is defined among the parms.  */
      || TREE_CODE (parm) != PARM_DECL
      || passed_type == NULL
      || VOID_TYPE_P (nominal_type))
    {
      nominal_type = passed_type = void_type_node;
      nominal_mode = passed_mode = promoted_mode = VOIDmode;
      goto egress;
    }

  /* Find mode of arg as it is passed, and mode of arg as it should be
     during execution of this function.  */
  passed_mode = TYPE_MODE (passed_type);
  nominal_mode = TYPE_MODE (nominal_type);

  /* If the parm is to be passed as a transparent union or record, use the
     type of the first field for the tests below.  We have already verified
     that the modes are the same.  */
  if ((TREE_CODE (passed_type) == UNION_TYPE
       || TREE_CODE (passed_type) == RECORD_TYPE)
      && TYPE_TRANSPARENT_AGGR (passed_type))
    passed_type = TREE_TYPE (first_field (passed_type));

  /* See if this arg was passed by invisible reference.  */
  if (pass_by_reference (&all->args_so_far, passed_mode,
			 passed_type, data->named_arg))
    {
      passed_type = nominal_type = build_pointer_type (passed_type);
      data->passed_pointer = true;
      passed_mode = nominal_mode = Pmode;
    }

  /* Find mode as it is passed by the ABI.  */
  unsignedp = TYPE_UNSIGNED (passed_type);
  promoted_mode = promote_function_mode (passed_type, passed_mode, &unsignedp,
				         TREE_TYPE (current_function_decl), 0);

 egress:
  data->nominal_type = nominal_type;
  data->passed_type = passed_type;
  data->nominal_mode = nominal_mode;
  data->passed_mode = passed_mode;
  data->promoted_mode = promoted_mode;
}

/* A subroutine of assign_parms.  Invoke setup_incoming_varargs.  */

static void
assign_parms_setup_varargs (struct assign_parm_data_all *all,
			    struct assign_parm_data_one *data, bool no_rtl)
{
  int varargs_pretend_bytes = 0;

  targetm.calls.setup_incoming_varargs (&all->args_so_far,
					data->promoted_mode,
					data->passed_type,
					&varargs_pretend_bytes, no_rtl);

  /* If the back-end has requested extra stack space, record how much is
     needed.  Do not change pretend_args_size otherwise since it may be
     nonzero from an earlier partial argument.  */
  if (varargs_pretend_bytes > 0)
    all->pretend_args_size = varargs_pretend_bytes;
}

/* A subroutine of assign_parms.  Set DATA->ENTRY_PARM corresponding to
   the incoming location of the current parameter.  */

static void
assign_parm_find_entry_rtl (struct assign_parm_data_all *all,
			    struct assign_parm_data_one *data)
{
  HOST_WIDE_INT pretend_bytes = 0;
  rtx entry_parm;
  bool in_regs;

  if (data->promoted_mode == VOIDmode)
    {
      data->entry_parm = data->stack_parm = const0_rtx;
      return;
    }

#ifdef FUNCTION_INCOMING_ARG
  entry_parm = FUNCTION_INCOMING_ARG (all->args_so_far, data->promoted_mode,
				      data->passed_type, data->named_arg);
#else
  entry_parm = FUNCTION_ARG (all->args_so_far, data->promoted_mode,
			     data->passed_type, data->named_arg);
#endif

  if (entry_parm == 0)
    data->promoted_mode = data->passed_mode;

  /* Determine parm's home in the stack, in case it arrives in the stack
     or we should pretend it did.  Compute the stack position and rtx where
     the argument arrives and its size.

     There is one complexity here:  If this was a parameter that would
     have been passed in registers, but wasn't only because it is
     __builtin_va_alist, we want locate_and_pad_parm to treat it as if
     it came in a register so that REG_PARM_STACK_SPACE isn't skipped.
     In this case, we call FUNCTION_ARG with NAMED set to 1 instead of 0
     as it was the previous time.  */
  in_regs = entry_parm != 0;
#ifdef STACK_PARMS_IN_REG_PARM_AREA
  in_regs = true;
#endif
  if (!in_regs && !data->named_arg)
    {
      if (targetm.calls.pretend_outgoing_varargs_named (&all->args_so_far))
	{
	  rtx tem;
#ifdef FUNCTION_INCOMING_ARG
	  tem = FUNCTION_INCOMING_ARG (all->args_so_far, data->promoted_mode,
				       data->passed_type, true);
#else
	  tem = FUNCTION_ARG (all->args_so_far, data->promoted_mode,
			      data->passed_type, true);
#endif
	  in_regs = tem != NULL;
	}
    }

  /* If this parameter was passed both in registers and in the stack, use
     the copy on the stack.  */
  if (targetm.calls.must_pass_in_stack (data->promoted_mode,
					data->passed_type))
    entry_parm = 0;

  if (entry_parm)
    {
      int partial;

      partial = targetm.calls.arg_partial_bytes (&all->args_so_far,
						 data->promoted_mode,
						 data->passed_type,
						 data->named_arg);
      data->partial = partial;

      /* The caller might already have allocated stack space for the
	 register parameters.  */
      if (partial != 0 && all->reg_parm_stack_space == 0)
	{
	  /* Part of this argument is passed in registers and part
	     is passed on the stack.  Ask the prologue code to extend
	     the stack part so that we can recreate the full value.

	     PRETEND_BYTES is the size of the registers we need to store.
	     CURRENT_FUNCTION_PRETEND_ARGS_SIZE is the amount of extra
	     stack space that the prologue should allocate.

	     Internally, gcc assumes that the argument pointer is aligned
	     to STACK_BOUNDARY bits.  This is used both for alignment
	     optimizations (see init_emit) and to locate arguments that are
	     aligned to more than PARM_BOUNDARY bits.  We must preserve this
	     invariant by rounding CURRENT_FUNCTION_PRETEND_ARGS_SIZE up to
	     a stack boundary.  */

	  /* We assume at most one partial arg, and it must be the first
	     argument on the stack.  */
	  gcc_assert (!all->extra_pretend_bytes && !all->pretend_args_size);

	  pretend_bytes = partial;
	  all->pretend_args_size = CEIL_ROUND (pretend_bytes, STACK_BYTES);

	  /* We want to align relative to the actual stack pointer, so
	     don't include this in the stack size until later.  */
	  all->extra_pretend_bytes = all->pretend_args_size;
	}
    }

  locate_and_pad_parm (data->promoted_mode, data->passed_type, in_regs,
		       entry_parm ? data->partial : 0, current_function_decl,
		       &all->stack_args_size, &data->locate);

  /* Update parm_stack_boundary if this parameter is passed in the
     stack.  */
  if (!in_regs && crtl->parm_stack_boundary < data->locate.boundary)
    crtl->parm_stack_boundary = data->locate.boundary;

  /* Adjust offsets to include the pretend args.  */
  pretend_bytes = all->extra_pretend_bytes - pretend_bytes;
  data->locate.slot_offset.constant += pretend_bytes;
  data->locate.offset.constant += pretend_bytes;

  data->entry_parm = entry_parm;
}

/* A subroutine of assign_parms.  If there is actually space on the stack
   for this parm, count it in stack_args_size and return true.  */

static bool
assign_parm_is_stack_parm (struct assign_parm_data_all *all,
			   struct assign_parm_data_one *data)
{
  /* Trivially true if we've no incoming register.  */
  if (data->entry_parm == NULL)
    ;
  /* Also true if we're partially in registers and partially not,
     since we've arranged to drop the entire argument on the stack.  */
  else if (data->partial != 0)
    ;
  /* Also true if the target says that it's passed in both registers
     and on the stack.  */
  else if (GET_CODE (data->entry_parm) == PARALLEL
	   && XEXP (XVECEXP (data->entry_parm, 0, 0), 0) == NULL_RTX)
    ;
  /* Also true if the target says that there's stack allocated for
     all register parameters.  */
  else if (all->reg_parm_stack_space > 0)
    ;
  /* Otherwise, no, this parameter has no ABI defined stack slot.  */
  else
    return false;

  all->stack_args_size.constant += data->locate.size.constant;
  if (data->locate.size.var)
    ADD_PARM_SIZE (all->stack_args_size, data->locate.size.var);

  return true;
}

/* A subroutine of assign_parms.  Given that this parameter is allocated
   stack space by the ABI, find it.  */

static void
assign_parm_find_stack_rtl (tree parm, struct assign_parm_data_one *data)
{
  rtx offset_rtx, stack_parm;
  unsigned int align, boundary;

  /* If we're passing this arg using a reg, make its stack home the
     aligned stack slot.  */
  if (data->entry_parm)
    offset_rtx = ARGS_SIZE_RTX (data->locate.slot_offset);
  else
    offset_rtx = ARGS_SIZE_RTX (data->locate.offset);

  stack_parm = crtl->args.internal_arg_pointer;
  if (offset_rtx != const0_rtx)
    stack_parm = gen_rtx_PLUS (Pmode, stack_parm, offset_rtx);
  stack_parm = gen_rtx_MEM (data->promoted_mode, stack_parm);

  if (!data->passed_pointer)
    {
      set_mem_attributes (stack_parm, parm, 1);
      /* set_mem_attributes could set MEM_SIZE to the passed mode's size,
	 while promoted mode's size is needed.  */
      if (data->promoted_mode != BLKmode
	  && data->promoted_mode != DECL_MODE (parm))
	{
	  set_mem_size (stack_parm,
			GEN_INT (GET_MODE_SIZE (data->promoted_mode)));
	  if (MEM_EXPR (stack_parm) && MEM_OFFSET (stack_parm))
	    {
	      int offset = subreg_lowpart_offset (DECL_MODE (parm),
						  data->promoted_mode);
	      if (offset)
		set_mem_offset (stack_parm,
				plus_constant (MEM_OFFSET (stack_parm),
					       -offset));
	    }
	}
    }

  boundary = data->locate.boundary;
  align = BITS_PER_UNIT;

  /* If we're padding upward, we know that the alignment of the slot
     is FUNCTION_ARG_BOUNDARY.  If we're using slot_offset, we're
     intentionally forcing upward padding.  Otherwise we have to come
     up with a guess at the alignment based on OFFSET_RTX.  */
  if (data->locate.where_pad != downward || data->entry_parm)
    align = boundary;
  else if (CONST_INT_P (offset_rtx))
    {
      align = INTVAL (offset_rtx) * BITS_PER_UNIT | boundary;
      align = align & -align;
    }
  set_mem_align (stack_parm, align);

  if (data->entry_parm)
    set_reg_attrs_for_parm (data->entry_parm, stack_parm);

  data->stack_parm = stack_parm;
}

/* A subroutine of assign_parms.  Adjust DATA->ENTRY_RTL such that it's
   always valid and contiguous.  */

static void
assign_parm_adjust_entry_rtl (struct assign_parm_data_one *data)
{
  rtx entry_parm = data->entry_parm;
  rtx stack_parm = data->stack_parm;

  /* If this parm was passed part in regs and part in memory, pretend it
     arrived entirely in memory by pushing the register-part onto the stack.
     In the special case of a DImode or DFmode that is split, we could put
     it together in a pseudoreg directly, but for now that's not worth
     bothering with.  */
  if (data->partial != 0)
    {
      /* Handle calls that pass values in multiple non-contiguous
	 locations.  The Irix 6 ABI has examples of this.  */
      if (GET_CODE (entry_parm) == PARALLEL)
	emit_group_store (validize_mem (stack_parm), entry_parm,
			  data->passed_type,
			  int_size_in_bytes (data->passed_type));
      else
	{
	  gcc_assert (data->partial % UNITS_PER_WORD == 0);
	  move_block_from_reg (REGNO (entry_parm), validize_mem (stack_parm),
			       data->partial / UNITS_PER_WORD);
	}

      entry_parm = stack_parm;
    }

  /* If we didn't decide this parm came in a register, by default it came
     on the stack.  */
  else if (entry_parm == NULL)
    entry_parm = stack_parm;

  /* When an argument is passed in multiple locations, we can't make use
     of this information, but we can save some copying if the whole argument
     is passed in a single register.  */
  else if (GET_CODE (entry_parm) == PARALLEL
	   && data->nominal_mode != BLKmode
	   && data->passed_mode != BLKmode)
    {
      size_t i, len = XVECLEN (entry_parm, 0);

      for (i = 0; i < len; i++)
	if (XEXP (XVECEXP (entry_parm, 0, i), 0) != NULL_RTX
	    && REG_P (XEXP (XVECEXP (entry_parm, 0, i), 0))
	    && (GET_MODE (XEXP (XVECEXP (entry_parm, 0, i), 0))
		== data->passed_mode)
	    && INTVAL (XEXP (XVECEXP (entry_parm, 0, i), 1)) == 0)
	  {
	    entry_parm = XEXP (XVECEXP (entry_parm, 0, i), 0);
	    break;
	  }
    }

  data->entry_parm = entry_parm;
}

/* A subroutine of assign_parms.  Reconstitute any values which were
   passed in multiple registers and would fit in a single register.  */

static void
assign_parm_remove_parallels (struct assign_parm_data_one *data)
{
  rtx entry_parm = data->entry_parm;

  /* Convert the PARALLEL to a REG of the same mode as the parallel.
     This can be done with register operations rather than on the
     stack, even if we will store the reconstituted parameter on the
     stack later.  */
  if (GET_CODE (entry_parm) == PARALLEL && GET_MODE (entry_parm) != BLKmode)
    {
      rtx parmreg = gen_reg_rtx (GET_MODE (entry_parm));
      emit_group_store (parmreg, entry_parm, data->passed_type,
			GET_MODE_SIZE (GET_MODE (entry_parm)));
      entry_parm = parmreg;
    }

  data->entry_parm = entry_parm;
}

/* A subroutine of assign_parms.  Adjust DATA->STACK_RTL such that it's
   always valid and properly aligned.  */

static void
assign_parm_adjust_stack_rtl (struct assign_parm_data_one *data)
{
  rtx stack_parm = data->stack_parm;

  /* If we can't trust the parm stack slot to be aligned enough for its
     ultimate type, don't use that slot after entry.  We'll make another
     stack slot, if we need one.  */
  if (stack_parm
      && ((STRICT_ALIGNMENT
	   && GET_MODE_ALIGNMENT (data->nominal_mode) > MEM_ALIGN (stack_parm))
	  || (data->nominal_type
	      && TYPE_ALIGN (data->nominal_type) > MEM_ALIGN (stack_parm)
	      && MEM_ALIGN (stack_parm) < PREFERRED_STACK_BOUNDARY)))
    stack_parm = NULL;

  /* If parm was passed in memory, and we need to convert it on entry,
     don't store it back in that same slot.  */
  else if (data->entry_parm == stack_parm
	   && data->nominal_mode != BLKmode
	   && data->nominal_mode != data->passed_mode)
    stack_parm = NULL;

  /* If stack protection is in effect for this function, don't leave any
     pointers in their passed stack slots.  */
  else if (crtl->stack_protect_guard
	   && (flag_stack_protect == 2
	       || data->passed_pointer
	       || POINTER_TYPE_P (data->nominal_type)))
    stack_parm = NULL;

  data->stack_parm = stack_parm;
}

/* A subroutine of assign_parms.  Return true if the current parameter
   should be stored as a BLKmode in the current frame.  */

static bool
assign_parm_setup_block_p (struct assign_parm_data_one *data)
{
  if (data->nominal_mode == BLKmode)
    return true;
  if (GET_MODE (data->entry_parm) == BLKmode)
    return true;

#ifdef BLOCK_REG_PADDING
  /* Only assign_parm_setup_block knows how to deal with register arguments
     that are padded at the least significant end.  */
  if (REG_P (data->entry_parm)
      && GET_MODE_SIZE (data->promoted_mode) < UNITS_PER_WORD
      && (BLOCK_REG_PADDING (data->passed_mode, data->passed_type, 1)
	  == (BYTES_BIG_ENDIAN ? upward : downward)))
    return true;
#endif

  return false;
}

/* A subroutine of assign_parms.  Arrange for the parameter to be
   present and valid in DATA->STACK_RTL.  */

static void
assign_parm_setup_block (struct assign_parm_data_all *all,
			 tree parm, struct assign_parm_data_one *data)
{
  rtx entry_parm = data->entry_parm;
  rtx stack_parm = data->stack_parm;
  HOST_WIDE_INT size;
  HOST_WIDE_INT size_stored;

  if (GET_CODE (entry_parm) == PARALLEL)
    entry_parm = emit_group_move_into_temps (entry_parm);

  size = int_size_in_bytes (data->passed_type);
  size_stored = CEIL_ROUND (size, UNITS_PER_WORD);
  if (stack_parm == 0)
    {
      DECL_ALIGN (parm) = MAX (DECL_ALIGN (parm), BITS_PER_WORD);
      stack_parm = assign_stack_local (BLKmode, size_stored,
				       DECL_ALIGN (parm));
      if (GET_MODE_SIZE (GET_MODE (entry_parm)) == size)
	PUT_MODE (stack_parm, GET_MODE (entry_parm));
      set_mem_attributes (stack_parm, parm, 1);
    }

  /* If a BLKmode arrives in registers, copy it to a stack slot.  Handle
     calls that pass values in multiple non-contiguous locations.  */
  if (REG_P (entry_parm) || GET_CODE (entry_parm) == PARALLEL)
    {
      rtx mem;

      /* Note that we will be storing an integral number of words.
	 So we have to be careful to ensure that we allocate an
	 integral number of words.  We do this above when we call
	 assign_stack_local if space was not allocated in the argument
	 list.  If it was, this will not work if PARM_BOUNDARY is not
	 a multiple of BITS_PER_WORD.  It isn't clear how to fix this
	 if it becomes a problem.  Exception is when BLKmode arrives
	 with arguments not conforming to word_mode.  */

      if (data->stack_parm == 0)
	;
      else if (GET_CODE (entry_parm) == PARALLEL)
	;
      else
	gcc_assert (!size || !(PARM_BOUNDARY % BITS_PER_WORD));

      mem = validize_mem (stack_parm);

      /* Handle values in multiple non-contiguous locations.  */
      if (GET_CODE (entry_parm) == PARALLEL)
	{
	  push_to_sequence2 (all->first_conversion_insn,
			     all->last_conversion_insn);
	  emit_group_store (mem, entry_parm, data->passed_type, size);
	  all->first_conversion_insn = get_insns ();
	  all->last_conversion_insn = get_last_insn ();
	  end_sequence ();
	}

      else if (size == 0)
	;

      /* If SIZE is that of a mode no bigger than a word, just use
	 that mode's store operation.  */
      else if (size <= UNITS_PER_WORD)
	{
	  enum machine_mode mode
	    = mode_for_size (size * BITS_PER_UNIT, MODE_INT, 0);

	  if (mode != BLKmode
#ifdef BLOCK_REG_PADDING
	      && (size == UNITS_PER_WORD
		  || (BLOCK_REG_PADDING (mode, data->passed_type, 1)
		      != (BYTES_BIG_ENDIAN ? upward : downward)))
#endif
	      )
	    {
	      rtx reg;

	      /* We are really truncating a word_mode value containing
		 SIZE bytes into a value of mode MODE.  If such an
		 operation requires no actual instructions, we can refer
		 to the value directly in mode MODE, otherwise we must
		 start with the register in word_mode and explicitly
		 convert it.  */
	      if (TRULY_NOOP_TRUNCATION (size * BITS_PER_UNIT, BITS_PER_WORD))
		reg = gen_rtx_REG (mode, REGNO (entry_parm));
	      else
		{
		  reg = gen_rtx_REG (word_mode, REGNO (entry_parm));
		  reg = convert_to_mode (mode, copy_to_reg (reg), 1);
		}
	      emit_move_insn (change_address (mem, mode, 0), reg);
	    }

	  /* Blocks smaller than a word on a BYTES_BIG_ENDIAN
	     machine must be aligned to the left before storing
	     to memory.  Note that the previous test doesn't
	     handle all cases (e.g. SIZE == 3).  */
	  else if (size != UNITS_PER_WORD
#ifdef BLOCK_REG_PADDING
		   && (BLOCK_REG_PADDING (mode, data->passed_type, 1)
		       == downward)
#else
		   && BYTES_BIG_ENDIAN
#endif
		   )
	    {
	      rtx tem, x;
	      int by = (UNITS_PER_WORD - size) * BITS_PER_UNIT;
	      rtx reg = gen_rtx_REG (word_mode, REGNO (entry_parm));

	      x = expand_shift (LSHIFT_EXPR, word_mode, reg,
				build_int_cst (NULL_TREE, by),
				NULL_RTX, 1);
	      tem = change_address (mem, word_mode, 0);
	      emit_move_insn (tem, x);
	    }
	  else
	    move_block_from_reg (REGNO (entry_parm), mem,
				 size_stored / UNITS_PER_WORD);
	}
      else
	move_block_from_reg (REGNO (entry_parm), mem,
			     size_stored / UNITS_PER_WORD);
    }
  else if (data->stack_parm == 0)
    {
      push_to_sequence2 (all->first_conversion_insn, all->last_conversion_insn);
      emit_block_move (stack_parm, data->entry_parm, GEN_INT (size),
		       BLOCK_OP_NORMAL);
      all->first_conversion_insn = get_insns ();
      all->last_conversion_insn = get_last_insn ();
      end_sequence ();
    }

  data->stack_parm = stack_parm;
  SET_DECL_RTL (parm, stack_parm);
}

/* A subroutine of assign_parms.  Allocate a pseudo to hold the current
   parameter.  Get it there.  Perform all ABI specified conversions.  */

static void
assign_parm_setup_reg (struct assign_parm_data_all *all, tree parm,
		       struct assign_parm_data_one *data)
{
  rtx parmreg;
  enum machine_mode promoted_nominal_mode;
  int unsignedp = TYPE_UNSIGNED (TREE_TYPE (parm));
  bool did_conversion = false;

  /* Store the parm in a pseudoregister during the function, but we may
     need to do it in a wider mode.  Using 2 here makes the result
     consistent with promote_decl_mode and thus expand_expr_real_1.  */
  promoted_nominal_mode
    = promote_function_mode (data->nominal_type, data->nominal_mode, &unsignedp,
			     TREE_TYPE (current_function_decl), 2);

  parmreg = gen_reg_rtx (promoted_nominal_mode);

  if (!DECL_ARTIFICIAL (parm))
    mark_user_reg (parmreg);

  /* If this was an item that we received a pointer to,
     set DECL_RTL appropriately.  */
  if (data->passed_pointer)
    {
      rtx x = gen_rtx_MEM (TYPE_MODE (TREE_TYPE (data->passed_type)), parmreg);
      set_mem_attributes (x, parm, 1);
      SET_DECL_RTL (parm, x);
    }
  else
    SET_DECL_RTL (parm, parmreg);

  assign_parm_remove_parallels (data);

  /* Copy the value into the register, thus bridging between
     assign_parm_find_data_types and expand_expr_real_1.  */
  if (data->nominal_mode != data->passed_mode
      || promoted_nominal_mode != data->promoted_mode)
    {
      int save_tree_used;

      /* ENTRY_PARM has been converted to PROMOTED_MODE, its
	 mode, by the caller.  We now have to convert it to
	 NOMINAL_MODE, if different.  However, PARMREG may be in
	 a different mode than NOMINAL_MODE if it is being stored
	 promoted.

	 If ENTRY_PARM is a hard register, it might be in a register
	 not valid for operating in its mode (e.g., an odd-numbered
	 register for a DFmode).  In that case, moves are the only
	 thing valid, so we can't do a convert from there.  This
	 occurs when the calling sequence allow such misaligned
	 usages.

	 In addition, the conversion may involve a call, which could
	 clobber parameters which haven't been copied to pseudo
	 registers yet.  Therefore, we must first copy the parm to
	 a pseudo reg here, and save the conversion until after all
	 parameters have been moved.  */

      rtx tempreg = gen_reg_rtx (GET_MODE (data->entry_parm));

      emit_move_insn (tempreg, validize_mem (data->entry_parm));

      push_to_sequence2 (all->first_conversion_insn, all->last_conversion_insn);
      tempreg = convert_to_mode (data->nominal_mode, tempreg, unsignedp);

      if (GET_CODE (tempreg) == SUBREG
	  && GET_MODE (tempreg) == data->nominal_mode
	  && REG_P (SUBREG_REG (tempreg))
	  && data->nominal_mode == data->passed_mode
	  && GET_MODE (SUBREG_REG (tempreg)) == GET_MODE (data->entry_parm)
	  && GET_MODE_SIZE (GET_MODE (tempreg))
	     < GET_MODE_SIZE (GET_MODE (data->entry_parm)))
	{
	  /* The argument is already sign/zero extended, so note it
	     into the subreg.  */
	  SUBREG_PROMOTED_VAR_P (tempreg) = 1;
	  SUBREG_PROMOTED_UNSIGNED_SET (tempreg, unsignedp);
	}

      /* TREE_USED gets set erroneously during expand_assignment.  */
      save_tree_used = TREE_USED (parm);
      expand_assignment (parm, make_tree (data->nominal_type, tempreg), false);
      TREE_USED (parm) = save_tree_used;
      all->first_conversion_insn = get_insns ();
      all->last_conversion_insn = get_last_insn ();
      end_sequence ();

      did_conversion = true;
    }
  else
    emit_move_insn (parmreg, validize_mem (data->entry_parm));

  /* If we were passed a pointer but the actual value can safely live
     in a register, put it in one.  */
  if (data->passed_pointer
      && TYPE_MODE (TREE_TYPE (parm)) != BLKmode
      /* If by-reference argument was promoted, demote it.  */
      && (TYPE_MODE (TREE_TYPE (parm)) != GET_MODE (DECL_RTL (parm))
	  || use_register_for_decl (parm)))
    {
      /* We can't use nominal_mode, because it will have been set to
	 Pmode above.  We must use the actual mode of the parm.  */
      parmreg = gen_reg_rtx (TYPE_MODE (TREE_TYPE (parm)));
      mark_user_reg (parmreg);

      if (GET_MODE (parmreg) != GET_MODE (DECL_RTL (parm)))
	{
	  rtx tempreg = gen_reg_rtx (GET_MODE (DECL_RTL (parm)));
	  int unsigned_p = TYPE_UNSIGNED (TREE_TYPE (parm));

	  push_to_sequence2 (all->first_conversion_insn,
			     all->last_conversion_insn);
	  emit_move_insn (tempreg, DECL_RTL (parm));
	  tempreg = convert_to_mode (GET_MODE (parmreg), tempreg, unsigned_p);
	  emit_move_insn (parmreg, tempreg);
	  all->first_conversion_insn = get_insns ();
	  all->last_conversion_insn = get_last_insn ();
	  end_sequence ();

	  did_conversion = true;
	}
      else
	emit_move_insn (parmreg, DECL_RTL (parm));

      SET_DECL_RTL (parm, parmreg);

      /* STACK_PARM is the pointer, not the parm, and PARMREG is
	 now the parm.  */
      data->stack_parm = NULL;
    }

  /* Mark the register as eliminable if we did no conversion and it was
     copied from memory at a fixed offset, and the arg pointer was not
     copied to a pseudo-reg.  If the arg pointer is a pseudo reg or the
     offset formed an invalid address, such memory-equivalences as we
     make here would screw up life analysis for it.  */
  if (data->nominal_mode == data->passed_mode
      && !did_conversion
      && data->stack_parm != 0
      && MEM_P (data->stack_parm)
      && data->locate.offset.var == 0
      && reg_mentioned_p (virtual_incoming_args_rtx,
			  XEXP (data->stack_parm, 0)))
    {
      rtx linsn = get_last_insn ();
      rtx sinsn, set;

      /* Mark complex types separately.  */
      if (GET_CODE (parmreg) == CONCAT)
	{
	  enum machine_mode submode
	    = GET_MODE_INNER (GET_MODE (parmreg));
	  int regnor = REGNO (XEXP (parmreg, 0));
	  int regnoi = REGNO (XEXP (parmreg, 1));
	  rtx stackr = adjust_address_nv (data->stack_parm, submode, 0);
	  rtx stacki = adjust_address_nv (data->stack_parm, submode,
					  GET_MODE_SIZE (submode));

	  /* Scan backwards for the set of the real and
	     imaginary parts.  */
	  for (sinsn = linsn; sinsn != 0;
	       sinsn = prev_nonnote_insn (sinsn))
	    {
	      set = single_set (sinsn);
	      if (set == 0)
		continue;

	      if (SET_DEST (set) == regno_reg_rtx [regnoi])
		set_unique_reg_note (sinsn, REG_EQUIV, stacki);
	      else if (SET_DEST (set) == regno_reg_rtx [regnor])
		set_unique_reg_note (sinsn, REG_EQUIV, stackr);
	    }
	}
      else if ((set = single_set (linsn)) != 0
	       && SET_DEST (set) == parmreg)
	set_unique_reg_note (linsn, REG_EQUIV, data->stack_parm);
    }

  /* For pointer data type, suggest pointer register.  */
  if (POINTER_TYPE_P (TREE_TYPE (parm)))
    mark_reg_pointer (parmreg,
		      TYPE_ALIGN (TREE_TYPE (TREE_TYPE (parm))));
}

/* A subroutine of assign_parms.  Allocate stack space to hold the current
   parameter.  Get it there.  Perform all ABI specified conversions.  */

static void
assign_parm_setup_stack (struct assign_parm_data_all *all, tree parm,
		         struct assign_parm_data_one *data)
{
  /* Value must be stored in the stack slot STACK_PARM during function
     execution.  */
  bool to_conversion = false;

  assign_parm_remove_parallels (data);

  if (data->promoted_mode != data->nominal_mode)
    {
      /* Conversion is required.  */
      rtx tempreg = gen_reg_rtx (GET_MODE (data->entry_parm));

      emit_move_insn (tempreg, validize_mem (data->entry_parm));

      push_to_sequence2 (all->first_conversion_insn, all->last_conversion_insn);
      to_conversion = true;

      data->entry_parm = convert_to_mode (data->nominal_mode, tempreg,
					  TYPE_UNSIGNED (TREE_TYPE (parm)));

      if (data->stack_parm)
	{
	  int offset = subreg_lowpart_offset (data->nominal_mode,
					      GET_MODE (data->stack_parm));
	  /* ??? This may need a big-endian conversion on sparc64.  */
	  data->stack_parm
	    = adjust_address (data->stack_parm, data->nominal_mode, 0);
	  if (offset && MEM_OFFSET (data->stack_parm))
	    set_mem_offset (data->stack_parm,
			    plus_constant (MEM_OFFSET (data->stack_parm),
					   offset));
	}
    }

  if (data->entry_parm != data->stack_parm)
    {
      rtx src, dest;

      if (data->stack_parm == 0)
	{
	  int align = STACK_SLOT_ALIGNMENT (data->passed_type,
					    GET_MODE (data->entry_parm),
					    TYPE_ALIGN (data->passed_type));
	  data->stack_parm
	    = assign_stack_local (GET_MODE (data->entry_parm),
				  GET_MODE_SIZE (GET_MODE (data->entry_parm)),
				  align);
	  set_mem_attributes (data->stack_parm, parm, 1);
	}

      dest = validize_mem (data->stack_parm);
      src = validize_mem (data->entry_parm);

      if (MEM_P (src))
	{
	  /* Use a block move to handle potentially misaligned entry_parm.  */
	  if (!to_conversion)
	    push_to_sequence2 (all->first_conversion_insn,
			       all->last_conversion_insn);
	  to_conversion = true;

	  emit_block_move (dest, src,
			   GEN_INT (int_size_in_bytes (data->passed_type)),
			   BLOCK_OP_NORMAL);
	}
      else
	emit_move_insn (dest, src);
    }

  if (to_conversion)
    {
      all->first_conversion_insn = get_insns ();
      all->last_conversion_insn = get_last_insn ();
      end_sequence ();
    }

  SET_DECL_RTL (parm, data->stack_parm);
}

/* A subroutine of assign_parms.  If the ABI splits complex arguments, then
   undo the frobbing that we did in assign_parms_augmented_arg_list.  */

static void
assign_parms_unsplit_complex (struct assign_parm_data_all *all,
			      VEC(tree, heap) *fnargs)
{
  tree parm;
  tree orig_fnargs = all->orig_fnargs;
  unsigned i = 0;

  for (parm = orig_fnargs; parm; parm = TREE_CHAIN (parm), ++i)
    {
      if (TREE_CODE (TREE_TYPE (parm)) == COMPLEX_TYPE
	  && targetm.calls.split_complex_arg (TREE_TYPE (parm)))
	{
	  rtx tmp, real, imag;
	  enum machine_mode inner = GET_MODE_INNER (DECL_MODE (parm));

	  real = DECL_RTL (VEC_index (tree, fnargs, i));
	  imag = DECL_RTL (VEC_index (tree, fnargs, i + 1));
	  if (inner != GET_MODE (real))
	    {
	      real = gen_lowpart_SUBREG (inner, real);
	      imag = gen_lowpart_SUBREG (inner, imag);
	    }

	  if (TREE_ADDRESSABLE (parm))
	    {
	      rtx rmem, imem;
	      HOST_WIDE_INT size = int_size_in_bytes (TREE_TYPE (parm));
	      int align = STACK_SLOT_ALIGNMENT (TREE_TYPE (parm),
						DECL_MODE (parm),
						TYPE_ALIGN (TREE_TYPE (parm)));

	      /* split_complex_arg put the real and imag parts in
		 pseudos.  Move them to memory.  */
	      tmp = assign_stack_local (DECL_MODE (parm), size, align);
	      set_mem_attributes (tmp, parm, 1);
	      rmem = adjust_address_nv (tmp, inner, 0);
	      imem = adjust_address_nv (tmp, inner, GET_MODE_SIZE (inner));
	      push_to_sequence2 (all->first_conversion_insn,
				 all->last_conversion_insn);
	      emit_move_insn (rmem, real);
	      emit_move_insn (imem, imag);
	      all->first_conversion_insn = get_insns ();
	      all->last_conversion_insn = get_last_insn ();
	      end_sequence ();
	    }
	  else
	    tmp = gen_rtx_CONCAT (DECL_MODE (parm), real, imag);
	  SET_DECL_RTL (parm, tmp);

	  real = DECL_INCOMING_RTL (VEC_index (tree, fnargs, i));
	  imag = DECL_INCOMING_RTL (VEC_index (tree, fnargs, i + 1));
	  if (inner != GET_MODE (real))
	    {
	      real = gen_lowpart_SUBREG (inner, real);
	      imag = gen_lowpart_SUBREG (inner, imag);
	    }
	  tmp = gen_rtx_CONCAT (DECL_MODE (parm), real, imag);
	  set_decl_incoming_rtl (parm, tmp, false);
	  i++;
	}
    }
}

/* Assign RTL expressions to the function's parameters.  This may involve
   copying them into registers and using those registers as the DECL_RTL.  */

static void
assign_parms (tree fndecl)
{
  struct assign_parm_data_all all;
  tree parm;
  VEC(tree, heap) *fnargs;
  unsigned i;

  crtl->args.internal_arg_pointer
    = targetm.calls.internal_arg_pointer ();

  assign_parms_initialize_all (&all);
  fnargs = assign_parms_augmented_arg_list (&all);

  for (i = 0; VEC_iterate (tree, fnargs, i, parm); ++i)
    {
      struct assign_parm_data_one data;

      /* Extract the type of PARM; adjust it according to ABI.  */
      assign_parm_find_data_types (&all, parm, &data);

      /* Early out for errors and void parameters.  */
      if (data.passed_mode == VOIDmode)
	{
	  SET_DECL_RTL (parm, const0_rtx);
	  DECL_INCOMING_RTL (parm) = DECL_RTL (parm);
	  continue;
	}

      /* Estimate stack alignment from parameter alignment.  */
      if (SUPPORTS_STACK_ALIGNMENT)
        {
          unsigned int align = FUNCTION_ARG_BOUNDARY (data.promoted_mode,
						      data.passed_type);
	  align = MINIMUM_ALIGNMENT (data.passed_type, data.promoted_mode,
				     align);
	  if (TYPE_ALIGN (data.nominal_type) > align)
	    align = MINIMUM_ALIGNMENT (data.nominal_type,
				       TYPE_MODE (data.nominal_type),
				       TYPE_ALIGN (data.nominal_type));
	  if (crtl->stack_alignment_estimated < align)
	    {
	      gcc_assert (!crtl->stack_realign_processed);
	      crtl->stack_alignment_estimated = align;
	    }
	}

      if (cfun->stdarg && !TREE_CHAIN (parm))
	assign_parms_setup_varargs (&all, &data, false);

      /* Find out where the parameter arrives in this function.  */
      assign_parm_find_entry_rtl (&all, &data);

      /* Find out where stack space for this parameter might be.  */
      if (assign_parm_is_stack_parm (&all, &data))
	{
	  assign_parm_find_stack_rtl (parm, &data);
	  assign_parm_adjust_entry_rtl (&data);
	}

      /* Record permanently how this parm was passed.  */
      set_decl_incoming_rtl (parm, data.entry_parm, data.passed_pointer);

      /* Update info on where next arg arrives in registers.  */
      FUNCTION_ARG_ADVANCE (all.args_so_far, data.promoted_mode,
			    data.passed_type, data.named_arg);

      assign_parm_adjust_stack_rtl (&data);

      if (assign_parm_setup_block_p (&data))
	assign_parm_setup_block (&all, parm, &data);
      else if (data.passed_pointer || use_register_for_decl (parm))
	assign_parm_setup_reg (&all, parm, &data);
      else
	assign_parm_setup_stack (&all, parm, &data);
    }

  if (targetm.calls.split_complex_arg)
    assign_parms_unsplit_complex (&all, fnargs);

  VEC_free (tree, heap, fnargs);

  /* Output all parameter conversion instructions (possibly including calls)
     now that all parameters have been copied out of hard registers.  */
  emit_insn (all.first_conversion_insn);

  /* Estimate reload stack alignment from scalar return mode.  */
  if (SUPPORTS_STACK_ALIGNMENT)
    {
      if (DECL_RESULT (fndecl))
	{
	  tree type = TREE_TYPE (DECL_RESULT (fndecl));
	  enum machine_mode mode = TYPE_MODE (type);

	  if (mode != BLKmode
	      && mode != VOIDmode
	      && !AGGREGATE_TYPE_P (type))
	    {
	      unsigned int align = GET_MODE_ALIGNMENT (mode);
	      if (crtl->stack_alignment_estimated < align)
		{
		  gcc_assert (!crtl->stack_realign_processed);
		  crtl->stack_alignment_estimated = align;
		}
	    }
	}
    }

  /* If we are receiving a struct value address as the first argument, set up
     the RTL for the function result. As this might require code to convert
     the transmitted address to Pmode, we do this here to ensure that possible
     preliminary conversions of the address have been emitted already.  */
  if (all.function_result_decl)
    {
      tree result = DECL_RESULT (current_function_decl);
      rtx addr = DECL_RTL (all.function_result_decl);
      rtx x;

      if (DECL_BY_REFERENCE (result))
	x = addr;
      else
	{
	  addr = convert_memory_address (Pmode, addr);
	  x = gen_rtx_MEM (DECL_MODE (result), addr);
	  set_mem_attributes (x, result, 1);
	}
      SET_DECL_RTL (result, x);
    }

  /* We have aligned all the args, so add space for the pretend args.  */
  crtl->args.pretend_args_size = all.pretend_args_size;
  all.stack_args_size.constant += all.extra_pretend_bytes;
  crtl->args.size = all.stack_args_size.constant;

  /* Adjust function incoming argument size for alignment and
     minimum length.  */

#ifdef REG_PARM_STACK_SPACE
  crtl->args.size = MAX (crtl->args.size,
				    REG_PARM_STACK_SPACE (fndecl));
#endif

  crtl->args.size = CEIL_ROUND (crtl->args.size,
					   PARM_BOUNDARY / BITS_PER_UNIT);

#ifdef ARGS_GROW_DOWNWARD
  crtl->args.arg_offset_rtx
    = (all.stack_args_size.var == 0 ? GEN_INT (-all.stack_args_size.constant)
       : expand_expr (size_diffop (all.stack_args_size.var,
				   size_int (-all.stack_args_size.constant)),
		      NULL_RTX, VOIDmode, EXPAND_NORMAL));
#else
  crtl->args.arg_offset_rtx = ARGS_SIZE_RTX (all.stack_args_size);
#endif

  /* See how many bytes, if any, of its args a function should try to pop
     on return.  */

  crtl->args.pops_args = RETURN_POPS_ARGS (fndecl, TREE_TYPE (fndecl),
						 crtl->args.size);

  /* For stdarg.h function, save info about
     regs and stack space used by the named args.  */

  crtl->args.info = all.args_so_far;

  /* Set the rtx used for the function return value.  Put this in its
     own variable so any optimizers that need this information don't have
     to include tree.h.  Do this here so it gets done when an inlined
     function gets output.  */

  crtl->return_rtx
    = (DECL_RTL_SET_P (DECL_RESULT (fndecl))
       ? DECL_RTL (DECL_RESULT (fndecl)) : NULL_RTX);

  /* If scalar return value was computed in a pseudo-reg, or was a named
     return value that got dumped to the stack, copy that to the hard
     return register.  */
  if (DECL_RTL_SET_P (DECL_RESULT (fndecl)))
    {
      tree decl_result = DECL_RESULT (fndecl);
      rtx decl_rtl = DECL_RTL (decl_result);

      if (REG_P (decl_rtl)
	  ? REGNO (decl_rtl) >= FIRST_PSEUDO_REGISTER
	  : DECL_REGISTER (decl_result))
	{
	  rtx real_decl_rtl;

	  real_decl_rtl = targetm.calls.function_value (TREE_TYPE (decl_result),
							fndecl, true);
	  REG_FUNCTION_VALUE_P (real_decl_rtl) = 1;
	  /* The delay slot scheduler assumes that crtl->return_rtx
	     holds the hard register containing the return value, not a
	     temporary pseudo.  */
	  crtl->return_rtx = real_decl_rtl;
	}
    }
}

/* A subroutine of gimplify_parameters, invoked via walk_tree.
   For all seen types, gimplify their sizes.  */

static tree
gimplify_parm_type (tree *tp, int *walk_subtrees, void *data)
{
  tree t = *tp;

  *walk_subtrees = 0;
  if (TYPE_P (t))
    {
      if (POINTER_TYPE_P (t))
	*walk_subtrees = 1;
      else if (TYPE_SIZE (t) && !TREE_CONSTANT (TYPE_SIZE (t))
	       && !TYPE_SIZES_GIMPLIFIED (t))
	{
	  gimplify_type_sizes (t, (gimple_seq *) data);
	  *walk_subtrees = 1;
	}
    }

  return NULL;
}

/* Gimplify the parameter list for current_function_decl.  This involves
   evaluating SAVE_EXPRs of variable sized parameters and generating code
   to implement callee-copies reference parameters.  Returns a sequence of
   statements to add to the beginning of the function.  */

gimple_seq
gimplify_parameters (void)
{
  struct assign_parm_data_all all;
  tree parm;
  gimple_seq stmts = NULL;
  VEC(tree, heap) *fnargs;
  unsigned i;

  assign_parms_initialize_all (&all);
  fnargs = assign_parms_augmented_arg_list (&all);

  for (i = 0; VEC_iterate (tree, fnargs, i, parm); ++i)
    {
      struct assign_parm_data_one data;

      /* Extract the type of PARM; adjust it according to ABI.  */
      assign_parm_find_data_types (&all, parm, &data);

      /* Early out for errors and void parameters.  */
      if (data.passed_mode == VOIDmode || DECL_SIZE (parm) == NULL)
	continue;

      /* Update info on where next arg arrives in registers.  */
      FUNCTION_ARG_ADVANCE (all.args_so_far, data.promoted_mode,
			    data.passed_type, data.named_arg);

      /* ??? Once upon a time variable_size stuffed parameter list
	 SAVE_EXPRs (amongst others) onto a pending sizes list.  This
	 turned out to be less than manageable in the gimple world.
	 Now we have to hunt them down ourselves.  */
      walk_tree_without_duplicates (&data.passed_type,
				    gimplify_parm_type, &stmts);

      if (TREE_CODE (DECL_SIZE_UNIT (parm)) != INTEGER_CST)
	{
	  gimplify_one_sizepos (&DECL_SIZE (parm), &stmts);
	  gimplify_one_sizepos (&DECL_SIZE_UNIT (parm), &stmts);
	}

      if (data.passed_pointer)
	{
          tree type = TREE_TYPE (data.passed_type);
	  if (reference_callee_copied (&all.args_so_far, TYPE_MODE (type),
				       type, data.named_arg))
	    {
	      tree local, t;

	      /* For constant-sized objects, this is trivial; for
		 variable-sized objects, we have to play games.  */
	      if (TREE_CODE (DECL_SIZE_UNIT (parm)) == INTEGER_CST
		  && !(flag_stack_check == GENERIC_STACK_CHECK
		       && compare_tree_int (DECL_SIZE_UNIT (parm),
					    STACK_CHECK_MAX_VAR_SIZE) > 0))
		{
		  local = create_tmp_var (type, get_name (parm));
		  DECL_IGNORED_P (local) = 0;
		  /* If PARM was addressable, move that flag over
		     to the local copy, as its address will be taken,
		     not the PARMs.  */
		  if (TREE_ADDRESSABLE (parm))
		    {
		      TREE_ADDRESSABLE (parm) = 0;
		      TREE_ADDRESSABLE (local) = 1;
		    }
		}
	      else
		{
		  tree ptr_type, addr;

		  ptr_type = build_pointer_type (type);
		  addr = create_tmp_var (ptr_type, get_name (parm));
		  DECL_IGNORED_P (addr) = 0;
		  local = build_fold_indirect_ref (addr);

		  t = built_in_decls[BUILT_IN_ALLOCA];
		  t = build_call_expr (t, 1, DECL_SIZE_UNIT (parm));
		  t = fold_convert (ptr_type, t);
		  t = build2 (MODIFY_EXPR, TREE_TYPE (addr), addr, t);
		  gimplify_and_add (t, &stmts);
		}

	      gimplify_assign (local, parm, &stmts);

	      SET_DECL_VALUE_EXPR (parm, local);
	      DECL_HAS_VALUE_EXPR_P (parm) = 1;
	    }
	}
    }

  VEC_free (tree, heap, fnargs);

  return stmts;
}

/* Compute the size and offset from the start of the stacked arguments for a
   parm passed in mode PASSED_MODE and with type TYPE.

   INITIAL_OFFSET_PTR points to the current offset into the stacked
   arguments.

   The starting offset and size for this parm are returned in
   LOCATE->OFFSET and LOCATE->SIZE, respectively.  When IN_REGS is
   nonzero, the offset is that of stack slot, which is returned in
   LOCATE->SLOT_OFFSET.  LOCATE->ALIGNMENT_PAD is the amount of
   padding required from the initial offset ptr to the stack slot.

   IN_REGS is nonzero if the argument will be passed in registers.  It will
   never be set if REG_PARM_STACK_SPACE is not defined.

   FNDECL is the function in which the argument was defined.

   There are two types of rounding that are done.  The first, controlled by
   FUNCTION_ARG_BOUNDARY, forces the offset from the start of the argument
   list to be aligned to the specific boundary (in bits).  This rounding
   affects the initial and starting offsets, but not the argument size.

   The second, controlled by FUNCTION_ARG_PADDING and PARM_BOUNDARY,
   optionally rounds the size of the parm to PARM_BOUNDARY.  The
   initial offset is not affected by this rounding, while the size always
   is and the starting offset may be.  */

/*  LOCATE->OFFSET will be negative for ARGS_GROW_DOWNWARD case;
    INITIAL_OFFSET_PTR is positive because locate_and_pad_parm's
    callers pass in the total size of args so far as
    INITIAL_OFFSET_PTR.  LOCATE->SIZE is always positive.  */

void
locate_and_pad_parm (enum machine_mode passed_mode, tree type, int in_regs,
		     int partial, tree fndecl ATTRIBUTE_UNUSED,
		     struct args_size *initial_offset_ptr,
		     struct locate_and_pad_arg_data *locate)
{
  tree sizetree;
  enum direction where_pad;
  unsigned int boundary;
  int reg_parm_stack_space = 0;
  int part_size_in_regs;

#ifdef REG_PARM_STACK_SPACE
  reg_parm_stack_space = REG_PARM_STACK_SPACE (fndecl);

  /* If we have found a stack parm before we reach the end of the
     area reserved for registers, skip that area.  */
  if (! in_regs)
    {
      if (reg_parm_stack_space > 0)
	{
	  if (initial_offset_ptr->var)
	    {
	      initial_offset_ptr->var
		= size_binop (MAX_EXPR, ARGS_SIZE_TREE (*initial_offset_ptr),
			      ssize_int (reg_parm_stack_space));
	      initial_offset_ptr->constant = 0;
	    }
	  else if (initial_offset_ptr->constant < reg_parm_stack_space)
	    initial_offset_ptr->constant = reg_parm_stack_space;
	}
    }
#endif /* REG_PARM_STACK_SPACE */

  part_size_in_regs = (reg_parm_stack_space == 0 ? partial : 0);

  sizetree
    = type ? size_in_bytes (type) : size_int (GET_MODE_SIZE (passed_mode));
  where_pad = FUNCTION_ARG_PADDING (passed_mode, type);
  boundary = FUNCTION_ARG_BOUNDARY (passed_mode, type);
  locate->where_pad = where_pad;

  /* Alignment can't exceed MAX_SUPPORTED_STACK_ALIGNMENT.  */
  if (boundary > MAX_SUPPORTED_STACK_ALIGNMENT)
    boundary = MAX_SUPPORTED_STACK_ALIGNMENT;

  locate->boundary = boundary;

  if (SUPPORTS_STACK_ALIGNMENT)
    {
      /* stack_alignment_estimated can't change after stack has been
	 realigned.  */
      if (crtl->stack_alignment_estimated < boundary)
        {
          if (!crtl->stack_realign_processed)
	    crtl->stack_alignment_estimated = boundary;
	  else
	    {
	      /* If stack is realigned and stack alignment value
		 hasn't been finalized, it is OK not to increase
		 stack_alignment_estimated.  The bigger alignment
		 requirement is recorded in stack_alignment_needed
		 below.  */
	      gcc_assert (!crtl->stack_realign_finalized
			  && crtl->stack_realign_needed);
	    }
	}
    }

  /* Remember if the outgoing parameter requires extra alignment on the
     calling function side.  */
  if (crtl->stack_alignment_needed < boundary)
    crtl->stack_alignment_needed = boundary;
  if (crtl->preferred_stack_boundary < boundary)
    crtl->preferred_stack_boundary = boundary;

#ifdef ARGS_GROW_DOWNWARD
  locate->slot_offset.constant = -initial_offset_ptr->constant;
  if (initial_offset_ptr->var)
    locate->slot_offset.var = size_binop (MINUS_EXPR, ssize_int (0),
					  initial_offset_ptr->var);

  {
    tree s2 = sizetree;
    if (where_pad != none
	&& (!host_integerp (sizetree, 1)
	    || (tree_low_cst (sizetree, 1) * BITS_PER_UNIT) % PARM_BOUNDARY))
      s2 = round_up (s2, PARM_BOUNDARY / BITS_PER_UNIT);
    SUB_PARM_SIZE (locate->slot_offset, s2);
  }

  locate->slot_offset.constant += part_size_in_regs;

  if (!in_regs
#ifdef REG_PARM_STACK_SPACE
      || REG_PARM_STACK_SPACE (fndecl) > 0
#endif
     )
    pad_to_arg_alignment (&locate->slot_offset, boundary,
			  &locate->alignment_pad);

  locate->size.constant = (-initial_offset_ptr->constant
			   - locate->slot_offset.constant);
  if (initial_offset_ptr->var)
    locate->size.var = size_binop (MINUS_EXPR,
				   size_binop (MINUS_EXPR,
					       ssize_int (0),
					       initial_offset_ptr->var),
				   locate->slot_offset.var);

  /* Pad_below needs the pre-rounded size to know how much to pad
     below.  */
  locate->offset = locate->slot_offset;
  if (where_pad == downward)
    pad_below (&locate->offset, passed_mode, sizetree);

#else /* !ARGS_GROW_DOWNWARD */
  if (!in_regs
#ifdef REG_PARM_STACK_SPACE
      || REG_PARM_STACK_SPACE (fndecl) > 0
#endif
      )
    pad_to_arg_alignment (initial_offset_ptr, boundary,
			  &locate->alignment_pad);
  locate->slot_offset = *initial_offset_ptr;

#ifdef PUSH_ROUNDING
  if (passed_mode != BLKmode)
    sizetree = size_int (PUSH_ROUNDING (TREE_INT_CST_LOW (sizetree)));
#endif

  /* Pad_below needs the pre-rounded size to know how much to pad below
     so this must be done before rounding up.  */
  locate->offset = locate->slot_offset;
  if (where_pad == downward)
    pad_below (&locate->offset, passed_mode, sizetree);

  if (where_pad != none
      && (!host_integerp (sizetree, 1)
	  || (tree_low_cst (sizetree, 1) * BITS_PER_UNIT) % PARM_BOUNDARY))
    sizetree = round_up (sizetree, PARM_BOUNDARY / BITS_PER_UNIT);

  ADD_PARM_SIZE (locate->size, sizetree);

  locate->size.constant -= part_size_in_regs;
#endif /* ARGS_GROW_DOWNWARD */

#ifdef FUNCTION_ARG_OFFSET
  locate->offset.constant += FUNCTION_ARG_OFFSET (passed_mode, type);
#endif
}

/* Round the stack offset in *OFFSET_PTR up to a multiple of BOUNDARY.
   BOUNDARY is measured in bits, but must be a multiple of a storage unit.  */

static void
pad_to_arg_alignment (struct args_size *offset_ptr, int boundary,
		      struct args_size *alignment_pad)
{
  tree save_var = NULL_TREE;
  HOST_WIDE_INT save_constant = 0;
  int boundary_in_bytes = boundary / BITS_PER_UNIT;
  HOST_WIDE_INT sp_offset = STACK_POINTER_OFFSET;

#ifdef SPARC_STACK_BOUNDARY_HACK
  /* ??? The SPARC port may claim a STACK_BOUNDARY higher than
     the real alignment of %sp.  However, when it does this, the
     alignment of %sp+STACK_POINTER_OFFSET is STACK_BOUNDARY.  */
  if (SPARC_STACK_BOUNDARY_HACK)
    sp_offset = 0;
#endif

  if (boundary > PARM_BOUNDARY)
    {
      save_var = offset_ptr->var;
      save_constant = offset_ptr->constant;
    }

  alignment_pad->var = NULL_TREE;
  alignment_pad->constant = 0;

  if (boundary > BITS_PER_UNIT)
    {
      if (offset_ptr->var)
	{
	  tree sp_offset_tree = ssize_int (sp_offset);
	  tree offset = size_binop (PLUS_EXPR,
				    ARGS_SIZE_TREE (*offset_ptr),
				    sp_offset_tree);
#ifdef ARGS_GROW_DOWNWARD
	  tree rounded = round_down (offset, boundary / BITS_PER_UNIT);
#else
	  tree rounded = round_up   (offset, boundary / BITS_PER_UNIT);
#endif

	  offset_ptr->var = size_binop (MINUS_EXPR, rounded, sp_offset_tree);
	  /* ARGS_SIZE_TREE includes constant term.  */
	  offset_ptr->constant = 0;
	  if (boundary > PARM_BOUNDARY)
	    alignment_pad->var = size_binop (MINUS_EXPR, offset_ptr->var,
					     save_var);
	}
      else
	{
	  offset_ptr->constant = -sp_offset +
#ifdef ARGS_GROW_DOWNWARD
	    FLOOR_ROUND (offset_ptr->constant + sp_offset, boundary_in_bytes);
#else
	    CEIL_ROUND (offset_ptr->constant + sp_offset, boundary_in_bytes);
#endif
	    if (boundary > PARM_BOUNDARY)
	      alignment_pad->constant = offset_ptr->constant - save_constant;
	}
    }
}

static void
pad_below (struct args_size *offset_ptr, enum machine_mode passed_mode, tree sizetree)
{
  if (passed_mode != BLKmode)
    {
      if (GET_MODE_BITSIZE (passed_mode) % PARM_BOUNDARY)
	offset_ptr->constant
	  += (((GET_MODE_BITSIZE (passed_mode) + PARM_BOUNDARY - 1)
	       / PARM_BOUNDARY * PARM_BOUNDARY / BITS_PER_UNIT)
	      - GET_MODE_SIZE (passed_mode));
    }
  else
    {
      if (TREE_CODE (sizetree) != INTEGER_CST
	  || (TREE_INT_CST_LOW (sizetree) * BITS_PER_UNIT) % PARM_BOUNDARY)
	{
	  /* Round the size up to multiple of PARM_BOUNDARY bits.  */
	  tree s2 = round_up (sizetree, PARM_BOUNDARY / BITS_PER_UNIT);
	  /* Add it in.  */
	  ADD_PARM_SIZE (*offset_ptr, s2);
	  SUB_PARM_SIZE (*offset_ptr, sizetree);
	}
    }
}


/* True if register REGNO was alive at a place where `setjmp' was
   called and was set more than once or is an argument.  Such regs may
   be clobbered by `longjmp'.  */

static bool
regno_clobbered_at_setjmp (bitmap setjmp_crosses, int regno)
{
  /* There appear to be cases where some local vars never reach the
     backend but have bogus regnos.  */
  if (regno >= max_reg_num ())
    return false;

  return ((REG_N_SETS (regno) > 1
	   || REGNO_REG_SET_P (df_get_live_out (ENTRY_BLOCK_PTR), regno))
	  && REGNO_REG_SET_P (setjmp_crosses, regno));
}

/* Walk the tree of blocks describing the binding levels within a
   function and warn about variables the might be killed by setjmp or
   vfork.  This is done after calling flow_analysis before register
   allocation since that will clobber the pseudo-regs to hard
   regs.  */

static void
setjmp_vars_warning (bitmap setjmp_crosses, tree block)
{
  tree decl, sub;

  for (decl = BLOCK_VARS (block); decl; decl = TREE_CHAIN (decl))
    {
      if (TREE_CODE (decl) == VAR_DECL
	  && DECL_RTL_SET_P (decl)
	  && REG_P (DECL_RTL (decl))
	  && regno_clobbered_at_setjmp (setjmp_crosses, REGNO (DECL_RTL (decl))))
	warning (OPT_Wclobbered, "variable %q+D might be clobbered by"
                 " %<longjmp%> or %<vfork%>", decl);
    }

  for (sub = BLOCK_SUBBLOCKS (block); sub; sub = BLOCK_CHAIN (sub))
    setjmp_vars_warning (setjmp_crosses, sub);
}

/* Do the appropriate part of setjmp_vars_warning
   but for arguments instead of local variables.  */

static void
setjmp_args_warning (bitmap setjmp_crosses)
{
  tree decl;
  for (decl = DECL_ARGUMENTS (current_function_decl);
       decl; decl = TREE_CHAIN (decl))
    if (DECL_RTL (decl) != 0
	&& REG_P (DECL_RTL (decl))
	&& regno_clobbered_at_setjmp (setjmp_crosses, REGNO (DECL_RTL (decl))))
      warning (OPT_Wclobbered,
               "argument %q+D might be clobbered by %<longjmp%> or %<vfork%>",
	       decl);
}

/* Generate warning messages for variables live across setjmp.  */

void
generate_setjmp_warnings (void)
{
  bitmap setjmp_crosses = regstat_get_setjmp_crosses ();

  if (n_basic_blocks == NUM_FIXED_BLOCKS
      || bitmap_empty_p (setjmp_crosses))
    return;

  setjmp_vars_warning (setjmp_crosses, DECL_INITIAL (current_function_decl));
  setjmp_args_warning (setjmp_crosses);
}


/* Identify BLOCKs referenced by more than one NOTE_INSN_BLOCK_{BEG,END},
   and create duplicate blocks.  */
/* ??? Need an option to either create block fragments or to create
   abstract origin duplicates of a source block.  It really depends
   on what optimization has been performed.  */

void
reorder_blocks (void)
{
  tree block = DECL_INITIAL (current_function_decl);
  VEC(tree,heap) *block_stack;

  if (block == NULL_TREE)
    return;

  block_stack = VEC_alloc (tree, heap, 10);

  /* Reset the TREE_ASM_WRITTEN bit for all blocks.  */
  clear_block_marks (block);

  /* Prune the old trees away, so that they don't get in the way.  */
  BLOCK_SUBBLOCKS (block) = NULL_TREE;
  BLOCK_CHAIN (block) = NULL_TREE;

  /* Recreate the block tree from the note nesting.  */
  reorder_blocks_1 (get_insns (), block, &block_stack);
  BLOCK_SUBBLOCKS (block) = blocks_nreverse (BLOCK_SUBBLOCKS (block));

  VEC_free (tree, heap, block_stack);
}

/* Helper function for reorder_blocks.  Reset TREE_ASM_WRITTEN.  */

void
clear_block_marks (tree block)
{
  while (block)
    {
      TREE_ASM_WRITTEN (block) = 0;
      clear_block_marks (BLOCK_SUBBLOCKS (block));
      block = BLOCK_CHAIN (block);
    }
}

static void
reorder_blocks_1 (rtx insns, tree current_block, VEC(tree,heap) **p_block_stack)
{
  rtx insn;

  for (insn = insns; insn; insn = NEXT_INSN (insn))
    {
      if (NOTE_P (insn))
	{
	  if (NOTE_KIND (insn) == NOTE_INSN_BLOCK_BEG)
	    {
	      tree block = NOTE_BLOCK (insn);
	      tree origin;

	      origin = (BLOCK_FRAGMENT_ORIGIN (block)
			? BLOCK_FRAGMENT_ORIGIN (block)
			: block);

	      /* If we have seen this block before, that means it now
		 spans multiple address regions.  Create a new fragment.  */
	      if (TREE_ASM_WRITTEN (block))
		{
		  tree new_block = copy_node (block);

		  BLOCK_FRAGMENT_ORIGIN (new_block) = origin;
		  BLOCK_FRAGMENT_CHAIN (new_block)
		    = BLOCK_FRAGMENT_CHAIN (origin);
		  BLOCK_FRAGMENT_CHAIN (origin) = new_block;

		  NOTE_BLOCK (insn) = new_block;
		  block = new_block;
		}

	      BLOCK_SUBBLOCKS (block) = 0;
	      TREE_ASM_WRITTEN (block) = 1;
	      /* When there's only one block for the entire function,
		 current_block == block and we mustn't do this, it
		 will cause infinite recursion.  */
	      if (block != current_block)
		{
		  if (block != origin)
		    gcc_assert (BLOCK_SUPERCONTEXT (origin) == current_block);

		  BLOCK_SUPERCONTEXT (block) = current_block;
		  BLOCK_CHAIN (block) = BLOCK_SUBBLOCKS (current_block);
		  BLOCK_SUBBLOCKS (current_block) = block;
		  current_block = origin;
		}
	      VEC_safe_push (tree, heap, *p_block_stack, block);
	    }
	  else if (NOTE_KIND (insn) == NOTE_INSN_BLOCK_END)
	    {
	      NOTE_BLOCK (insn) = VEC_pop (tree, *p_block_stack);
	      BLOCK_SUBBLOCKS (current_block)
		= blocks_nreverse (BLOCK_SUBBLOCKS (current_block));
	      current_block = BLOCK_SUPERCONTEXT (current_block);
	    }
	}
    }
}

/* Reverse the order of elements in the chain T of blocks,
   and return the new head of the chain (old last element).  */

tree
blocks_nreverse (tree t)
{
  tree prev = 0, decl, next;
  for (decl = t; decl; decl = next)
    {
      next = BLOCK_CHAIN (decl);
      BLOCK_CHAIN (decl) = prev;
      prev = decl;
    }
  return prev;
}

/* Count the subblocks of the list starting with BLOCK.  If VECTOR is
   non-NULL, list them all into VECTOR, in a depth-first preorder
   traversal of the block tree.  Also clear TREE_ASM_WRITTEN in all
   blocks.  */

static int
all_blocks (tree block, tree *vector)
{
  int n_blocks = 0;

  while (block)
    {
      TREE_ASM_WRITTEN (block) = 0;

      /* Record this block.  */
      if (vector)
	vector[n_blocks] = block;

      ++n_blocks;

      /* Record the subblocks, and their subblocks...  */
      n_blocks += all_blocks (BLOCK_SUBBLOCKS (block),
			      vector ? vector + n_blocks : 0);
      block = BLOCK_CHAIN (block);
    }

  return n_blocks;
}

/* Return a vector containing all the blocks rooted at BLOCK.  The
   number of elements in the vector is stored in N_BLOCKS_P.  The
   vector is dynamically allocated; it is the caller's responsibility
   to call `free' on the pointer returned.  */

static tree *
get_block_vector (tree block, int *n_blocks_p)
{
  tree *block_vector;

  *n_blocks_p = all_blocks (block, NULL);
  block_vector = XNEWVEC (tree, *n_blocks_p);
  all_blocks (block, block_vector);

  return block_vector;
}

static GTY(()) int next_block_index = 2;

/* Set BLOCK_NUMBER for all the blocks in FN.  */

void
number_blocks (tree fn)
{
  int i;
  int n_blocks;
  tree *block_vector;

  /* For SDB and XCOFF debugging output, we start numbering the blocks
     from 1 within each function, rather than keeping a running
     count.  */
#if defined (SDB_DEBUGGING_INFO) || defined (XCOFF_DEBUGGING_INFO)
  if (write_symbols == SDB_DEBUG || write_symbols == XCOFF_DEBUG)
    next_block_index = 1;
#endif

  block_vector = get_block_vector (DECL_INITIAL (fn), &n_blocks);

  /* The top-level BLOCK isn't numbered at all.  */
  for (i = 1; i < n_blocks; ++i)
    /* We number the blocks from two.  */
    BLOCK_NUMBER (block_vector[i]) = next_block_index++;

  free (block_vector);

  return;
}

/* If VAR is present in a subblock of BLOCK, return the subblock.  */

DEBUG_FUNCTION tree
debug_find_var_in_block_tree (tree var, tree block)
{
  tree t;

  for (t = BLOCK_VARS (block); t; t = TREE_CHAIN (t))
    if (t == var)
      return block;

  for (t = BLOCK_SUBBLOCKS (block); t; t = TREE_CHAIN (t))
    {
      tree ret = debug_find_var_in_block_tree (var, t);
      if (ret)
	return ret;
    }

  return NULL_TREE;
}

/* Keep track of whether we're in a dummy function context.  If we are,
   we don't want to invoke the set_current_function hook, because we'll
   get into trouble if the hook calls target_reinit () recursively or
   when the initial initialization is not yet complete.  */

static bool in_dummy_function;

/* Invoke the target hook when setting cfun.  Update the optimization options
   if the function uses different options than the default.  */

static void
invoke_set_current_function_hook (tree fndecl)
{
  if (!in_dummy_function)
    {
      tree opts = ((fndecl)
		   ? DECL_FUNCTION_SPECIFIC_OPTIMIZATION (fndecl)
		   : optimization_default_node);

      if (!opts)
	opts = optimization_default_node;

      /* Change optimization options if needed.  */
      if (optimization_current_node != opts)
	{
	  optimization_current_node = opts;
	  cl_optimization_restore (TREE_OPTIMIZATION (opts));
	}

      targetm.set_current_function (fndecl);
    }
}

/* cfun should never be set directly; use this function.  */

void
set_cfun (struct function *new_cfun)
{
  if (cfun != new_cfun)
    {
      cfun = new_cfun;
      invoke_set_current_function_hook (new_cfun ? new_cfun->decl : NULL_TREE);
    }
}

/* Initialized with NOGC, making this poisonous to the garbage collector.  */

static VEC(function_p,heap) *cfun_stack;

/* Push the current cfun onto the stack, and set cfun to new_cfun.  */

void
push_cfun (struct function *new_cfun)
{
  VEC_safe_push (function_p, heap, cfun_stack, cfun);
  set_cfun (new_cfun);
}

/* Pop cfun from the stack.  */

void
pop_cfun (void)
{
  struct function *new_cfun = VEC_pop (function_p, cfun_stack);
  set_cfun (new_cfun);
}

/* Return value of funcdef and increase it.  */
int
get_next_funcdef_no (void)
{
  return funcdef_no++;
}

/* Allocate a function structure for FNDECL and set its contents
   to the defaults.  Set cfun to the newly-allocated object.
   Some of the helper functions invoked during initialization assume
   that cfun has already been set.  Therefore, assign the new object
   directly into cfun and invoke the back end hook explicitly at the
   very end, rather than initializing a temporary and calling set_cfun
   on it.

   ABSTRACT_P is true if this is a function that will never be seen by
   the middle-end.  Such functions are front-end concepts (like C++
   function templates) that do not correspond directly to functions
   placed in object files.  */

void
allocate_struct_function (tree fndecl, bool abstract_p)
{
  tree result;
  tree fntype = fndecl ? TREE_TYPE (fndecl) : NULL_TREE;

  cfun = ggc_alloc_cleared_function ();

  init_eh_for_function ();

  if (init_machine_status)
    cfun->machine = (*init_machine_status) ();

#ifdef OVERRIDE_ABI_FORMAT
  OVERRIDE_ABI_FORMAT (fndecl);
#endif

  invoke_set_current_function_hook (fndecl);

  if (fndecl != NULL_TREE)
    {
      DECL_STRUCT_FUNCTION (fndecl) = cfun;
      cfun->decl = fndecl;
      current_function_funcdef_no = get_next_funcdef_no ();

      result = DECL_RESULT (fndecl);
      if (!abstract_p && aggregate_value_p (result, fndecl))
	{
#ifdef PCC_STATIC_STRUCT_RETURN
	  cfun->returns_pcc_struct = 1;
#endif
	  cfun->returns_struct = 1;
	}

      cfun->stdarg
	= (fntype
	   && TYPE_ARG_TYPES (fntype) != 0
	   && (TREE_VALUE (tree_last (TYPE_ARG_TYPES (fntype)))
	       != void_type_node));

      /* Assume all registers in stdarg functions need to be saved.  */
      cfun->va_list_gpr_size = VA_LIST_MAX_GPR_SIZE;
      cfun->va_list_fpr_size = VA_LIST_MAX_FPR_SIZE;

      /* ??? This could be set on a per-function basis by the front-end
         but is this worth the hassle?  */
      cfun->can_throw_non_call_exceptions = flag_non_call_exceptions;
    }
}

/* This is like allocate_struct_function, but pushes a new cfun for FNDECL
   instead of just setting it.  */

void
push_struct_function (tree fndecl)
{
  VEC_safe_push (function_p, heap, cfun_stack, cfun);
  allocate_struct_function (fndecl, false);
}

/* Reset crtl and other non-struct-function variables to defaults as
   appropriate for emitting rtl at the start of a function.  */

static void
prepare_function_start (void)
{
  gcc_assert (!crtl->emit.x_last_insn);
  init_temp_slots ();
  init_emit ();
  init_varasm_status ();
  init_expr ();
  default_rtl_profile ();

  cse_not_expected = ! optimize;

  /* Caller save not needed yet.  */
  caller_save_needed = 0;

  /* We haven't done register allocation yet.  */
  reg_renumber = 0;

  /* Indicate that we have not instantiated virtual registers yet.  */
  virtuals_instantiated = 0;

  /* Indicate that we want CONCATs now.  */
  generating_concat_p = 1;

  /* Indicate we have no need of a frame pointer yet.  */
  frame_pointer_needed = 0;
}

/* Initialize the rtl expansion mechanism so that we can do simple things
   like generate sequences.  This is used to provide a context during global
   initialization of some passes.  You must call expand_dummy_function_end
   to exit this context.  */

void
init_dummy_function_start (void)
{
  gcc_assert (!in_dummy_function);
  in_dummy_function = true;
  push_struct_function (NULL_TREE);
  prepare_function_start ();
}

/* Generate RTL for the start of the function SUBR (a FUNCTION_DECL tree node)
   and initialize static variables for generating RTL for the statements
   of the function.  */

void
init_function_start (tree subr)
{
  if (subr && DECL_STRUCT_FUNCTION (subr))
    set_cfun (DECL_STRUCT_FUNCTION (subr));
  else
    allocate_struct_function (subr, false);
  prepare_function_start ();

  /* Warn if this value is an aggregate type,
     regardless of which calling convention we are using for it.  */
  if (AGGREGATE_TYPE_P (TREE_TYPE (DECL_RESULT (subr))))
    warning (OPT_Waggregate_return, "function returns an aggregate");
}

/* Make sure all values used by the optimization passes have sane defaults.  */
unsigned int
init_function_for_compilation (void)
{
  reg_renumber = 0;
  return 0;
}

struct rtl_opt_pass pass_init_function =
{
 {
  RTL_PASS,
  "*init_function",                     /* name */
  NULL,                                 /* gate */
  init_function_for_compilation,        /* execute */
  NULL,                                 /* sub */
  NULL,                                 /* next */
  0,                                    /* static_pass_number */
  TV_NONE,                              /* tv_id */
  0,                                    /* properties_required */
  0,                                    /* properties_provided */
  0,                                    /* properties_destroyed */
  0,                                    /* todo_flags_start */
  0                                     /* todo_flags_finish */
 }
};


void
expand_main_function (void)
{
#if (defined(INVOKE__main)				\
     || (!defined(HAS_INIT_SECTION)			\
	 && !defined(INIT_SECTION_ASM_OP)		\
	 && !defined(INIT_ARRAY_SECTION_ASM_OP)))
  emit_library_call (init_one_libfunc (NAME__MAIN), LCT_NORMAL, VOIDmode, 0);
#endif
}

/* Expand code to initialize the stack_protect_guard.  This is invoked at
   the beginning of a function to be protected.  */

#ifndef HAVE_stack_protect_set
# define HAVE_stack_protect_set		0
# define gen_stack_protect_set(x,y)	(gcc_unreachable (), NULL_RTX)
#endif

void
stack_protect_prologue (void)
{
  tree guard_decl = targetm.stack_protect_guard ();
  rtx x, y;

  x = expand_normal (crtl->stack_protect_guard);
  y = expand_normal (guard_decl);

  /* Allow the target to copy from Y to X without leaking Y into a
     register.  */
  if (HAVE_stack_protect_set)
    {
      rtx insn = gen_stack_protect_set (x, y);
      if (insn)
	{
	  emit_insn (insn);
	  return;
	}
    }

  /* Otherwise do a straight move.  */
  emit_move_insn (x, y);
}

/* Expand code to verify the stack_protect_guard.  This is invoked at
   the end of a function to be protected.  */

#ifndef HAVE_stack_protect_test
# define HAVE_stack_protect_test		0
# define gen_stack_protect_test(x, y, z)	(gcc_unreachable (), NULL_RTX)
#endif

void
stack_protect_epilogue (void)
{
  tree guard_decl = targetm.stack_protect_guard ();
  rtx label = gen_label_rtx ();
  rtx x, y, tmp;

  x = expand_normal (crtl->stack_protect_guard);
  y = expand_normal (guard_decl);

  /* Allow the target to compare Y with X without leaking either into
     a register.  */
  switch (HAVE_stack_protect_test != 0)
    {
    case 1:
      tmp = gen_stack_protect_test (x, y, label);
      if (tmp)
	{
	  emit_insn (tmp);
	  break;
	}
      /* FALLTHRU */

    default:
      emit_cmp_and_jump_insns (x, y, EQ, NULL_RTX, ptr_mode, 1, label);
      break;
    }

  /* The noreturn predictor has been moved to the tree level.  The rtl-level
     predictors estimate this branch about 20%, which isn't enough to get
     things moved out of line.  Since this is the only extant case of adding
     a noreturn function at the rtl level, it doesn't seem worth doing ought
     except adding the prediction by hand.  */
  tmp = get_last_insn ();
  if (JUMP_P (tmp))
    predict_insn_def (tmp, PRED_NORETURN, TAKEN);

  expand_expr_stmt (targetm.stack_protect_fail ());
  emit_label (label);
}

/* Start the RTL for a new function, and set variables used for
   emitting RTL.
   SUBR is the FUNCTION_DECL node.
   PARMS_HAVE_CLEANUPS is nonzero if there are cleanups associated with
   the function's parameters, which must be run at any return statement.  */

void
expand_function_start (tree subr)
{
  /* Make sure volatile mem refs aren't considered
     valid operands of arithmetic insns.  */
  init_recog_no_volatile ();

  crtl->profile
    = (profile_flag
       && ! DECL_NO_INSTRUMENT_FUNCTION_ENTRY_EXIT (subr));

  crtl->limit_stack
    = (stack_limit_rtx != NULL_RTX && ! DECL_NO_LIMIT_STACK (subr));

  /* Make the label for return statements to jump to.  Do not special
     case machines with special return instructions -- they will be
     handled later during jump, ifcvt, or epilogue creation.  */
  return_label = gen_label_rtx ();

  /* Initialize rtx used to return the value.  */
  /* Do this before assign_parms so that we copy the struct value address
     before any library calls that assign parms might generate.  */

  /* Decide whether to return the value in memory or in a register.  */
  if (aggregate_value_p (DECL_RESULT (subr), subr))
    {
      /* Returning something that won't go in a register.  */
      rtx value_address = 0;

#ifdef PCC_STATIC_STRUCT_RETURN
      if (cfun->returns_pcc_struct)
	{
	  int size = int_size_in_bytes (TREE_TYPE (DECL_RESULT (subr)));
	  value_address = assemble_static_space (size);
	}
      else
#endif
	{
	  rtx sv = targetm.calls.struct_value_rtx (TREE_TYPE (subr), 2);
	  /* Expect to be passed the address of a place to store the value.
	     If it is passed as an argument, assign_parms will take care of
	     it.  */
	  if (sv)
	    {
	      value_address = gen_reg_rtx (Pmode);
	      emit_move_insn (value_address, sv);
	    }
	}
      if (value_address)
	{
	  rtx x = value_address;
	  if (!DECL_BY_REFERENCE (DECL_RESULT (subr)))
	    {
	      x = gen_rtx_MEM (DECL_MODE (DECL_RESULT (subr)), x);
	      set_mem_attributes (x, DECL_RESULT (subr), 1);
	    }
	  SET_DECL_RTL (DECL_RESULT (subr), x);
	}
    }
  else if (DECL_MODE (DECL_RESULT (subr)) == VOIDmode)
    /* If return mode is void, this decl rtl should not be used.  */
    SET_DECL_RTL (DECL_RESULT (subr), NULL_RTX);
  else
    {
      /* Compute the return values into a pseudo reg, which we will copy
	 into the true return register after the cleanups are done.  */
      tree return_type = TREE_TYPE (DECL_RESULT (subr));
      if (TYPE_MODE (return_type) != BLKmode
	  && targetm.calls.return_in_msb (return_type))
	/* expand_function_end will insert the appropriate padding in
	   this case.  Use the return value's natural (unpadded) mode
	   within the function proper.  */
	SET_DECL_RTL (DECL_RESULT (subr),
		      gen_reg_rtx (TYPE_MODE (return_type)));
      else
	{
	  /* In order to figure out what mode to use for the pseudo, we
	     figure out what the mode of the eventual return register will
	     actually be, and use that.  */
	  rtx hard_reg = hard_function_value (return_type, subr, 0, 1);

	  /* Structures that are returned in registers are not
	     aggregate_value_p, so we may see a PARALLEL or a REG.  */
	  if (REG_P (hard_reg))
	    SET_DECL_RTL (DECL_RESULT (subr),
			  gen_reg_rtx (GET_MODE (hard_reg)));
	  else
	    {
	      gcc_assert (GET_CODE (hard_reg) == PARALLEL);
	      SET_DECL_RTL (DECL_RESULT (subr), gen_group_rtx (hard_reg));
	    }
	}

      /* Set DECL_REGISTER flag so that expand_function_end will copy the
	 result to the real return register(s).  */
      DECL_REGISTER (DECL_RESULT (subr)) = 1;
    }

  /* Initialize rtx for parameters and local variables.
     In some cases this requires emitting insns.  */
  assign_parms (subr);

  /* If function gets a static chain arg, store it.  */
  if (cfun->static_chain_decl)
    {
      tree parm = cfun->static_chain_decl;
      rtx local, chain, insn;

      local = gen_reg_rtx (Pmode);
      chain = targetm.calls.static_chain (current_function_decl, true);

      set_decl_incoming_rtl (parm, chain, false);
      SET_DECL_RTL (parm, local);
      mark_reg_pointer (local, TYPE_ALIGN (TREE_TYPE (TREE_TYPE (parm))));

      insn = emit_move_insn (local, chain);

      /* Mark the register as eliminable, similar to parameters.  */
      if (MEM_P (chain)
	  && reg_mentioned_p (arg_pointer_rtx, XEXP (chain, 0)))
	set_unique_reg_note (insn, REG_EQUIV, chain);
    }

  /* If the function receives a non-local goto, then store the
     bits we need to restore the frame pointer.  */
  if (cfun->nonlocal_goto_save_area)
    {
      tree t_save;
      rtx r_save;

      /* ??? We need to do this save early.  Unfortunately here is
	 before the frame variable gets declared.  Help out...  */
      tree var = TREE_OPERAND (cfun->nonlocal_goto_save_area, 0);
      if (!DECL_RTL_SET_P (var))
	expand_decl (var);

      t_save = build4 (ARRAY_REF, ptr_type_node,
		       cfun->nonlocal_goto_save_area,
		       integer_zero_node, NULL_TREE, NULL_TREE);
      r_save = expand_expr (t_save, NULL_RTX, VOIDmode, EXPAND_WRITE);
      r_save = convert_memory_address (Pmode, r_save);

      emit_move_insn (r_save, targetm.builtin_setjmp_frame_value ());
      update_nonlocal_goto_save_area ();
    }

  /* The following was moved from init_function_start.
     The move is supposed to make sdb output more accurate.  */
  /* Indicate the beginning of the function body,
     as opposed to parm setup.  */
  emit_note (NOTE_INSN_FUNCTION_BEG);

  gcc_assert (NOTE_P (get_last_insn ()));

  parm_birth_insn = get_last_insn ();

  if (crtl->profile)
    {
#ifdef PROFILE_HOOK
      PROFILE_HOOK (current_function_funcdef_no);
#endif
    }

  /* After the display initializations is where the stack checking
     probe should go.  */
  if(flag_stack_check)
    stack_check_probe_note = emit_note (NOTE_INSN_DELETED);

  /* Make sure there is a line number after the function entry setup code.  */
  force_next_line_note ();
}

/* Undo the effects of init_dummy_function_start.  */
void
expand_dummy_function_end (void)
{
  gcc_assert (in_dummy_function);

  /* End any sequences that failed to be closed due to syntax errors.  */
  while (in_sequence_p ())
    end_sequence ();

  /* Outside function body, can't compute type's actual size
     until next function's body starts.  */

  free_after_parsing (cfun);
  free_after_compilation (cfun);
  pop_cfun ();
  in_dummy_function = false;
}

/* Call DOIT for each hard register used as a return value from
   the current function.  */

void
diddle_return_value (void (*doit) (rtx, void *), void *arg)
{
  rtx outgoing = crtl->return_rtx;

  if (! outgoing)
    return;

  if (REG_P (outgoing))
    (*doit) (outgoing, arg);
  else if (GET_CODE (outgoing) == PARALLEL)
    {
      int i;

      for (i = 0; i < XVECLEN (outgoing, 0); i++)
	{
	  rtx x = XEXP (XVECEXP (outgoing, 0, i), 0);

	  if (REG_P (x) && REGNO (x) < FIRST_PSEUDO_REGISTER)
	    (*doit) (x, arg);
	}
    }
}

static void
do_clobber_return_reg (rtx reg, void *arg ATTRIBUTE_UNUSED)
{
  emit_clobber (reg);
}

void
clobber_return_register (void)
{
  diddle_return_value (do_clobber_return_reg, NULL);

  /* In case we do use pseudo to return value, clobber it too.  */
  if (DECL_RTL_SET_P (DECL_RESULT (current_function_decl)))
    {
      tree decl_result = DECL_RESULT (current_function_decl);
      rtx decl_rtl = DECL_RTL (decl_result);
      if (REG_P (decl_rtl) && REGNO (decl_rtl) >= FIRST_PSEUDO_REGISTER)
	{
	  do_clobber_return_reg (decl_rtl, NULL);
	}
    }
}

static void
do_use_return_reg (rtx reg, void *arg ATTRIBUTE_UNUSED)
{
  emit_use (reg);
}

static void
use_return_register (void)
{
  diddle_return_value (do_use_return_reg, NULL);
}

/* Possibly warn about unused parameters.  */
void
do_warn_unused_parameter (tree fn)
{
  tree decl;

  for (decl = DECL_ARGUMENTS (fn);
       decl; decl = TREE_CHAIN (decl))
    if (!TREE_USED (decl) && TREE_CODE (decl) == PARM_DECL
	&& DECL_NAME (decl) && !DECL_ARTIFICIAL (decl)
	&& !TREE_NO_WARNING (decl))
      warning (OPT_Wunused_parameter, "unused parameter %q+D", decl);
}

static GTY(()) rtx initial_trampoline;

/* Generate RTL for the end of the current function.  */

void
expand_function_end (void)
{
  rtx clobber_after;

  /* If arg_pointer_save_area was referenced only from a nested
     function, we will not have initialized it yet.  Do that now.  */
  if (arg_pointer_save_area && ! crtl->arg_pointer_save_area_init)
    get_arg_pointer_save_area ();

  /* If we are doing generic stack checking and this function makes calls,
     do a stack probe at the start of the function to ensure we have enough
     space for another stack frame.  */
  if (flag_stack_check == GENERIC_STACK_CHECK)
    {
      rtx insn, seq;

      for (insn = get_insns (); insn; insn = NEXT_INSN (insn))
	if (CALL_P (insn))
	  {
	    rtx max_frame_size = GEN_INT (STACK_CHECK_MAX_FRAME_SIZE);
	    start_sequence ();
	    if (STACK_CHECK_MOVING_SP)
	      anti_adjust_stack_and_probe (max_frame_size, true);
	    else
	      probe_stack_range (STACK_OLD_CHECK_PROTECT, max_frame_size);
	    seq = get_insns ();
	    end_sequence ();
	    emit_insn_before (seq, stack_check_probe_note);
	    break;
	  }
    }

  /* End any sequences that failed to be closed due to syntax errors.  */
  while (in_sequence_p ())
    end_sequence ();

  clear_pending_stack_adjust ();
  do_pending_stack_adjust ();

  /* Output a linenumber for the end of the function.
     SDB depends on this.  */
  force_next_line_note ();
  set_curr_insn_source_location (input_location);

  /* Before the return label (if any), clobber the return
     registers so that they are not propagated live to the rest of
     the function.  This can only happen with functions that drop
     through; if there had been a return statement, there would
     have either been a return rtx, or a jump to the return label.

     We delay actual code generation after the current_function_value_rtx
     is computed.  */
  clobber_after = get_last_insn ();

  /* Output the label for the actual return from the function.  */
  emit_label (return_label);

  if (USING_SJLJ_EXCEPTIONS)
    {
      /* Let except.c know where it should emit the call to unregister
	 the function context for sjlj exceptions.  */
      if (flag_exceptions)
	sjlj_emit_function_exit_after (get_last_insn ());
    }
  else
    {
      /* We want to ensure that instructions that may trap are not
	 moved into the epilogue by scheduling, because we don't
	 always emit unwind information for the epilogue.  */
      if (cfun->can_throw_non_call_exceptions)
	emit_insn (gen_blockage ());
    }

  /* If this is an implementation of throw, do what's necessary to
     communicate between __builtin_eh_return and the epilogue.  */
  expand_eh_return ();

  /* If scalar return value was computed in a pseudo-reg, or was a named
     return value that got dumped to the stack, copy that to the hard
     return register.  */
  if (DECL_RTL_SET_P (DECL_RESULT (current_function_decl)))
    {
      tree decl_result = DECL_RESULT (current_function_decl);
      rtx decl_rtl = DECL_RTL (decl_result);

      if (REG_P (decl_rtl)
	  ? REGNO (decl_rtl) >= FIRST_PSEUDO_REGISTER
	  : DECL_REGISTER (decl_result))
	{
	  rtx real_decl_rtl = crtl->return_rtx;

	  /* This should be set in assign_parms.  */
	  gcc_assert (REG_FUNCTION_VALUE_P (real_decl_rtl));

	  /* If this is a BLKmode structure being returned in registers,
	     then use the mode computed in expand_return.  Note that if
	     decl_rtl is memory, then its mode may have been changed,
	     but that crtl->return_rtx has not.  */
	  if (GET_MODE (real_decl_rtl) == BLKmode)
	    PUT_MODE (real_decl_rtl, GET_MODE (decl_rtl));

	  /* If a non-BLKmode return value should be padded at the least
	     significant end of the register, shift it left by the appropriate
	     amount.  BLKmode results are handled using the group load/store
	     machinery.  */
	  if (TYPE_MODE (TREE_TYPE (decl_result)) != BLKmode
	      && targetm.calls.return_in_msb (TREE_TYPE (decl_result)))
	    {
	      emit_move_insn (gen_rtx_REG (GET_MODE (decl_rtl),
					   REGNO (real_decl_rtl)),
			      decl_rtl);
	      shift_return_value (GET_MODE (decl_rtl), true, real_decl_rtl);
	    }
	  /* If a named return value dumped decl_return to memory, then
	     we may need to re-do the PROMOTE_MODE signed/unsigned
	     extension.  */
	  else if (GET_MODE (real_decl_rtl) != GET_MODE (decl_rtl))
	    {
	      int unsignedp = TYPE_UNSIGNED (TREE_TYPE (decl_result));
	      promote_function_mode (TREE_TYPE (decl_result),
				     GET_MODE (decl_rtl), &unsignedp,
				     TREE_TYPE (current_function_decl), 1);

	      convert_move (real_decl_rtl, decl_rtl, unsignedp);
	    }
	  else if (GET_CODE (real_decl_rtl) == PARALLEL)
	    {
	      /* If expand_function_start has created a PARALLEL for decl_rtl,
		 move the result to the real return registers.  Otherwise, do
		 a group load from decl_rtl for a named return.  */
	      if (GET_CODE (decl_rtl) == PARALLEL)
		emit_group_move (real_decl_rtl, decl_rtl);
	      else
		emit_group_load (real_decl_rtl, decl_rtl,
				 TREE_TYPE (decl_result),
				 int_size_in_bytes (TREE_TYPE (decl_result)));
	    }
	  /* In the case of complex integer modes smaller than a word, we'll
	     need to generate some non-trivial bitfield insertions.  Do that
	     on a pseudo and not the hard register.  */
	  else if (GET_CODE (decl_rtl) == CONCAT
		   && GET_MODE_CLASS (GET_MODE (decl_rtl)) == MODE_COMPLEX_INT
		   && GET_MODE_BITSIZE (GET_MODE (decl_rtl)) <= BITS_PER_WORD)
	    {
	      int old_generating_concat_p;
	      rtx tmp;

	      old_generating_concat_p = generating_concat_p;
	      generating_concat_p = 0;
	      tmp = gen_reg_rtx (GET_MODE (decl_rtl));
	      generating_concat_p = old_generating_concat_p;

	      emit_move_insn (tmp, decl_rtl);
	      emit_move_insn (real_decl_rtl, tmp);
	    }
	  else
	    emit_move_insn (real_decl_rtl, decl_rtl);
	}
    }

  /* If returning a structure, arrange to return the address of the value
     in a place where debuggers expect to find it.

     If returning a structure PCC style,
     the caller also depends on this value.
     And cfun->returns_pcc_struct is not necessarily set.  */
  if (cfun->returns_struct
      || cfun->returns_pcc_struct)
    {
      rtx value_address = DECL_RTL (DECL_RESULT (current_function_decl));
      tree type = TREE_TYPE (DECL_RESULT (current_function_decl));
      rtx outgoing;

      if (DECL_BY_REFERENCE (DECL_RESULT (current_function_decl)))
	type = TREE_TYPE (type);
      else
	value_address = XEXP (value_address, 0);

      outgoing = targetm.calls.function_value (build_pointer_type (type),
					       current_function_decl, true);

      /* Mark this as a function return value so integrate will delete the
	 assignment and USE below when inlining this function.  */
      REG_FUNCTION_VALUE_P (outgoing) = 1;

      /* The address may be ptr_mode and OUTGOING may be Pmode.  */
      value_address = convert_memory_address (GET_MODE (outgoing),
					      value_address);

      emit_move_insn (outgoing, value_address);

      /* Show return register used to hold result (in this case the address
	 of the result.  */
      crtl->return_rtx = outgoing;
    }

  /* Emit the actual code to clobber return register.  */
  {
    rtx seq;

    start_sequence ();
    clobber_return_register ();
    seq = get_insns ();
    end_sequence ();

    emit_insn_after (seq, clobber_after);
  }

  /* Output the label for the naked return from the function.  */
  if (naked_return_label)
    emit_label (naked_return_label);

  /* @@@ This is a kludge.  We want to ensure that instructions that
     may trap are not moved into the epilogue by scheduling, because
     we don't always emit unwind information for the epilogue.  */
  if (!USING_SJLJ_EXCEPTIONS && cfun->can_throw_non_call_exceptions)
    emit_insn (gen_blockage ());

  /* If stack protection is enabled for this function, check the guard.  */
  if (crtl->stack_protect_guard)
    stack_protect_epilogue ();

  /* If we had calls to alloca, and this machine needs
     an accurate stack pointer to exit the function,
     insert some code to save and restore the stack pointer.  */
  if (! EXIT_IGNORE_STACK
      && cfun->calls_alloca)
    {
      rtx tem = 0;

      emit_stack_save (SAVE_FUNCTION, &tem, parm_birth_insn);
      emit_stack_restore (SAVE_FUNCTION, tem, NULL_RTX);
    }

  /* ??? This should no longer be necessary since stupid is no longer with
     us, but there are some parts of the compiler (eg reload_combine, and
     sh mach_dep_reorg) that still try and compute their own lifetime info
     instead of using the general framework.  */
  use_return_register ();
}

rtx
get_arg_pointer_save_area (void)
{
  rtx ret = arg_pointer_save_area;

  if (! ret)
    {
      ret = assign_stack_local (Pmode, GET_MODE_SIZE (Pmode), 0);
      arg_pointer_save_area = ret;
    }

  if (! crtl->arg_pointer_save_area_init)
    {
      rtx seq;

      /* Save the arg pointer at the beginning of the function.  The
	 generated stack slot may not be a valid memory address, so we
	 have to check it and fix it if necessary.  */
      start_sequence ();
      emit_move_insn (validize_mem (ret),
                      crtl->args.internal_arg_pointer);
      seq = get_insns ();
      end_sequence ();

      push_topmost_sequence ();
      emit_insn_after (seq, entry_of_function ());
      pop_topmost_sequence ();
    }

  return ret;
}

/* Add a list of INSNS to the hash HASHP, possibly allocating HASHP
   for the first time.  */

static void
record_insns (rtx insns, rtx end, htab_t *hashp)
{
  rtx tmp;
  htab_t hash = *hashp;

  if (hash == NULL)
    *hashp = hash
      = htab_create_ggc (17, htab_hash_pointer, htab_eq_pointer, NULL);

  for (tmp = insns; tmp != end; tmp = NEXT_INSN (tmp))
    {
      void **slot = htab_find_slot (hash, tmp, INSERT);
      gcc_assert (*slot == NULL);
      *slot = tmp;
    }
}

/* INSN has been duplicated as COPY, as part of duping a basic block.
   If INSN is an epilogue insn, then record COPY as epilogue as well.  */

void
maybe_copy_epilogue_insn (rtx insn, rtx copy)
{
  void **slot;

  if (epilogue_insn_hash == NULL
      || htab_find (epilogue_insn_hash, insn) == NULL)
    return;

  slot = htab_find_slot (epilogue_insn_hash, copy, INSERT);
  gcc_assert (*slot == NULL);
  *slot = copy;
}

/* Set the locator of the insn chain starting at INSN to LOC.  */
static void
set_insn_locators (rtx insn, int loc)
{
  while (insn != NULL_RTX)
    {
      if (INSN_P (insn))
	INSN_LOCATOR (insn) = loc;
      insn = NEXT_INSN (insn);
    }
}

/* Determine if any INSNs in HASH are, or are part of, INSN.  Because
   we can be running after reorg, SEQUENCE rtl is possible.  */

static bool
contains (const_rtx insn, htab_t hash)
{
  if (hash == NULL)
    return false;

  if (NONJUMP_INSN_P (insn) && GET_CODE (PATTERN (insn)) == SEQUENCE)
    {
      int i;
      for (i = XVECLEN (PATTERN (insn), 0) - 1; i >= 0; i--)
	if (htab_find (hash, XVECEXP (PATTERN (insn), 0, i)))
	  return true;
      return false;
    }

  return htab_find (hash, insn) != NULL;
}

int
prologue_epilogue_contains (const_rtx insn)
{
  if (contains (insn, prologue_insn_hash))
    return 1;
  if (contains (insn, epilogue_insn_hash))
    return 1;
  return 0;
}

#ifdef HAVE_return
/* Insert gen_return at the end of block BB.  This also means updating
   block_for_insn appropriately.  */

static void
emit_return_into_block (basic_block bb)
{
  emit_jump_insn_after (gen_return (), BB_END (bb));
}
#endif /* HAVE_return */

/* Generate the prologue and epilogue RTL if the machine supports it.  Thread
   this into place with notes indicating where the prologue ends and where
   the epilogue begins.  Update the basic block information when possible.  */

static void
thread_prologue_and_epilogue_insns (void)
{
  int inserted = 0;
  edge e;
#if defined (HAVE_sibcall_epilogue) || defined (HAVE_epilogue) || defined (HAVE_return) || defined (HAVE_prologue)
  rtx seq;
#endif
#if defined (HAVE_epilogue) || defined(HAVE_return)
  rtx epilogue_end = NULL_RTX;
#endif
  edge_iterator ei;

  rtl_profile_for_bb (ENTRY_BLOCK_PTR);
#ifdef HAVE_prologue
  if (HAVE_prologue)
    {
      start_sequence ();
      seq = gen_prologue ();
      emit_insn (seq);

      /* Insert an explicit USE for the frame pointer
         if the profiling is on and the frame pointer is required.  */
      if (crtl->profile && frame_pointer_needed)
	emit_use (hard_frame_pointer_rtx);

      /* Retain a map of the prologue insns.  */
      record_insns (seq, NULL, &prologue_insn_hash);
      emit_note (NOTE_INSN_PROLOGUE_END);

#ifndef PROFILE_BEFORE_PROLOGUE
      /* Ensure that instructions are not moved into the prologue when
	 profiling is on.  The call to the profiling routine can be
	 emitted within the live range of a call-clobbered register.  */
      if (crtl->profile)
        emit_insn (gen_blockage ());
#endif

      seq = get_insns ();
      end_sequence ();
      set_insn_locators (seq, prologue_locator);

      /* Can't deal with multiple successors of the entry block
         at the moment.  Function should always have at least one
         entry point.  */
      gcc_assert (single_succ_p (ENTRY_BLOCK_PTR));

      insert_insn_on_edge (seq, single_succ_edge (ENTRY_BLOCK_PTR));
      inserted = 1;
    }
#endif

  /* If the exit block has no non-fake predecessors, we don't need
     an epilogue.  */
  FOR_EACH_EDGE (e, ei, EXIT_BLOCK_PTR->preds)
    if ((e->flags & EDGE_FAKE) == 0)
      break;
  if (e == NULL)
    goto epilogue_done;

  rtl_profile_for_bb (EXIT_BLOCK_PTR);
#ifdef HAVE_return
  if (optimize && HAVE_return)
    {
      /* If we're allowed to generate a simple return instruction,
	 then by definition we don't need a full epilogue.  Examine
	 the block that falls through to EXIT.   If it does not
	 contain any code, examine its predecessors and try to
	 emit (conditional) return instructions.  */

      basic_block last;
      rtx label;

      FOR_EACH_EDGE (e, ei, EXIT_BLOCK_PTR->preds)
	if (e->flags & EDGE_FALLTHRU)
	  break;
      if (e == NULL)
	goto epilogue_done;
      last = e->src;

      /* Verify that there are no active instructions in the last block.  */
      label = BB_END (last);
      while (label && !LABEL_P (label))
	{
	  if (active_insn_p (label))
	    break;
	  label = PREV_INSN (label);
	}

      if (BB_HEAD (last) == label && LABEL_P (label))
	{
	  edge_iterator ei2;

	  for (ei2 = ei_start (last->preds); (e = ei_safe_edge (ei2)); )
	    {
	      basic_block bb = e->src;
	      rtx jump;

	      if (bb == ENTRY_BLOCK_PTR)
		{
		  ei_next (&ei2);
		  continue;
		}

	      jump = BB_END (bb);
	      if (!JUMP_P (jump) || JUMP_LABEL (jump) != label)
		{
		  ei_next (&ei2);
		  continue;
		}

	      /* If we have an unconditional jump, we can replace that
		 with a simple return instruction.  */
	      if (simplejump_p (jump))
		{
		  emit_return_into_block (bb);
		  delete_insn (jump);
		}

	      /* If we have a conditional jump, we can try to replace
		 that with a conditional return instruction.  */
	      else if (condjump_p (jump))
		{
		  if (! redirect_jump (jump, 0, 0))
		    {
		      ei_next (&ei2);
		      continue;
		    }

		  /* If this block has only one successor, it both jumps
		     and falls through to the fallthru block, so we can't
		     delete the edge.  */
		  if (single_succ_p (bb))
		    {
		      ei_next (&ei2);
		      continue;
		    }
		}
	      else
		{
		  ei_next (&ei2);
		  continue;
		}

	      /* Fix up the CFG for the successful change we just made.  */
	      redirect_edge_succ (e, EXIT_BLOCK_PTR);
	    }

	  /* Emit a return insn for the exit fallthru block.  Whether
	     this is still reachable will be determined later.  */

	  emit_barrier_after (BB_END (last));
	  emit_return_into_block (last);
	  epilogue_end = BB_END (last);
	  single_succ_edge (last)->flags &= ~EDGE_FALLTHRU;
	  goto epilogue_done;
	}
    }
#endif

  /* A small fib -- epilogue is not yet completed, but we wish to re-use
     this marker for the splits of EH_RETURN patterns, and nothing else
     uses the flag in the meantime.  */
  epilogue_completed = 1;

#ifdef HAVE_eh_return
  /* Find non-fallthru edges that end with EH_RETURN instructions.  On
     some targets, these get split to a special version of the epilogue
     code.  In order to be able to properly annotate these with unwind
     info, try to split them now.  If we get a valid split, drop an
     EPILOGUE_BEG note and mark the insns as epilogue insns.  */
  FOR_EACH_EDGE (e, ei, EXIT_BLOCK_PTR->preds)
    {
      rtx prev, last, trial;

      if (e->flags & EDGE_FALLTHRU)
	continue;
      last = BB_END (e->src);
      if (!eh_returnjump_p (last))
	continue;

      prev = PREV_INSN (last);
      trial = try_split (PATTERN (last), last, 1);
      if (trial == last)
	continue;

      record_insns (NEXT_INSN (prev), NEXT_INSN (trial), &epilogue_insn_hash);
      emit_note_after (NOTE_INSN_EPILOGUE_BEG, prev);
    }
#endif

  /* Find the edge that falls through to EXIT.  Other edges may exist
     due to RETURN instructions, but those don't need epilogues.
     There really shouldn't be a mixture -- either all should have
     been converted or none, however...  */

  FOR_EACH_EDGE (e, ei, EXIT_BLOCK_PTR->preds)
    if (e->flags & EDGE_FALLTHRU)
      break;
  if (e == NULL)
    goto epilogue_done;

#ifdef HAVE_epilogue
  if (HAVE_epilogue)
    {
      start_sequence ();
      epilogue_end = emit_note (NOTE_INSN_EPILOGUE_BEG);
      seq = gen_epilogue ();
      emit_jump_insn (seq);

      /* Retain a map of the epilogue insns.  */
      record_insns (seq, NULL, &epilogue_insn_hash);
      set_insn_locators (seq, epilogue_locator);

      seq = get_insns ();
      end_sequence ();

      insert_insn_on_edge (seq, e);
      inserted = 1;
    }
  else
#endif
    {
      basic_block cur_bb;

      if (! next_active_insn (BB_END (e->src)))
	goto epilogue_done;
      /* We have a fall-through edge to the exit block, the source is not
         at the end of the function, and there will be an assembler epilogue
         at the end of the function.
         We can't use force_nonfallthru here, because that would try to
         use return.  Inserting a jump 'by hand' is extremely messy, so
	 we take advantage of cfg_layout_finalize using
	fixup_fallthru_exit_predecessor.  */
      cfg_layout_initialize (0);
      FOR_EACH_BB (cur_bb)
	if (cur_bb->index >= NUM_FIXED_BLOCKS
	    && cur_bb->next_bb->index >= NUM_FIXED_BLOCKS)
	  cur_bb->aux = cur_bb->next_bb;
      cfg_layout_finalize ();
    }
epilogue_done:
  default_rtl_profile ();

  if (inserted)
    {
      commit_edge_insertions ();

      /* The epilogue insns we inserted may cause the exit edge to no longer
	 be fallthru.  */
      FOR_EACH_EDGE (e, ei, EXIT_BLOCK_PTR->preds)
	{
	  if (((e->flags & EDGE_FALLTHRU) != 0)
	      && returnjump_p (BB_END (e->src)))
	    e->flags &= ~EDGE_FALLTHRU;
	}
    }

#ifdef HAVE_sibcall_epilogue
  /* Emit sibling epilogues before any sibling call sites.  */
  for (ei = ei_start (EXIT_BLOCK_PTR->preds); (e = ei_safe_edge (ei)); )
    {
      basic_block bb = e->src;
      rtx insn = BB_END (bb);

      if (!CALL_P (insn)
	  || ! SIBLING_CALL_P (insn))
	{
	  ei_next (&ei);
	  continue;
	}

      start_sequence ();
      emit_note (NOTE_INSN_EPILOGUE_BEG);
      emit_insn (gen_sibcall_epilogue ());
      seq = get_insns ();
      end_sequence ();

      /* Retain a map of the epilogue insns.  Used in life analysis to
	 avoid getting rid of sibcall epilogue insns.  Do this before we
	 actually emit the sequence.  */
      record_insns (seq, NULL, &epilogue_insn_hash);
      set_insn_locators (seq, epilogue_locator);

      emit_insn_before (seq, insn);
      ei_next (&ei);
    }
#endif

#ifdef HAVE_epilogue
  if (epilogue_end)
    {
      rtx insn, next;

      /* Similarly, move any line notes that appear after the epilogue.
         There is no need, however, to be quite so anal about the existence
	 of such a note.  Also possibly move
	 NOTE_INSN_FUNCTION_BEG notes, as those can be relevant for debug
	 info generation.  */
      for (insn = epilogue_end; insn; insn = next)
	{
	  next = NEXT_INSN (insn);
	  if (NOTE_P (insn)
	      && (NOTE_KIND (insn) == NOTE_INSN_FUNCTION_BEG))
	    reorder_insns (insn, insn, PREV_INSN (epilogue_end));
	}
    }
#endif

  /* Threading the prologue and epilogue changes the artificial refs
     in the entry and exit blocks.  */
  epilogue_completed = 1;
  df_update_entry_exit_and_calls ();
}

/* Reposition the prologue-end and epilogue-begin notes after
   instruction scheduling.  */

void
reposition_prologue_and_epilogue_notes (void)
{
#if defined (HAVE_prologue) || defined (HAVE_epilogue) \
    || defined (HAVE_sibcall_epilogue)
  /* Since the hash table is created on demand, the fact that it is
     non-null is a signal that it is non-empty.  */
  if (prologue_insn_hash != NULL)
    {
      size_t len = htab_elements (prologue_insn_hash);
      rtx insn, last = NULL, note = NULL;

      /* Scan from the beginning until we reach the last prologue insn.  */
      /* ??? While we do have the CFG intact, there are two problems:
	 (1) The prologue can contain loops (typically probing the stack),
	     which means that the end of the prologue isn't in the first bb.
	 (2) Sometimes the PROLOGUE_END note gets pushed into the next bb.  */
      for (insn = get_insns (); insn; insn = NEXT_INSN (insn))
	{
	  if (NOTE_P (insn))
	    {
	      if (NOTE_KIND (insn) == NOTE_INSN_PROLOGUE_END)
		note = insn;
	    }
	  else if (contains (insn, prologue_insn_hash))
	    {
	      last = insn;
	      if (--len == 0)
		break;
	    }
	}

      if (last)
	{
	  if (note == NULL)
	    {
	      /* Scan forward looking for the PROLOGUE_END note.  It should
		 be right at the beginning of the block, possibly with other
		 insn notes that got moved there.  */
	      for (note = NEXT_INSN (last); ; note = NEXT_INSN (note))
		{
		  if (NOTE_P (note)
		      && NOTE_KIND (note) == NOTE_INSN_PROLOGUE_END)
		    break;
		}
	    }

	  /* Avoid placing note between CODE_LABEL and BASIC_BLOCK note.  */
	  if (LABEL_P (last))
	    last = NEXT_INSN (last);
	  reorder_insns (note, note, last);
	}
    }

  if (epilogue_insn_hash != NULL)
    {
      edge_iterator ei;
      edge e;

      FOR_EACH_EDGE (e, ei, EXIT_BLOCK_PTR->preds)
	{
	  rtx insn, first = NULL, note = NULL;
	  basic_block bb = e->src;

	  /* Scan from the beginning until we reach the first epilogue insn. */
	  FOR_BB_INSNS (bb, insn)
	    {
	      if (NOTE_P (insn))
		{
		  if (NOTE_KIND (insn) == NOTE_INSN_EPILOGUE_BEG)
		    {
		      note = insn;
		      if (first != NULL)
			break;
		    }
		}
	      else if (first == NULL && contains (insn, epilogue_insn_hash))
		{
		  first = insn;
		  if (note != NULL)
		    break;
		}
	    }

	  if (note)
	    {
	      /* If the function has a single basic block, and no real
		 epilogue insns (e.g. sibcall with no cleanup), the
		 epilogue note can get scheduled before the prologue
		 note.  If we have frame related prologue insns, having
		 them scanned during the epilogue will result in a crash.
		 In this case re-order the epilogue note to just before
		 the last insn in the block.  */
	      if (first == NULL)
		first = BB_END (bb);

	      if (PREV_INSN (first) != note)
		reorder_insns (note, note, PREV_INSN (first));
	    }
	}
    }
#endif /* HAVE_prologue or HAVE_epilogue */
}

/* Returns the name of the current function.  */
const char *
current_function_name (void)
{
  if (cfun == NULL)
    return "<none>";
  return lang_hooks.decl_printable_name (cfun->decl, 2);
}


static unsigned int
rest_of_handle_check_leaf_regs (void)
{
#ifdef LEAF_REGISTERS
  current_function_uses_only_leaf_regs
    = optimize > 0 && only_leaf_regs_used () && leaf_function_p ();
#endif
  return 0;
}

/* Insert a TYPE into the used types hash table of CFUN.  */

static void
used_types_insert_helper (tree type, struct function *func)
{
  if (type != NULL && func != NULL)
    {
      void **slot;

      if (func->used_types_hash == NULL)
	func->used_types_hash = htab_create_ggc (37, htab_hash_pointer,
						 htab_eq_pointer, NULL);
      slot = htab_find_slot (func->used_types_hash, type, INSERT);
      if (*slot == NULL)
	*slot = type;
    }
}

/* Given a type, insert it into the used hash table in cfun.  */
void
used_types_insert (tree t)
{
  while (POINTER_TYPE_P (t) || TREE_CODE (t) == ARRAY_TYPE)
    if (TYPE_NAME (t))
      break;
    else
      t = TREE_TYPE (t);
  if (TYPE_NAME (t) == NULL_TREE
      || TYPE_NAME (t) == TYPE_NAME (TYPE_MAIN_VARIANT (t)))
    t = TYPE_MAIN_VARIANT (t);
  if (debug_info_level > DINFO_LEVEL_NONE)
    {
      if (cfun)
	used_types_insert_helper (t, cfun);
      else
	/* So this might be a type referenced by a global variable.
	   Record that type so that we can later decide to emit its debug
	   information.  */
        VEC_safe_push (tree, gc, types_used_by_cur_var_decl, t);
    }
}

/* Helper to Hash a struct types_used_by_vars_entry.  */

static hashval_t
hash_types_used_by_vars_entry (const struct types_used_by_vars_entry *entry)
{
  gcc_assert (entry && entry->var_decl && entry->type);

  return iterative_hash_object (entry->type,
				iterative_hash_object (entry->var_decl, 0));
}

/* Hash function of the types_used_by_vars_entry hash table.  */

hashval_t
types_used_by_vars_do_hash (const void *x)
{
  const struct types_used_by_vars_entry *entry =
    (const struct types_used_by_vars_entry *) x;

  return hash_types_used_by_vars_entry (entry);
}

/*Equality function of the types_used_by_vars_entry hash table.  */

int
types_used_by_vars_eq (const void *x1, const void *x2)
{
  const struct types_used_by_vars_entry *e1 =
    (const struct types_used_by_vars_entry *) x1;
  const struct types_used_by_vars_entry *e2 =
    (const struct types_used_by_vars_entry *)x2;

  return (e1->var_decl == e2->var_decl && e1->type == e2->type);
}

/* Inserts an entry into the types_used_by_vars_hash hash table. */

void
types_used_by_var_decl_insert (tree type, tree var_decl)
{
  if (type != NULL && var_decl != NULL)
    {
      void **slot;
      struct types_used_by_vars_entry e;
      e.var_decl = var_decl;
      e.type = type;
      if (types_used_by_vars_hash == NULL)
	types_used_by_vars_hash =
	  htab_create_ggc (37, types_used_by_vars_do_hash,
			   types_used_by_vars_eq, NULL);
      slot = htab_find_slot_with_hash (types_used_by_vars_hash, &e,
				       hash_types_used_by_vars_entry (&e), INSERT);
      if (*slot == NULL)
	{
	  struct types_used_by_vars_entry *entry;
	  entry = ggc_alloc_types_used_by_vars_entry ();
	  entry->type = type;
	  entry->var_decl = var_decl;
	  *slot = entry;
	}
    }
}

struct rtl_opt_pass pass_leaf_regs =
{
 {
  RTL_PASS,
  "*leaf_regs",                         /* name */
  NULL,                                 /* gate */
  rest_of_handle_check_leaf_regs,       /* execute */
  NULL,                                 /* sub */
  NULL,                                 /* next */
  0,                                    /* static_pass_number */
  TV_NONE,                              /* tv_id */
  0,                                    /* properties_required */
  0,                                    /* properties_provided */
  0,                                    /* properties_destroyed */
  0,                                    /* todo_flags_start */
  0                                     /* todo_flags_finish */
 }
};

static unsigned int
rest_of_handle_thread_prologue_and_epilogue (void)
{
  if (optimize)
    cleanup_cfg (CLEANUP_EXPENSIVE);
  /* On some machines, the prologue and epilogue code, or parts thereof,
     can be represented as RTL.  Doing so lets us schedule insns between
     it and the rest of the code and also allows delayed branch
     scheduling to operate in the epilogue.  */

  thread_prologue_and_epilogue_insns ();
  return 0;
}

struct rtl_opt_pass pass_thread_prologue_and_epilogue =
{
 {
  RTL_PASS,
  "pro_and_epilogue",                   /* name */
  NULL,                                 /* gate */
  rest_of_handle_thread_prologue_and_epilogue, /* execute */
  NULL,                                 /* sub */
  NULL,                                 /* next */
  0,                                    /* static_pass_number */
  TV_THREAD_PROLOGUE_AND_EPILOGUE,      /* tv_id */
  0,                                    /* properties_required */
  0,                                    /* properties_provided */
  0,                                    /* properties_destroyed */
  TODO_verify_flow,                     /* todo_flags_start */
  TODO_dump_func |
  TODO_df_verify |
  TODO_df_finish | TODO_verify_rtl_sharing |
  TODO_ggc_collect                      /* todo_flags_finish */
 }
};


/* This mini-pass fixes fall-out from SSA in asm statements that have
   in-out constraints.  Say you start with

     orig = inout;
     asm ("": "+mr" (inout));
     use (orig);

   which is transformed very early to use explicit output and match operands:

     orig = inout;
     asm ("": "=mr" (inout) : "0" (inout));
     use (orig);

   Or, after SSA and copyprop,

     asm ("": "=mr" (inout_2) : "0" (inout_1));
     use (inout_1);

   Clearly inout_2 and inout_1 can't be coalesced easily anymore, as
   they represent two separate values, so they will get different pseudo
   registers during expansion.  Then, since the two operands need to match
   per the constraints, but use different pseudo registers, reload can
   only register a reload for these operands.  But reloads can only be
   satisfied by hardregs, not by memory, so we need a register for this
   reload, just because we are presented with non-matching operands.
   So, even though we allow memory for this operand, no memory can be
   used for it, just because the two operands don't match.  This can
   cause reload failures on register-starved targets.

   So it's a symptom of reload not being able to use memory for reloads
   or, alternatively it's also a symptom of both operands not coming into
   reload as matching (in which case the pseudo could go to memory just
   fine, as the alternative allows it, and no reload would be necessary).
   We fix the latter problem here, by transforming

     asm ("": "=mr" (inout_2) : "0" (inout_1));

   back to

     inout_2 = inout_1;
     asm ("": "=mr" (inout_2) : "0" (inout_2));  */

static void
match_asm_constraints_1 (rtx insn, rtx *p_sets, int noutputs)
{
  int i;
  bool changed = false;
  rtx op = SET_SRC (p_sets[0]);
  int ninputs = ASM_OPERANDS_INPUT_LENGTH (op);
  rtvec inputs = ASM_OPERANDS_INPUT_VEC (op);
  bool *output_matched = XALLOCAVEC (bool, noutputs);

  memset (output_matched, 0, noutputs * sizeof (bool));
  for (i = 0; i < ninputs; i++)
    {
      rtx input, output, insns;
      const char *constraint = ASM_OPERANDS_INPUT_CONSTRAINT (op, i);
      char *end;
      int match, j;

      if (*constraint == '%')
	constraint++;

      match = strtoul (constraint, &end, 10);
      if (end == constraint)
	continue;

      gcc_assert (match < noutputs);
      output = SET_DEST (p_sets[match]);
      input = RTVEC_ELT (inputs, i);
      /* Only do the transformation for pseudos.  */
      if (! REG_P (output)
	  || rtx_equal_p (output, input)
	  || (GET_MODE (input) != VOIDmode
	      && GET_MODE (input) != GET_MODE (output)))
	continue;

      /* We can't do anything if the output is also used as input,
	 as we're going to overwrite it.  */
      for (j = 0; j < ninputs; j++)
        if (reg_overlap_mentioned_p (output, RTVEC_ELT (inputs, j)))
	  break;
      if (j != ninputs)
	continue;

      /* Avoid changing the same input several times.  For
	 asm ("" : "=mr" (out1), "=mr" (out2) : "0" (in), "1" (in));
	 only change in once (to out1), rather than changing it
	 first to out1 and afterwards to out2.  */
      if (i > 0)
	{
	  for (j = 0; j < noutputs; j++)
	    if (output_matched[j] && input == SET_DEST (p_sets[j]))
	      break;
	  if (j != noutputs)
	    continue;
	}
      output_matched[match] = true;

      start_sequence ();
      emit_move_insn (output, input);
      insns = get_insns ();
      end_sequence ();
      emit_insn_before (insns, insn);

      /* Now replace all mentions of the input with output.  We can't
	 just replace the occurrence in inputs[i], as the register might
	 also be used in some other input (or even in an address of an
	 output), which would mean possibly increasing the number of
	 inputs by one (namely 'output' in addition), which might pose
	 a too complicated problem for reload to solve.  E.g. this situation:

	   asm ("" : "=r" (output), "=m" (input) : "0" (input))

	 Here 'input' is used in two occurrences as input (once for the
	 input operand, once for the address in the second output operand).
	 If we would replace only the occurrence of the input operand (to
	 make the matching) we would be left with this:

	   output = input
	   asm ("" : "=r" (output), "=m" (input) : "0" (output))

	 Now we suddenly have two different input values (containing the same
	 value, but different pseudos) where we formerly had only one.
	 With more complicated asms this might lead to reload failures
	 which wouldn't have happen without this pass.  So, iterate over
	 all operands and replace all occurrences of the register used.  */
      for (j = 0; j < noutputs; j++)
	if (!rtx_equal_p (SET_DEST (p_sets[j]), input)
	    && reg_overlap_mentioned_p (input, SET_DEST (p_sets[j])))
	  SET_DEST (p_sets[j]) = replace_rtx (SET_DEST (p_sets[j]),
					      input, output);
      for (j = 0; j < ninputs; j++)
	if (reg_overlap_mentioned_p (input, RTVEC_ELT (inputs, j)))
	  RTVEC_ELT (inputs, j) = replace_rtx (RTVEC_ELT (inputs, j),
					       input, output);

      changed = true;
    }

  if (changed)
    df_insn_rescan (insn);
}

static unsigned
rest_of_match_asm_constraints (void)
{
  basic_block bb;
  rtx insn, pat, *p_sets;
  int noutputs;

  if (!crtl->has_asm_statement)
    return 0;

  df_set_flags (DF_DEFER_INSN_RESCAN);
  FOR_EACH_BB (bb)
    {
      FOR_BB_INSNS (bb, insn)
	{
	  if (!INSN_P (insn))
	    continue;

	  pat = PATTERN (insn);
	  if (GET_CODE (pat) == PARALLEL)
	    p_sets = &XVECEXP (pat, 0, 0), noutputs = XVECLEN (pat, 0);
	  else if (GET_CODE (pat) == SET)
	    p_sets = &PATTERN (insn), noutputs = 1;
	  else
	    continue;

	  if (GET_CODE (*p_sets) == SET
	      && GET_CODE (SET_SRC (*p_sets)) == ASM_OPERANDS)
	    match_asm_constraints_1 (insn, p_sets, noutputs);
	 }
    }

  return TODO_df_finish;
}

struct rtl_opt_pass pass_match_asm_constraints =
{
 {
  RTL_PASS,
  "asmcons",				/* name */
  NULL,					/* gate */
  rest_of_match_asm_constraints,	/* execute */
  NULL,                                 /* sub */
  NULL,                                 /* next */
  0,                                    /* static_pass_number */
  TV_NONE,				/* tv_id */
  0,                                    /* properties_required */
  0,                                    /* properties_provided */
  0,                                    /* properties_destroyed */
  0,					/* todo_flags_start */
  TODO_dump_func                       /* todo_flags_finish */
 }
};


#include "gt-function.h"<|MERGE_RESOLUTION|>--- conflicted
+++ resolved
@@ -2002,7 +2002,7 @@
 
   if (flag_pcc_struct_return && AGGREGATE_TYPE_P (type))
     return 1;
-<<<<<<< HEAD
+
   /* Pointers-to-shared must be considered as aggregates for
      the purpose of passing them as return values, but only
      when the underlying mode of the representation would
@@ -2012,10 +2012,9 @@
   if (flag_pcc_struct_return && POINTER_TYPE_P (type)
       && upc_shared_type_p (TREE_TYPE (type))
       && AGGREGATE_TYPE_P (upc_pts_rep_type_node))
-=======
+    return 1;
 
   if (targetm.calls.return_in_memory (type, fntype))
->>>>>>> 6b5c2d6c
     return 1;
 
   /* Make sure we have suitable call-clobbered regs to return
