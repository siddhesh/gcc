2014-05-25  Richard Sandiford  <rdsandiford@googlemail.com>

	* dg-extract-results.py (Named): Remove __cmp__ method.
	(output_variation): Use a key to sort variation.harnesses.

2014-05-24  Uros Bizjak  <ubizjak@gmail.com>

	* texi2pod.pl: Force .pod file to not be a numbered list.

2014-05-20  Richard Sandiford  <rdsandiford@googlemail.com>

	* dg-extract-results.py (parse_run): Handle warnings that are printed
	before a test harness is run.

2014-05-09  Jan-Benedict Glaw  <jbglaw@lug-owl.de>

	* config-list.mk (show): New target.

2014-05-08  Richard Sandiford  <rdsandiford@googlemail.com>

	* dg-extract-results.py: New file.
	* dg-extract-results.sh: Use it if the environment seems suitable.

2014-04-22  Rainer Orth  <ro@CeBiTec.Uni-Bielefeld.DE>

	* config-list.mk (LIST): Remove sparc-sun-solaris2.9, i686-solaris2.9.

2013-04-22  Jakub Jelinek  <jakub@redhat.com>

	* gennews (files): Add files for GCC 4.9.

2014-02-24  Walter Lee  <walt@tilera.com>

	* config-list.mk (LIST): Add tilegxbe-linux-gnu.

2014-02-13  Richard Biener  <rguenther@suse.de>

	* download_prerequisites: Update ISL and CLOOG versions.

2014-01-31  Brooks Moses  <bmoses@google.com>

	* gcc_update (files_and_dependencies): Add aarch64-tune.md.

2014-01-29  Yury Gribov  <y.gribov@samsung.com>

	* mklog: Improve support of context diffs.

2014-01-21  Tatiana Udalova  <t.udalova@samsung.com>

	* mklog: Avoid adding falsely changed functions to ChangeLog.

2013-12-31  Chung-Lin Tang  <cltang@codesourcery.com>

	* config-list.mk: Add nios2-elf, nios2-linux-gnu. Corrected
	ordering of some configs.

2013-12-23  Yury Gribov  <y.gribov@samsung.com>

	* mklog: Automatically insert comments in trivial cases.

2013-12-19  Yury Gribov  <y.gribov@samsung.com>

	* mklog: Split generated message in parts.

2013-10-31  Chung-Ju Wu  <jasonwucj@gmail.com>

	* config-list.mk (nds32le-elf, nds32be-elf): Add nds32 target.

2013-10-29  Tobias Burnus  <burnus@net-b.de>

	* gcc_update (files_and_dependencies): Add rules for
	libcilkrts.

2013-10-11  Thomas Schwinge  <thomas@codesourcery.com>

	* gcc_update (files_and_dependencies): Fix rule for
	libgomp/testsuite/Makefile.in.

2013-10-01  Joern Rennecke  <joern.rennecke@embecosm.com>

	* config-list.mk: Add arc configurations.

2013-09-27  Diego Novillo  <dnovillo@google.com>

	* testsuite-management/x86_64-unknown-linux-gnu.xfail: Update.

2013-09-12  DJ Delorie  <dj@redhat.com>

	* config-list.mk: Add msp430-elf.

2013-08-31  Diego Novillo  <dnovillo@google.com>

	* testsuite-management/x86_64-unknown-linux-gnu.xfail: Update.

2013-08-29  Mike Stump  <mikestump@comcast.net>

	* gcc_update (configure): Update to handle svn 1.8.1.

2013-08-03  Caroline Tice  <cmtice@google.com>

	* gcc_update: Add libvtv files.
<<<<<<< HEAD
	
2013-06-06  Nenad Vukicevic  <nenad@intrepid.com>

	* update-copyright.py: Add libgupc to the default list. Add
	all libgupc external authors.
=======
>>>>>>> edf6ddf6

2013-06-06  Brooks Moses  <bmoses@google.com>

	* testsuite-management/validate_failures.py: Fix handling of
	summary lines with "|" characters or empty description fields.

2013-05-24  Chung-Ju Wu  <jasonwucj@gmail.com>

	* download_prerequisites: Download isl and cloog conditionally.

2013-05-21  David Malcolm  <dmalcolm@redhat.com>

	* repro_fail: Filter out "-ignore SIGHUP" from the spawn lines.

2013-05-16  Rainer Orth  <ro@CeBiTec.Uni-Bielefeld.DE>

	* config-list.mk (LIST): Add -enable-obsolete for
	sparc-sun-solaris2.9, i686-solaris2.9.

2013-05-13  Mike Stump  <mikestump@comcast.net>

	* compare_tests: Limit lines to 2000 characters as comm on Mac OS
	X 10.8.3 doesn't like long lines (those 2055 characters or more).

2013-04-22  Sofiane Naci  <sofiane.naci@arm.com>

	* config-list.mk (LIST): Add aarch64-elf and aarch64-linux-gnu.

2013-04-18  Diego Novillo  <dnovillo@google.com>

	* validate_failures.py: Fix typo.

2013-04-18  Diego Novillo  <dnovillo@google.com>

	* validate_failures.py: Loosen check for build directory.
	State what failed if we couldn't find the source tree or
	the target triplet.

2013-03-22  Jakub Jelinek  <jakub@redhat.com>

	* gennews (files): Add files for GCC 4.8.

2013-03-06  Tobias Burnus  <burnus@net-b.de>

	* make-obstacks-texi.pl: New.

2013-02-27  Rainer Orth  <ro@CeBiTec.Uni-Bielefeld.DE>

	* make_sunver.pl: Enforce C locale.

2013-02-06  Richard Sandiford  <rdsandiford@googlemail.com>

	* update-copyright.py: Add libdecnumber to the default list.
	Remove libquadmath and libssp.

2013-02-06  Diego Novillo  <dnovillo@google.com>

	* testsuite-management/validate_failures.py: Fix typo.

2013-02-06  Diego Novillo  <dnovillo@google.com>

	* testsuite-management/validate_failures.py: Update
	Copyright years.
	Request contributions not to use Python features newer
	than 2.4.
	(GetBuildData): If this is not a build directory,
	emit an error only if --results or --manifest are missing.

2013-02-06  Bernhard Reutner-Fischer  <aldot@gcc.gnu.org>

	* testsuite-management/validate_failures.py
	(IsInterestingResult): Fix performance regression

2013-02-04  Richard Sandiford  <rdsandiford@googlemail.com>

	* update-copyright.py: New file.

2013-01-15  David Blaikie  <dblaikie@gmail.com>

	* dg-extract-results.sh: Handle KPASSes.

	* dg-extract-results.sh: Constrain the start-of-log pattern.

	* dg-extract-results.sh: Fix order of summary counts.

2012-12-01  Bernhard Reutner-Fischer  <aldot@gcc.gnu.org>

	* testsuite-management/validate_failures.py
	(IsInterestingResult): Only strip line a second time if we did split.
	Rephrase return statement while at it.
	(CollectSumFiles): Also ignore .git directory.

2012-12-03  Diego Novillo  <dnovillo@google.com>

	* testsuite-management/validate_failures.py: Fix stale
	use of 'options'.

2012-11-30  Doug Evans  <dje@google.com>

	* testsuite-management/validate_failures.py: Add support for @include,
	@remove directives in manifest files.

	* testsuite-management/validate_failures.py: Add function
	GetManifestPath.  New global _MANIFEST_SUBDIR.

2012-11-29  Doug Evans  <dje@google.com>

	* testsuite-management/validate_failures.py: Remove pass/fail
	indicator from result of GetBuildData.

	* testsuite-management/validate_failures.py: Store options in global
	variable _OPTIONS.

	* testsuite-management/validate_failures.py: Rename variable
	manifest_name to manifest_path everywhere.

	* testsuite-management/validate_failures.py (CompareBuilds): Pass
	options.results to GetSumFiles for clean build.

2012-11-28  Doug Evans  <dje@google.com>

	* testsuite-management/validate_failures.py: Use <target_alias> instead
	of <target>.  Minor whitespace changes.

	* testsuite-management/validate_failures.py: Record ordinal with
	TestResult.

2012-11-19  Mike Stump  <mikestump@comcast.net>

	* compare_tests: Add export LC_ALL=C to make sort happier.

2012-11-14  H.J. Lu  <hongjiu.lu@intel.com>

	* gcc_update: Update libsanitizer generated files.

2012-11-12  Tobias Burnus  <burnus@net-b.de>

	* gcc_update: Add libquadmath generated files.

2012-11-12  H.J. Lu  <hongjiu.lu@intel.com>

	* gcc_update: Add libsanitizer generated files.

2012-11-05  Lawrence Crowl  <crowl@google.com>

	* compare_two_ftime_report_sets: New.

2012-11-02  Diego Novillo  <dnovillo@google.com>

	* testsuite-management/validate_failures.py: Add option
	--clean_build to compare test results against another
	build.

2012-10-31  Diego Novillo  <dnovillo@google.com>

	* testsuite-management/validate_failures.py: Fix parsing
	of summary lines.

2012-10-29  Diego Novillo  <dnovillo@google.com>

	* testsuite-management/x86_64-unknown-linux-gnu.xfail: Update.

2012-10-06  Diego Novillo  <dnovillo@google.com>

	* testsuite-management/x86_64-unknown-linux-gnu.xfail: Update.

2012-10-02   Christophe Lyon  <christophe.lyon@linaro.org>

	* check_GNU_style.sh: Remove temporay file upon exit.

2012-09-26  Joern Rennecke  <joern.rennecke@embecosm.com>

	* contrib-list.mk (LIST): Remove arm-freebsd6, arm-linux,
	arm-ecos-elf, arm-rtems, arm-elf and arm-wince-pe.
	Use --enable-obsolete for picochip-elf.

2012-09-10   Diego Novillo  <dnovillo@google.com>

	* testsuite-management/x86_64-unknown-linux-gnu.xfail: Update.

2012-09-04  Eric Botcazou  <ebotcazou@adacore.com>

	* make_sunver.pl: Add missing newline at the end of extern "C++" block.

2012-08-24   Diego Novillo  <dnovillo@google.com>

	* testsuite-management/x86_64-unknown-linux-gnu.xfail: Update.

2012-08-14   Diego Novillo  <dnovillo@google.com>

	* testsuite-management/x86_64-unknown-linux-gnu.xfail: New.

2012-08-13  Diego Novillo  <dnovillo@google.com>

	* testsuite-management/validate_failures.py (ExpirationDate): Tidy
	comment.

2012-08-13  Diego Novillo  <dnovillo@google.com>

	* testsuite-management/validate_failures.py (ParseSummary): Fix
	comment.

2012-08-13  Diego Novillo  <dnovillo@google.com>

	* testsuite-management/validate_failures.py: Import datetime.
	(TestResult.ExpirationDate): New.
	(TestResult.HasExpired): New.
	(ParseSummary): Call it.  If it returns True, warn that the
	expected failure has expired and do not add it to the set of
	expected results.
	(GetResults): Clarify documentation.

2012-07-26   Diego Novillo  <dnovillo@google.com>

	* testsuite-management/validate_failures.py: Do not use
	'with ... as ...' constructs.

2012-07-19   Diego Novillo  <dnovillo@google.com>

	* testsuite-management/validate_failures.py (CollectSumFiles):
	Rename from GetSumFiles.
	(GetSumFiles): Factor out of CheckExpectedResults.
	(CheckExpectedResults): Call it.
	(ProduceManifest): Call it.

2012-07-18   Diego Novillo  <dnovillo@google.com>

	* testsuite-management/validate_failures.py: Fix
	/usr/bin/python invocation.

2012-06-19  Steven Bosscher  <steven@gcc.gnu.org>

	* check_makefile_deps.sh: Look for c-common.o in c-family/.
	Add a few more crt* files to the list of files to skip.

2012-05-31  Marek Polacek  <polacek@redhat.com>

       * mklog: Prevent printing three spaces after the date.

2012-06-04   Diego Novillo  <dnovillo@google.com>

	* testsuite-management/validate_failures.py (GetResults):
	Change argument to accept list of summary files to analyze.
	Update callers.
	(CheckExpectedResults): Handle options.manifest, options.results
	and options.ignore_missing_failures.
	(Main): Add options --manifest, --results and --ignore_missing_failures.

2012-05-31   Diego Novillo  <dnovillo@google.com>
	     Cary Coutant  <ccoutant@google.com>

	* mklog: New.

2012-05-25  H.J. Lu  <hongjiu.lu@intel.com>

	PR bootstrap/53472
	* contrib/compare-debug (remove_comment): New function.
	Remove any .comment sections if the first cmp failed.

2012-05-09  David Edelsohn  <dje.gcc@gmail.com>

	* gcc_update: Use $GCC_SVN to retrieve branch and revision.

2012-05-01  Richard Henderson  <rth@redhat.com>

	* gcc_update: Add libatomic generated files.

2012-04-23  Manuel López-Ibáñez  <manu@gcc.gnu.org>

	* compare_tests: Append '/' to make 'find' traverse
	symlinked directories.

2012-04-16  Rainer Orth  <ro@CeBiTec.Uni-Bielefeld.DE>

	* testsuite-management/validate_failures.py (GetBuildData): Use
	target_alias.

2012-04-06  Doug Evans  <dje@google.com>

	* dg-extract-results.sh: Handle KFAILs.

2012-03-14  Rainer Orth  <ro@CeBiTec.Uni-Bielefeld.DE>

	* config-list.mk (LIST): Remove mips-sgi-irix6.5.

2012-03-13  Joseph Myers  <joseph@codesourcery.com>

	* gennews (files): Add files for GCC 4.7.

2012-03-12  Rainer Orth  <ro@CeBiTec.Uni-Bielefeld.DE>

	* config-list.mk (LIST): Remove mips-openbsd.

2012-03-12  Rainer Orth  <ro@CeBiTec.Uni-Bielefeld.DE>

	* config-list.mk (LIST): Remove alpha-dec-osf5.1.

2012-03-02   Diego Novillo  <dnovillo@google.com>

	* testsuite-management/validate_failures.py (class TestResult): Fix
	match pattern for the summary line.  If there is a parsing failure,
	show the line we failed to parse.

2012-02-27  Rainer Orth  <ro@CeBiTec.Uni-Bielefeld.DE>

	PR libstdc++/52188
	* make_sunver.pl: Remove #ifdef handling.

2012-02-17   Doug Kwan  <dougkwan@google.com>

	* contrib/testsuite-management/validate_failures.py
	(GetMakefileValue): Check for cross compilers.

2012-02-15   Quentin Neill  <quentin.neill@amd.com>

	* compare_tests: Fix trailing paths in dir arguments.
	Handle sum1/sum2 temp files with others.

2012-02-14  Walter Lee  <walt@tilera.com>

	* config-list.mk (LIST): Add tilegx-linux-gnu and
	tilepro-linux-gnu.
	* gcc_update (gcc/config/tilegx/mul-tables.c): New dependencies.
	(gcc/config/tilepro/mul-tables.c): New dependencies.

2012-02-11  Mike Stump  <mikestump@comcast.net>

	* compare_tests (exit_status): Fix.

2012-02-10   Diego Novillo  <dnovillo@google.com>

	* repro_fail: Add --debug and --debug-tui flags.

2012-02-02  Sumanth G  <sumanth.gundapaneni@kpitcummins.com>
	    Jayant R Sonar  <jayant.sonar@kpitcummins.com>

	* config-list.mk (LIST): Add cr16-elf.

2012-01-02  Georg-Johann Lay  <avr@gjlay.de>

	PR target/51345
	* gcc_update (files_and_dependencies): Add
	gcc/config/avr/t-multilib, gcc/config/avr/multilib.h.

2011-11-29  DJ Delorie  <dj@redhat.com>

	* config-list.mk (LIST): Add rl78-elf.

2011-11-21  Rainer Orth  <ro@CeBiTec.Uni-Bielefeld.DE>

	* make_sunver.pl: Convert '?' in glob patterns to '.'.

2011-11-07  Richard Henderson  <rth@redhat.com>

	Merged from transactional-memory.

	* gcc_update: Add libitm to touch data.

2011-11-07   Quentin Neill  <quentin.neill@amd.com>

	* compare_tests: Add ability to compare all .sum
	files from two build directories.

2011-11-05  Joern Rennecke  <joern.rennecke@embecosm.com>

	* contrib-list.mk: Add Epiphany configurations.

2011-09-13   Diego Novillo  <dnovillo@google.com>

	* testsuite-management: New.
	* testsuite-management/validate_failures.py: New.

2011-08-25  Rainer Orth  <ro@CeBiTec.Uni-Bielefeld.DE>

	* gcc_update: Determine svn branch from hg convert_revision.

2011-07-18  Rainer Orth  <ro@CeBiTec.Uni-Bielefeld.DE>

	* config-list.mk (i586-netware): Remove.
	(.PHONY): Remove make-script-dir dependency.
	(make-script-dir): Remove.
	($(LIST)): Remove make-script-dir dependency.

2011-07-15  Bernd Schmidt  <bernds@codesourcery.com>

	* gcc_update: Add C6X generated files.
	* contrib/config-list.mk: Add c6x-elf and c6x-uclinux.

2011-07-01  Rainer Orth  <ro@CeBiTec.Uni-Bielefeld.DE>

	* config-list.mk (LIST): Append OPT-enable-obsolete to
	alpha-dec-osf5.1, mips-sgi-irix6.5.

2011-06-24  Diego Novillo  <dnovillo@google.com>

	* repro_fail: New.

2011-06-21  Joseph Myers  <joseph@codesourcery.com>

	* gcc_update (gcc/config/avr/avr-tables.opt): New dependencies.

2011-05-19  Joseph Myers  <joseph@codesourcery.com>

	* gcc_update (gcc/config/arm/arm-tables.opt): Also depend on
	gcc/config/arm/arm-fpus.def.

2011-05-10  Joseph Myers  <joseph@codesourcery.com>

	* gcc_update (gcc/config/rs6000/rs6000-tables.opt): New
	dependencies.

2011-05-09  Joseph Myers  <joseph@codesourcery.com>

	* gcc_update (gcc/config/mips/mips-tables.opt): New dependencies.

2010-05-05  Joern Rennecke  <joern.rennecke@embecosm.com>

	* config-list.mk: New file.

2011-05-02  Joseph Myers  <joseph@codesourcery.com>

	* gcc_update (gcc/config/m68k/m68k-tables.opt): New dependencies.

2011-04-25  Jan Kratochvil  <jan.kratochvil@redhat.com>

	* paranoia.cc (ENUM_BITFIELD): Remove.

2011-04-08  Joseph Myers  <joseph@codesourcery.com>

	* gcc_update (gcc/config/arm/arm-tables.opt): New dependencies.

2011-03-22  Joseph Myers  <joseph@codesourcery.com>

	* compare-all-tests (all_targets): Remove crx and m68hc11.

2011-03-21  Rainer Orth  <ro@CeBiTec.Uni-Bielefeld.DE>

	PR bootstrap/48135
	* make_sunver.pl: Don't use File::Glob.

2011-03-05  Joseph Myers  <joseph@codesourcery.com>

	* gennews (files): Add files for GCC 4.6.

2011-01-26  Dave Korn  <dave.korn.cygwin@gmail.com>

	* patch_tester.sh (nopristinecache): New shell var, set according
	to presence or absence of new -nopristinecache option.
	(usage): Document new option.
	(bootntest_pristine): Implement it.

2010-11-25  Rainer Orth  <ro@CeBiTec.Uni-Bielefeld.DE>

	* make_sunver.pl: Use elfdump -s to extract symbols if possible,
	readelf -s otherwise.

2010-11-08  Eric Botcazou  <ebotcazou@adacore.com>

	* make_sunver.pl: Ignore entries without symbol name first.  Then do
	not ignore symbols marked as 'R'.

2010-10-18  Andi Kleen  <ak@linux.intel.com>

	* gccbug.el: Remove.

2010-10-12  Rainer Orth  <ro@CeBiTec.Uni-Bielefeld.DE>

	* gcc_update: Run $GCC_HG pull and update separately.
	Check parents for SVN revision.

2010-10-11  Ralf Wildenhues  <Ralf.Wildenhues@gmx.de>

	* test_recheck: New script.

2010-08-22  Ralf Wildenhues  <Ralf.Wildenhues@gmx.de>

	* texi2pod.pl: Replace @@ before @{ and @}, for @samp{@@}.
	Also escape characters with grave accents, to be fixed ...
	(unmunge): ... here.
	(postprocess): Also handle @/ and @acronym{...}.

2010-07-02  Sebastian Pop  <sebastian.pop@amd.com>

	* check_GNU_style.sh: Do not print warning messages when there are
	no occurences.

2010-09-13  Rainer Orth  <ro@CeBiTec.Uni-Bielefeld.DE>

	* gcc_update: Handle hg, too.

2010-07-08  Eric Botcazou  <ebotcazou@adacore.com>

	* make_sunver.pl: Remove extra whitespace in regexp.

2010-07-02  Sebastian Pop  <sebastian.pop@amd.com>

	* check_GNU_style.sh: New.

2010-07-02  Rainer Orth  <ro@CeBiTec.Uni-Bielefeld.DE>

	* make_sunver.pl: New file.

2010-07-02  Iain Sandoe  <iains@gcc.gnu.org>

       * compare-debug (Darwin): Remove '-x' flag from ld-based object
       stripping.  Add a comment as to why we do it this way.

2010-06-20  Alexandre Oliva  <aoliva@redhat.com>

	* compare-debug: Drop LTO sections.

2010-06-15  Bernhard Reutner-Fischer  <aldot@gcc.gnu.org>

	* gcc_update: Support updating a git clone.

2010-06-04  Rainer Orth  <ro@CeBiTec.Uni-Bielefeld.DE>

	* test_summary: Don't use diff -u.
	Adapt egrep regex.

2010-06-02  Andrew Haley  <aph@redhat.com>

	* download_prerequisites: New script.

2010-05-25  Rainer Orth  <ro@CeBiTec.Uni-Bielefeld.DE>

	* dg-extract-results.sh: Redirect grep output to /dev/null instead
	of grep -q.

2010-04-22  Basile Starynkevitch  <basile@starynkevitch.net>

	* gcc_update: Sets the locale to C.

2010-04-06  Joseph Myers  <joseph@codesourcery.com>

	* gennews (files): Add files for GCC 4.5.

2010-03-22  Jan Kratochvil  <jan.kratochvil@redhat.com>

	Fix *.log tests output containing "===".
	* dg-extract-results.sh (/\===/): Rename to ...
	(/^\t\t=== .* ===$/): ... this pattern.

2010-03-02  Rainer Orth  <ro@CeBiTec.Uni-Bielefeld.DE>

	* dg-extract-results.sh: Fix result order to match sequential case.

2010-01-16  Ralf Wildenhues  <Ralf.Wildenhues@gmx.de>

	* check_warning_flags.sh: Use \012 instead of \n with tr.

2010-01-05  Rainer Orth  <ro@CeBiTec.Uni-Bielefeld.DE>

	* dg-extract-results.sh: Don't use tail -n.

2009-10-03  H.J. Lu  <hongjiu.lu@intel.com>
	    Richard Guenther  <rguenther@suse.de>

	PR lto/39216
	* gcc_update: Adjust file timestamps for lto-plugin.

2009-09-10  Iain Sandoe  <iain.sandoe@sandoe-acoustics.co.uk>

	PR bootstrap/41245
	* compare-debug: Handle stripping of dwarf debug sections from darwin
	mach-o objects.

2009-09-04  Alexandre Oliva  <aoliva@redhat.com>

	* compare-debug: Grep for blank before dash to avoid grep -e.

2009-09-01  Alexandre Oliva  <aoliva@redhat.com>

	* compare-debug: Look for .gkd files and compare them.

2009-08-27  Ralf Wildenhues  <Ralf.Wildenhues@gmx.de>

	PR testsuite/41166
	* test_summary: Invoke config.status, rather than trying to
	parse it.  Adjust awk script.

2009-08-18  Alexandre Oliva  <aoliva@redhat.com>

	* compare-debug: Drop .eh_frame relocations too.

2009-08-18  H.J. Lu  <hongjiu.lu@intel.com>

	PR testsuite/40704
	* test_summary: Filter out "\r".

2009-06-02  Alexandre Oliva  <aoliva@redhat.com>

	* compare-debug: Don't fail just because of .eh_frame differences.

2009-04-27  Jakub Jelinek  <jakub@redhat.com>

	PR testsuite/39807
	* dg-extract-results.sh: Close open files and use >> instead of >
	to decrease number of concurrently open files from awk.  Avoid
	= at the beginning of a regexp and redirect to a file determined
	by curfile variable rather than concatenated strings to workaround
	Solaris nawk bug.

2009-04-25  Gerald Pfeifer  <gerald@pfeifer.com>

	* test_summary: Only include LAST_UPDATED if it exists.
	Complete copyright years.

2009-04-16  Paolo Bonzini  <bonzini@gnu.org>

	* compare-all-tests: New.

2009-04-14  Jakub Jelinek  <jakub@redhat.com>

	* gennews (files): Reference GCC 4.4 web pages.

2009-04-09  Jakub Jelinek  <jakub@redhat.com>

	* reghunt/date_based/reg_periodic: Change copyright header to refer
	to version 3 of the GNU General Public License and to point readers
	at the COPYING3 file and the FSF's license web page.
	* reghunt/date_based/reg_search: Likewise.
	* regression/GCC_Regression_Tester.wdgt/widget.html: Likewise.
	* regression/btest-gcc.sh: Likewise.
	* regression/objs-gcc.sh: Likewise.

2009-03-01  Ralf Wildenhues  <Ralf.Wildenhues@gmx.de>

	* check_warning_flags.sh: Update flag exceptions.

2008-11-18  Ben Elliston  <bje@au.ibm.com>

	* dg-cmp-results.sh: Do not print usage if either .sum file cannot
	be opened; print a more meaningful error instead.

2008-10-24  Janis Johnson  <janis187@us.ibm.com>
	    Jakub Jelinek  <jakub@redhat.com>

	* dg-extract-results.sh: New file.

2008-07-14  Ralf Wildenhues  <Ralf.Wildenhues@gmx.de>

	* check_makefile_deps.sh: New file.

2008-05-08  Sebastian Pop  <sebastian.pop@amd.com>

	* patch_tester.sh (report): Do not print "Checker: ".

2008-04-23  Sebastian Pop  <sebastian.pop@amd.com>

	* patch_tester.sh (report): Do not print the time.

2008-04-01  Joseph Myers  <joseph@codesourcery.com>

	* texi2pod.pl: Handle @samp and @url inside verbatim blocks.
	Handle @heading.  Handle enumerated lists with starting numbers
	and extra headings.

2008-03-10  Janis Johnson  <janis187@us.ibm.com>

	* patch_tester.sh (initialization): Initialize svnpatch and stop.
	(usage): Add -svnpath and -stop.
	(makedir): New.
	(argument handling): Process -stop and -svnpath.
	(setup code): Use makedir, error out if initial svn checkout fails.
	(update): Use svnpath.  Invoke contrib/gcc_update.
	(apply_patch): Require that patch was created at top level.  Use eval
	with option variables.  Don't use bootstrap target for make.  Verify
	that some tests were run.
	(bootntest_patched): Use snvpath.
	(main loop): For -stop, exit when there are no more patches to test.

2008-03-09  Ralf Wildenhues  <Ralf.Wildenhues@gmx.de>

	* check_warning_flags.sh: Instead of invoke.texi, take the path
	to the doc directory as argument.  Check that warnings listed in
	'gcc --help' are accepted by the compiler, and listed in the
	manuals.

2008-03-06  Tom Tromey  <tromey@redhat.com>

	* patch_tester.sh (usage): Watermark is not lexicographic.
	Load $STATE/defaults if it exists.
	(selfexec): Use $0.
	(apply_patch): Handle deletions.
	(bootntest): Handle default settings.

2008-03-05  Jakub Jelinek  <jakub@redhat.com>

	* gennews (files): Reference GCC 4.3 web pages.

2008-02-15  Ralf Wildenhues  <Ralf.Wildenhues@gmx.de>

	* check_warning_flags.sh: New file.

2008-01-25  Joseph Myers  <joseph@codesourcery.com>

	* paranoia.cc (main): Remove handling of c4x_single and
	c4x_extended formats.

2007-12-26  Sebastian Pop  <sebastian.pop@amd.com>

	* compareSumTests3: Changed to GPLv3.
	* prepare_patch.sh: Same.
	* uninclude: Same.
	* dglib.pm: Same.
	* gennews: Same.
	* texi2pod.pl: Same.
	* analyze_brprob: Same.
	* gcc_build: Same.

2007-12-26  Sebastian Pop  <sebastian.pop@amd.com>

	* patch_tester.sh: Changed to GPLv3.

2007-12-15  Sebastian Pop  <sebastian.pop@amd.com>

	* patch_tester.sh: Don't save the script anymore.

2007-12-15  Sebastian Pop  <sebastian.pop@amd.com>

	* patch_tester.sh: New.
	* prepare_patch.sh: New.

2007-11-26  Alexandre Oliva  <aoliva@redhat.com>

	* compare-debug: Introduce -p flag to preserve .stripped files.

2007-10-08  Manuel Lopez-Ibanez  <manu@gcc.gnu.org>

	* texi2pod.pl: Handle @asis.
	(postprocess): Move @gccoptlist{} after all formatting commands.

2007-10-01  Alexandre Oliva  <aoliva@redhat.com>

	* compare-debug: Avoid spurious errors when .stripped files
	exist.

2007-09-22  Hans-Peter Nilsson  <hp@axis.com>

	* warn_summary (srcdirFilter): Add fixincludes, sim,
	newlib and mpfr.

2007-08-23  H.J. Lu  <hongjiu.lu@intel.com>

	* gcc_update: Handle different URL paths and tags.

2007-08-16  Alexandre Oliva  <aoliva@redhat.com>

	* compare-debug: New.

2007-08-16  H.J. Lu  <hongjiu.lu@intel.com>
	    Andreas Schwab  <schwab@suse.de>

	* gcc_update: Use "svn info" for revision number.  Create
	gcc/REVISION with branch name and revision number.

2007-08-10  Diego Novillo  <dnovillo@google.com>

	* gcc.doxy: Rename from tree-ssa.doxy.

2007-08-10  Diego Novillo  <dnovillo@google.com>

	* tree-ssa.doxy: Update for doxygen 1.5.
	Include all the files in the middle and back ends.

2007-06-30  Hans-Peter Nilsson  <hp@axis.com>

	* gcc_update (files_and_dependencies): Handle
	gcc/testsuite/gcc.dg/cpp/direct2s.c.

2007-05-13  Mark Mitchell  <mark@codesourcery.com>

	* gennews (files): Reference GCC 4.2 web pages.

2007-04-04  Zack Weinberg  <zack@mrtock.ucsd.edu>

	* texi2pod.pl: Correct handling of @itemize with no argument.

2007-03-17  Hans-Peter Nilsson  <hp@axis.com>

	* uninclude: New utility, from Alexandre Oliva.

2007-02-26  Dominique Dhumieres  <dominiq@lps.ens.fr>

	* test_installed: Adjust to the move from g77 to gfortran.

2007-02-16  Matthias Klose  <doko@debian.org>

	* texi2pod.pl: Handle @subsubsection, ignore @anchor.

2007-02-10  Hans-Peter Nilsson  <hp@axis.com>

	* test_summary (configflags): Adjust for changes in the
	config.status format due to update to autoconf 2.59.

2007-02-09  Daniel Jacobowitz  <dan@codesourcery.com>

	* gcc_update: Update for configure.in -> configure.ac.

2007-02-06  Richard Sandiford  <richard@codesourcery.com>

	* texi2pod.pl: Handle @multitable.

2007-01-15  Tom Tromey  <tromey@redhat.com>

	* download_ecj: New file.

2006-09-27  Matthew Sachs  <msachs@apple.com>

	* compareSumTests3: POD syntax fix.

2006-09-27  Matthew Sachs  <msachs@apple.com>

	* dglib.pm: Initial commit.
	* compareSumTests3: Initial commit.

2006-09-18  Bernhard Fischer  <aldot@gcc.gnu.org>

	* dg-cmp-results.sh (compare-$$.awk): Print name[old]
	and not non-existing nm[old].

2006-07-06  Paul Eggert  <eggert@cs.ucla.edu>

	Port to hosts whose 'sort' and 'tail' implementations
	treat operands with leading '+' as file names, as POSIX
	has required since 2001.  However, make sure the code still
	works on pre-POSIX hosts.
	* compare_tests: Don't assume "sort +2" is equivalent to
	"sort -k 3", since POSIX 1003.1-2001 no longer requires this.

2006-06-05  James Lemke  <jwlemke@wasabisystems.com>

	* dg-cmp-results.sh: New script for comparing DejaGNU logs.

2006-06-02  Richard Earnshaw  <rearnsha@arm.com>
	    Mike Stump  <mrs@apple.com>

	* compare_tests: Handle multilibs better.

2006-05-31  Daniel Jacobowitz  <dan@codesourcery.com>

	* texi2pod.pl: Correct handling of absolute @include.

2006-05-02  Daniel Jacobowitz  <dan@codesourcery.com>

	* texi2pod.pl: Handle -I.

2006-02-28  Mark Mitchell  <mark@codesourcery.com>

	* gennews (files): Update for GCC 4.1.

2006-01-24  Diego Novillo  <dnovillo@redhat.com>

	* gcc_update (files_and_dependencies): Handle
	libgomp/testsuite/Makefile.in.

2006-01-18  Richard Henderson  <rth@redhat.com>
	    Diego Novillo  <dnovillo@redhat.com>

	* gcc_update (files_and_dependencies): Add libgomp files.

2005-12-06  Ben Elliston  <bje@au.ibm.com>

	* newcvsroot: Remove.

2005-11-03  Steven Bosscher  <stevenb@suse.de>

	* gcc_build: Fix my previous checking.

2005-11-01  Joseph S. Myers  <joseph@codesourcery.com>

	* gcc_update: Include revision number in LAST_UPDATED.

2005-10-30  Steven Bosscher  <stevenb@suse.de>

	* gcc_build: Use gcc.gnu.org as the default server.  Set up
	SVN_REPOSITORY correctly.  Add support for checking out branches.

2005-10-28  Andrew Pinski  <pinskia@gcc.gnu.org>

	* gcc_update: When svn update is called and
	--silent is used, pass -q.

2005-10-28  Andrew Pinski  <pinskia@gcc.gnu.org>

	* gcc_update: Remove the -q from svn invocation.

2005-10-28  Andrew Pinski  <pinskia@gcc.gnu.org>

	* gcc_build: Remove -d from the call to gcc_update.

2005-10-28  Daniel Berlin  <dberlin@dberlin.org>
	    Ben Elliston  <bje@au1.ibm.com>

	* gcc_update: Update for svn.
	* newcvsroot: Ditto.
	* gcc_build: Ditto.

2005-10-21  Mark Mitchell  <mark@codesourcery.com>

	* texi2pod.pl: Substitue for @value even when part of @include.

2005-10-21  Bob Wilson  <bob.wilson@acm.org>

	* texi2pod.pl: Convert two single quotes or two backquotes to
	double quotes.

2005-08-23  Ben Elliston  <bje@au.ibm.com>

	* gcc_update: Update dependencies for libjava/aclocal.m4.

2005-08-14  Kelley Cook  <kcook@gcc.gnu.org>

	* All files: Update with new FSF address.

2005-07-14  Ben Elliston  <bje@au.ibm.com>

	* filter_params.pl: Typo fix.
	* filter_knr2ansi.pl: Likewise.

2005-06-05  Gerald Pfeifer  <gerald@pfeifer.com>

	* gennews (files): Update for egcs-1.0 release pages consolidation.

2005-04-17  Joseph S. Myers  <joseph@codesourcery.com>

	* gennews (files): Update for GCC 4.0.

2005-03-18  Alexandre Oliva  <aoliva@redhat.com>

	* gcc_update (silent): Unset instead of initializing to null.

2005-03-18  Andreas Schwab  <schwab@suse.de>

	* gcc_update (apply_patch): Properly quote $1.

2005-03-18  Zack Weinberg  <zack@codesourcery.com>

	* gcc_update: Add --silent option.

2005-03-08  Kaveh R. Ghazi  <ghazi@caip.rutgers.edu>

	* warn_summary (keywordFilter): Update sed pattern for new quoting
	style in warnings.

2005-03-07  Kaveh R. Ghazi  <ghazi@caip.rutgers.edu>

	* warn_summary: Add -fortran subdir flag.
	(subdirectoryFilter): Fix missing ada subdir.

2004-11-20  Hans-Peter Nilsson  <hp@bitrange.com>

	* gcc_update (touch_files): Don't rely on "make" being GNU make;
	grep for "Touching" to determine that the rule executes.

2004-11-14  Hans-Peter Nilsson  <hp@bitrange.com>

	* gcc_update (touch_files): Explicitly pass --no-print-directory.

2004-11-04  Andrew Pinski  <pinskia@physics.uc.edu>

	* gcc_update (boehm-gc/aclocal.m4): Remove boehm-gc/acinclude.m4.

2004-08-04  Paolo Bonzini  <bonzini@gnu.org>

	* gcc_update: Add fixincludes.

2004-08-26  Matthias Klose  <doko@debian.org>

	* texi2pod.pl: keep references of the form @ref{...}, print them bold.

2004-08-26  Matthias Klose  <doko@debian.org>

	* test_summary: Include baseline used for libstdc++-v3 abi check
	in test summary.

2004-08-25  Ben Elliston  <bje@au.ibm.com>

	* gcc_update (libcpp/Makefile.in): Remove libcpp/Makefile.am.

2004-08-20  Andreas Tobler  <a.tobler@schweiz.ch>

	* gcc_update (self): libjava/configure.in -> configure.ac. Automake
	update done.

2004-08-04  Paolo Bonzini  <bonzini@gnu.org>

	* gcc_update: libjava/configure.ac -> configure.in.  Automake
	1.4 does not handle configure.ac properly.

2004-08-04  Andreas Schwab  <schwab@suse.de>

	* gcc_update: libjava/configure.in -> configure.ac.

2004-08-03  Richard Earnshaw  <rearnsha@arm.com>

	* gcc_update: gcc/config/arm/arm-tune.md -> arm-cores.def gentune.sh.

2004-07-16  Jeff Law  <law@redhat.com>

	* analyze_brprob: Fix comments.  More consistent output format.

2004-06-17  Diego Novillo  <dnovillo@redhat.com>

	* tree-ssa.doxy: Update for doxygen 1.3.5.

2004-06-14  Andreas Jaeger  <aj@suse.de>

	* gcc_update: boehm-gc/configure.in -> configure.ac.

2004-06-16  Paolo Bonzini  <bonzini@gnu.org>

	* gcc_update (boehm-gc/configure): Depend on
	boehm-gc/configure.ac instead of boehm-gc/configure.in

2004-06-14  Paolo Bonzini  <bonzini@gnu.org>

	* gcc_update (libmudflap/configure): Depend on
	libmudflap/configure.ac instead of libmudflap/configure.in

2004-06-14  Andreas Jaeger  <aj@suse.de>

	* gcc_update: Add libcpp.

2004-06-10  Andreas Jaeger  <aj@suse.de>

	* gcc_update: Add libgfortran.

2004-05-29  Andrew Pinski  <pinskia@physics.uc.edu>

	* gcc_update (libbanshee/configure): Depend on
	libbanshee/configure.ac instead of libbanshee/configure.in

2004-05-17  Zack Weinberg  <zack@codesourcery.com>

	* gcc_update: Remove gcc/f/intdoc.texi and all libf2c files
	from list of files to be touched.
	* convert_to_f2c, convert_to_g2c, download_f2c: Delete.

2004-05-15  Joseph S. Myers  <jsm@polyomino.org.uk>

	* gennews: Update for GCC 3.4.

2004-05-13  Diego Novillo  <dnovillo@redhat.com>

	Merge from tree-ssa-20020619-branch.

	* filter_gcc_for_doxygen: New file.
	* filter_knr2ansi.pl: New file.
	* filter_params.pl: New file.
	* tree-ssa.doxy: New file.
	* contrib/gcc_update (files_and_dependencies): Handle
	libbanshee and libmudflap.

2004-04-12  Kelley Cook  <kcook@gcc.gnu.org>
	    Andreas Jaeger  <aj@suse.de>

	* gcc_update (files_and_dependencies): Insert zlib dependencies.

2004-04-09  Nathanael Nerode  <neroden@gcc.gnu.org>

	* gcc_update (files_and_dependencies): libobjc/configure now
	depends on configure.ac, not configure.in.

2004-04-01  Kelley Cook  <kcook@gcc.gnu.org>

	* gcc_update (files_and_dependencies): Remove gcc/ada/*.texi.

2004-03-16  Andreas Tobler  <a.tobler@schweiz.ch>

	* gcc_update (files_and_dependencies): Insert libffi dependencies.

2004-03-10  Kelley Cook  <kcook@gcc.gnu.org>

	* gcc_update (files_and_dependencies): Insert libada/configure.

2004-02-29  Andrew Pinski  <pinskia@physics.uc.edu>

	* gcc_update (files_and_dependencies): Update intl/configure.in
	to intl/configure.ac.

2004-01-09  Kelley Cook  <kcook@gcc.gnu.org>

	* gcc_update (files_and_dependencies): Update fastjar/configure.in
	to fastjar/configure.ac

2004-01-07  Kelley Cook  <kcook@gcc.gnu.org>

	* gcc_update (files_and_dependencies): Remove non-existant files.

2004-01-05  Kelley Cook  <kcook@gcc.gnu.org>

	* gcc_update (files_generated): Revert 2003-12-18 change.

2004-01-03  Andrew Pinski  <pinskia@physics.uc.edu>

	* gcc_update (files_and_dependencies): For gcc directory,
	rename configure.in to configure.ac.

2003-12-19  Andreas Tobler  <a.tobler@schweiz.ch>

	* gcc_update (files_and_dependencies): For libjava/libltdl directory,
	remove acconfig.h. No longer used.

2003-12-18  Kelley Cook  <kcook@gcc.gnu.org>

	* gcc_update (files_generated): Add in gcc/ada/stamp-xgnatug and update
	gcc/ada/gnat_ug_* to use it.

2003-12-16  James E Wilson  <wilson@specifixinc.com>

	* gcc_update (files_and_dependencies): For libjava/libltdl directory,
	rename configure.in to configure.ac, and stamp-h.in to config-h.in.

2003-12-11  Kelley Cook  <kcook@gcc.gnu.org>

	* gcc_update (files_and_dependencies): Correct typo in the filename
	gnat_ug_wnt.texi.

2003-12-08  Arnaud Charlet  <charlet@act-europe.fr

	* gcc_update: Remove handling of sinfo.h, einfo.h, nmake.ads,
	treeprs.ads.

2003-10-16  Mark Mitchell  <mark@codesourcery.com>

	* gennews (files): Add GCC 3.3 files.

2003-08-21  Mark Mitchell  <mark@codesourcery.com>

	* gcc_build: Fix handling of -t option.  Add -x option.

2003-07-31  Matt Kraai  <kraai@alumni.cmu.edu>

	* texi2pod.pl: Remove extra line.

2003-07-15  Matt Kraai  <kraai@alumni.cmu.edu>

	* texi2pod.pl: Default @itemize's parameter to @bullet.

2003-07-12  Zack Weinberg  <zack@codesourcery.com>

	* gcc_update: gcc/acconfig.h no longer exists.

2003-07-11  Matthias Klose  <doko@debian.org>

	* test_installed: Add options to run objc tests.
	In generated site.exp, initialize rootme, CFLAGS, CXXFLAGS.

2003-07-04  Zack Weinberg  <zack@codesourcery.com>

	* gcc_update: Remove gcc/intl/plural.c from list.
	Add new generated files intl/plural.c, intl/configure,
	intl/config.h.in.

2003-06-13  Jason Thorpe  <thorpej@wasabisystems.com>

	* gcc_update (files_and_dependencies): Add
	gcc/testsuite/gcc.dg/cpp/_Pragma3.c depends on
	gcc/testsuite/gcc.dg/cpp/mi1c.h.

2003-05-23  Nathanael Nerode  <neroden@gcc.gnu.org>

	* paranoia.cc: Fix spelling error.

	* analyze_brprob, gcc_build, gennews, texi2pod.pl: Change GNU CC
	to GCC.

2003-04-04  Mike Stump  <mrs@apple.com>

	* compare_tests: Fix exit status and be more flexible with spacing.

2003-03-08  Phil Edwards  <pme@gcc.gnu.org>

	* test_summary:  Add -h, print existing comments as help.

2003-03-03  H.J. Lu  <hjl@gnu.org>

	* gcc_build: Use $GCC_CVS/$CVS instead of cvs.
	* gcc_update: Likewise.

2003-01-19  Alexandre Oliva  <aoliva@redhat.com>

	* test_summary (configflags): Only use the first match.  Remove
	excess space.  Use sub instead of gsub where possible.  Use `none'
	if no configure flags were given.

2003-01-10  Loren J. Rittle  <ljrittle@acm.org>

	* test_summary (configflags): awk portability.

2003-01-07  Alexandre Oliva  <aoliva@redhat.com>

	* test_summary (configflags): Compute correctly with both
	autoconfiscated and Cygnus-style top-level.

2003-01-03  Kaveh R. Ghazi  <ghazi@caip.rutgers.edu>

	* gcc_update (files_and_dependencies): Add gcc/cp/cfns.h depends
	on gcc/cp/cfns.gperf and gcc/java/keyword.h depends on
	gcc/java/keyword.gperf

2002-12-29  Gerald Pfeifer  <pfeifer@dbai.tuwien.ac.at>

	* gcc_update (files_and_dependencies): Add gcc/intl/plural.c as
	depending on gcc/intl/plural.y.

2002-12-28  Alexandre Oliva  <aoliva@redhat.com>

	* gcc_update (configure): Depend on config/acx.m4 as well.

	* gcc_update (configure): Depend on configure.in.

2002-12-24  Joseph S. Myers  <jsm@polyomino.org.uk>

	* texi2pod.pl: Skip contents of @copying.

2002-11-09  Zack Weinberg  <zack@codesourcery.com>

	* gthr_supp_vxw_5x.c: New file.

2002-10-21  Richard Henderson  <rth@redhat.com>

	* paranoia.cc (real_c_float::image): Accomodate size of
	real_internal format.
	(main): Unbuffer stdio.  Add real_internal format.
	(floor_log2_wide): New.

2002-10-16  Richard Henderson  <rth@redhat.com>

	* paranoia.cc (ENUM_BITFIELD): New.
	(class): Define as klass around real.h.
	(real_c_float): Not a template any longer; define MODE as a
	class static constant; use real_format elements for SIZE.
	Update uses of real_to_decimal and real_to_hexadecimal.
	(main): Change -g argument to use a format name.
	(mode_for_size): Remove.

2002-09-16  Richard Henderson  <rth@redhat.com>

	* paranoia.cc: New file.

2002-09-04  Richard Henderson  <rth@redhat.com>

	* enquire.c: Remove.

2002-08-14  Mark Mitchell  <mark@codesourcery.com>

	* gennews (files): Add GCC 3.2 files.

2002-07-22  Gerald Pfeifer  <pfeifer@dbai.tuwien.ac.at>

	* gennews (files): Add proper files for the GCC 3.1 release series.
	Simplify and reformat introductory wording.

2002-07-16  Nathanael Nerode  <neroden@gcc.gnu.org>

	* enquire.c: Move from gcc.

2002-07-16  H.J. Lu  <hjl@gnu.org>

	* gcc_update (touch_files): Pass -s to ${MAKE}.

2002-06-26  Zack Weinberg  <zack@codesourcery.com>

	* texi2pod.pl: Correct handling of the internal R<> sequence.

2002-05-31  Florian Weimer  <fw@deneb.enyo.de>

	* gcc_update (files_and_dependencies): Add generated Texinfo files
	for Ada.

2002-05-16  Rainer Orth  <ro@TechFak.Uni-Bielefeld.DE>

	* test_installed: Allow for PWDCMD to override hardcoded pwd.
	* test_summary: Likewise.

2002-04-18  Geoffrey Keating  <geoffk@redhat.com>

	* gcc_update (touch_files): Don't have empty for loop.

2002-04-16  Richard Henderson  <rth@redhat.com>

	* gcc_update: Remove libchill.

2002-03-25  Zack Weinberg  <zack@codesourcery.com>

	* texi2pod.pl: Handle @end ftable and @end vtable.

2002-03-11  Zack Weinberg  <zack@codesourcery.com>

	* texi2pod.pl: Handle @include, @ftable, @vtable.
	Reformat some code for clarity.

2002-02-24  Christian Jönsson  <c.christian.joensson@telia.com>

	* test_summary: Additional to XPASS and FAIL, add UNRESOLVED,
	WARNING and ERROR output from the *.sum files.

2002-01-26  Gerald Pfeifer  <pfeifer@dbai.tuwien.ac.at>

	* gennews (files): Replace gcc-2.95/gcc-2.95.html,
	gcc-2.95/gcc-2.95.1.html, gcc-2.95/gcc-2.95.2.html,
	and gcc-2.95/gcc-2.95.3.html by gcc-2.95/index.html.

2002-01-16  Gerald Pfeifer  <pfeifer@dbai.tuwien.ac.at>

	* gennews (files): Replace egcs-1.1/egcs-1.1.2.html,
	egcs-1.1/egcs-1.1.1.html, and egcs-1.1/egcs-1.1.html by
	egcs-1.1/index.html.

2002-01-01  Kaveh R. Ghazi  <ghazi@caip.rutgers.edu>

	* warn_summary: Add -ada subdirectory flag.

2001-12-12  Matthias Klose  <doko@debian.org>

	* texi2pod.pl: Merge changes from binutils' texi2pod.pl. Allows
	generation of more than one man page from one source.
	Add '-' to set of valid chars for an identifier.
	Let -D option accept flags of the form <flag>=<value>.
	Use \s+ for whitespace detection in '@c man' lines.
	Handle @set and @clear independent of $output.
	Substitute all @value{}'s in a line.

2001-11-14  Joseph S. Myers  <jsm28@cam.ac.uk>

	* texi2pod.pl: Handle @ifnottex, @iftex and @display.  Handle @var
	in verbatim blocks specially.  Handle @unnumbered, @unnumberedsec
	and @center.  Allow [a-z] after @enumerate.  Handle 0 and numbers
	greater than 9 in enumerations.

2001-11-07  Laurent Guerby  <guerby@acm.org>

	* gcc_update (files_and_dependencies): Add Ada dependencies.

2001-10-08  Joseph S. Myers  <jsm28@cam.ac.uk>

	* snapshot: Remove.

2001-09-07  Richard Sandiford  <rsandifo@redhat.com>

	Revert:
	* gcc_update: (files_and_dependencies) Add gcc/java/parse.c
	gcc/java/parse-scan.c and gcc/java/keyword.h to list of files to
	touch.

2001-09-04  David.Billinghurst  <David.Billinghurst@riotinto.com>

	* gcc_update: (files_and_dependencies) Add gcc/java/parse.c
	gcc/java/parse-scan.c and gcc/java/keyword.h to list of files to
	touch.

Mon Aug 13 02:29:08 CEST 2001  Jan Hubicka  <jh@suse.cz>

	* analyze_brprob: Update for changes in gcc debug output.

Sat Jul 28 22:37:49 CEST 2001  Jan Hubicka  <jh@suse.cz>

	* analyze_brprob: Avoid more overflows.

2001-07-27  Richard Henderson  <rth@redhat.com>

	* test_summary: Copy LAST_UPDATED UTC time to head of summary.

Fri Jul 27 18:01:21 CEST 2001  Jan Hubicka  <jh@suse.cz>

	* analyze_brprob: Avoid overflows.

2001-07-27  Richard Henderson  <rth@redhat.com>

	* gcc_update: Dump timestamp in LAST_UPDATED.

2001-07-26  Andreas Jaeger  <aj@suse.de>,
	    Hans-Peter Nilsson  <hp@bitrange.com>

	* analyze_brprob: Fix documentation.

Mon Jul 23 15:47:19 CEST 2001  Jan Hubicka  <jh@suse.cz>

	* analyze_brprob: Fix awk compatibility problems; update comment.

2001-07-23  Andreas Jaeger  <aj@suse.de>

	* analyze_brprob: Fix more typos.

2001-07-23  Andreas Jaeger  <aj@suse.de>

	* analyze_brprob: Fix typos.

2001-07-03  Joseph S. Myers  <jsm28@cam.ac.uk>

	* texi2pod.pl: Handle @r inside @item.

2001-07-02  Zack Weinberg  <zackw@stanford.edu>

	* gcc_update: Remove entries for gcc.1, cpp.1, gcov.1.

2001-07-01  Zoltan Felleg  <zfelleg@telnet.hu>

	* warn_summary: Fix typo in a comment.

2001-06-14  Albert Chin-A-Young  <china@thewrittenword.com>

	* contrib/gcc_update: Fix timestamp on gcc/f/intdoc.texi.

2001-06-13  Mark Mitchell  <mark@codesourcery.com>

	* gennews: Set TERM to vt100 for Lynx.

2001-06-13  Gerald Pfeifer  <pfeifer@dbai.tuwien.ac.at>

	* release: Remove.

Tue Jun 12 12:21:40 CEST 2001  Jan Hubicka  <jh@suse.cz>

	* analyze_brprob: New file.

2001-06-11  Mark Mitchell  <mark@codesourcery.com>

	* gcc_build: Output information about the commands used to
	configure the compiler.

2001-06-07  Joseph S. Myers  <jsm28@cam.ac.uk>

	* gennews: Update for GCC 3.0.

2001-06-02  Joseph S. Myers  <jsm28@cam.ac.uk>

	* gcc_update: Update for move of documentation to gcc/doc.

2001-05-28  Rainer Orth  <ro@TechFak.Uni-Bielefeld.DE>

	* contrib/test_summary (files): Sort before evaluating.

2001-05-23  Gerald Pfeifer  <pfeifer@dbai.tuwien.ac.at>

	* gcc_update (UPDATE_OPTIONS): Add -d to the default settings.

2001-05-21  Mark Mitchell  <mark@codesourcery.com>

	* gcc_build: Use -d when invoking gcc_update.

2001-05-18  Andreas Jaeger  <aj@suse.de>

	* gcc_update: Add rules for libf2c/libI77.

2001-05-17  Alexandre Oliva  <aoliva@redhat.com>

	* gcc_update (touch_files): Use simpler, yet as portable, syntax.

2001-05-14  Loren J. Rittle  <ljrittle@acm.org>

	* gcc_update (touch_files): Enhance make portability.

2001-05-14  Alexandre Oliva  <aoliva@redhat.com>

	* gcc_update (touch_files): Use a Makefile to touch files.

2001-05-03  Joseph S. Myers  <jsm28@cam.ac.uk>

	* texi2pod.pl: Add copyright and GPL notices.

2001-01-24  Joseph S. Myers  <jsm28@cam.ac.uk>

	* texi2pod.pl: Handle "\,".

2001-01-15  Joseph S. Myers  <jsm28@cam.ac.uk>

	* texi2pod.pl: Fix regular expression for @r to avoid exponential
	recursion.  From Russ Allbery <rra@stanford.edu>.  Remove perl
	version check.

2001-01-15  Kaveh R. Ghazi  <ghazi@caip.rutgers.edu>

	* warn_summary (stageNfilter): Update for recent changes in
	bootstrap logic.

2001-01-14  Joseph S. Myers  <jsm28@cam.ac.uk>

	* texi2pod.pl: Require at least perl 5.6.0.

2001-01-13  Joseph S. Myers  <jsm28@cam.ac.uk>

	* gcc_update: Add gcc/gcc.1 to generated files.
	* texi2pod.pl: Handle @r and @gccoptlist.  Handle @gol.  Handle
	discarding to end of sentence with @xref where the sentence has an
	interior "." in markup, and handle discarding parentheses around
	such a sentence.

2001-01-11  Bernd Schmidt  <bernds@redhat.com>

	* gennews: Add gcc-2.95.3.

2001-01-10  Joseph S. Myers  <jsm28@cam.ac.uk>

	* texi2pod.pl: Handle @gcctabopt and @env in tables.  Handle
	@command.  Format URLs and email addresses in bold.

2001-01-03  Joseph S. Myers  <jsm28@cam.ac.uk>

	* gcc_update: Add cpp.1 to the list of generated files.

	* texi2pod.pl: Handle @option and @env.

2001-01-03  Mike Stump  <mrs@wrs.com>

	* snapshot: Update to account for java libraries.

2000-12-28  Jeffrey Oldham  <oldham@codesourcery.com>

	* test_summary: Export filesuffix, not fileprefix.

2000-12-22  Joseph S. Myers  <jsm28@cam.ac.uk>

	* release: Change some EGCS references to GCC.

2000-12-14  Kaveh R. Ghazi  <ghazi@caip.rutgers.edu>

	* warn_summary: Fix subdirectory filtering.  Add -intl and -fixinc
	subdirectory flags.  Add source directory prefix filtering.
	Redirect diagnostic output to stderr.

2000-12-07  Zack Weinberg  <zack@wolery.stanford.edu>

	* texi2pod.pl: If multiple @c man sections with the same tag
	appear, concatenate them in the final output.  When skipping,
	ignore block commands that can't cause skipping, and honor
	those that can.  Ensure that verbatim blocks are separate
	paragraphs.

2000-12-07  Joseph S. Myers  <jsm28@cam.ac.uk>

	* gcc_update: Don't touch tradcif.c or java/parse.h.

2000-12-05  Zack Weinberg  <zack@wolery.stanford.edu>

	* texi2pod.pl: Restructure for comprehensibility, add
	comments.  Merge handling of @ignore and @ifxxx.  Handle a
	whole bunch more Texinfo commands.  Use consistent formatting
	style.

2000-12-04  Joseph S. Myers  <jsm28@cam.ac.uk>

	* gennews: New script.

2000-11-22  Gerald Pfeifer  <pfeifer@dbai.tuwien.ac.at>

	* gcc_update: Update a comment as we now require bison for CVS users.

2000-11-22  Joseph S. Myers  <jsm28@cam.ac.uk>

	* gcc_update: Add gcov.1 to the list of generated files.

2000-11-21  Mark Mitchell  <mark@codesourcery.com>

	* gcc_build: Remove code to put information in a log file.

2000-11-19  Zack Weinberg  <zackw@stanford.edu>

	* texi2pod.pl:
	  - Add real command line parsing.
	  - Support @ifset, @ifclear, @set, @value, -D switch.
	  - Support @sc.  Improve handling of @ref and friends.
	  - Discard @subsection, @need, @node lines.
	  - Un-nest font changes to match texinfo semantics.
	  - Handle @{ and @}.  Oops.
	  - Don't emit E<> directives inside verbatim blocks.

2000-11-12  Bruce Korb  <bkorb@gnu.org>

	* release: generalize the release script a bit.

Sat Nov 11 17:29:03 2000  Mark P Mitchell  <mark@codesourcery.com>

	* gcc_build: Add -o option for setting the objdir to use.

2000-11-11  Jeff Law  <law@redhat.com>,

	* release: New file.

2000-11-08  Jeff Law  <law@redhat.com>,
	    Gerald Pfeifer  <pfeifer@dbai.tuwien.ac.at>

	* snapshot: New file.

2000-11-08  Jeffrey Oldham  <oldham@oz.codesourcery.com>

	* gcc_build (bootstrap_gcc): New function.
	(configure_gcc): Likewise.
	(build_gcc): Rewritten to use configure and bootstrap.
	(MAKE_BOOTSTRAP_OPTIONS): Replaced MAKE_OPTIONS.

2000-10-31  Mark Mitchell  <mark@codesourcery.com>

	* gcc_build (MAKE): New variable.
	(build_gcc): Use it.  Fix logging of errors.
	(install_gcc): Likewise.

2000-10-29  Mark Mitchell  <mark@codesourcery.com>

	* gcc_build: Save the output from CVS into the logfile as well.

2000-10-25  Mark Mitchell  <mark@codesourcery.com>

	* gcc_build: Fix typos.

2000-10-14  Joseph S. Myers  <jsm28@cam.ac.uk>

	* gperf-2.7-19981006.pat: Remove.

2000-10-08  Joseph S. Myers  <jsm28@cam.ac.uk>

	* test_installed: Change EGCS references to refer to GCC.

2000-09-28  Gerald Pfeifer  <pfeifer@dbai.tuwien.ac.at>

	* gcc_update (touch_files): Add some informative output.

2000-09-16  Andreas Jaeger  <aj@suse.de>

	* gcc_update: Remove gcc/c-parse.gperf.

2000-08-30  Gerald Pfeifer  <pfeifer@dbai.tuwien.ac.at>,
	    Alexandre Oliva  <aoliva@redhat.com>

	* gcc_update: Execute touch_files_reexec even if `cvs update`
	failed.

2000-08-09  Alexandre Oliva  <aoliva@redhat.com>

	* test_summary: AWK breaks with filenames containing `='.

Sun Jul 16 12:04:33 2000  Mark P Mitchell  <mark@codesourcery.com>

	* gcc_build: New script.

2000-07-13  Mark Mitchell  <mark@codesourcery.com>

	* gcc_update (files_and_dependencies): Remove generated YACC files.

2000-07-12  Mark Mitchell  <mark@codesourcery.com>

	* gcc_update (files_and_dependencies): Remove generated YACC files.

2000-06-04  Mark Mitchell  <mark@codesourcery.com>

	* newcvsroot: Handle filenames that contain spaces.

2000-06-03  Zack Weinberg  <zack@wolery.cumb.org>

	* test_summary: In generated script, use cat <<'EOF' not cat <<\EOF.
	Elide --with-gcc-version-trigger and --norecursion from
	configure flags.  Remove code to report status of haifa scheduler.

2000-05-18  Alexandre Oliva  <aoliva@cygnus.com>

	* gcc_update (self): Set to `$0'.
	(touch_files_reexec): Use `$self' instead of `$0'.

2000-05-12  Alexandre Oliva  <aoliva@cygnus.com>

	* gcc_update (touch_files_reexec): New function, run after the
	tree is modified.

2000-05-08  Richard Hendeson  <rth@cygnus.com>

	* gcc_update: Remove references to inclhack.tpl.

2000-04-28  Jason Merrill  <jason@casey.cygnus.com>

	* index-prop: Use a single pattern.  Also support *** cdiffs.

2000-04-28  Pavel Roskin  <pavel_roskin@geocities.com>

	* index-prop: Don't change /dev/null.

2000-04-27  Gerald Pfeifer  <pfeifer@dbai.tuwien.ac.at>

	* gcc_update: Refer to GCC and gcc_update instead of egcs and
	egcs_update.

2000-04-26  Jonathan Larmour  <jlarmour@redhat.co.uk>

	* index-prop: Fix occasional problem when using cvs diff -p.

2000-04-18  Zack Weinberg  <zack@wolery.cumb.org>

	* gcc_update: Remove references to cexp.c/cexp.y.

1999-12-18  Gerald Pfeifer  <pfeifer@dbai.tuwien.ac.at>

	* newcvsroot: Add check on the number of command-line arguments.
	Add usage.

Sun Nov 28 00:41:44 1999  William Bader (william@nscs.fast.net)

	* gcc_update: Allow patches compressed by bzip2.

1999-10-11  Martin v. Löwis  <loewis@informatik.hu-berlin.de>

	* newcvsroot: New file.

1999-09-11  Craig Burley  <craig@jcb-sc.com>

	* convert_to_f2c, convert_to_g2c, download_f2c: New file.

1999-08-16  Gerald Pfeifer  <pfeifer@dbai.tuwien.ac.at>

	* gcc_update: New file.
	* egcs_update: Renamed to gcc_update.

1999-08-09  Robert Lipe  <robertlipe@usa.net>

	* test_summary: Quote curly braces in 1999-07-03 change.

1999-07-28  Alexandre Oliva  <oliva@dcc.unicamp.br>

	* egcs_update (files_and_dependencies): Fixed typo in
	gcc/cstamp-h.in.  Added gcc/config.in.

1999-07-27  Alexandre Oliva  <oliva@dcc.unicamp.br>

	* egcs_update (files_and_dependencies): New function, with
	complete list of files to be updated, as well as their
	dependencies.
	(touch_files): Check the timestamp of each generated file against
	its dependencies'.
	(main): New flags --touch, --list and --help.  Remove the
	pre-update step.

1999-07-17  Alexandre Oliva  <oliva@dcc.unicamp.br>

	* test_summary: Replace egcs with gcc.  Update e-mail address.

1999-07-05  Gerald Pfeifer  <pfeifer@dbai.tuwien.ac.at>
	    Jerry Quinn  <jquinn@nortelnetworks.com>

	* egcs_update (touch_files, apply_patch): New functions.
	Use them.  New command-line option --patch.  Split test of local
	tree into two parts.  Add comments.

1999-07-03  Alexandre Oliva  <oliva@dcc.unicamp.br>

	* test_summary: If Target is `unix{*}', append the Target variants
	to Host.

1999-06-12  Alexandre Oliva  <oliva@dcc.unicamp.br>

	* test_summary: Set default mail-address and version for egcs
	instead of relying on unpredictable pathnames.
	Reported by Andreas Jaeger <aj@arthur.rhein-neckar.de>

Fri Apr  2 16:09:02 1999  Jeffrey A Law  (law@cygnus.com)

	* fixinc/*: Delete obsolete files.

1999-02-04  Robert Lipe  <robertlipe@usa.net>

	* egcs_update: Test return values of 'cvs update'.  Propogate
	to caller as exit values.

1999-01-25  Gerald Pfeifer  <pfeifer@dbai.tuwien.ac.at>

	* egcs_update: Use "if" instead of "&&".  Touch generated files
	only after the corresponding *.y files.

1999-01-19  Gerald Pfeifer  <pfeifer@dbai.tuwien.ac.at>

	* egcs_update: Do not use xargs, but a backquote construct.

1999-01-07  Alexandre Oliva  <oliva@dcc.unicamp.br>

	* test_summary (version): Remove carriage return that gawk inserts
	in the version string for some reason.

1998-11-30  Gerald Pfeifer  <pfeifer@dbai.tuwien.ac.at>

	* egcs_update: Only touch files that already exist.

1998-11-29  Alexandre Oliva  <oliva@dcc.unicamp.br>

	* test_summary (EOF): Remove double backslash.
	Reported by Franz Sirl <Franz.Sirl-kernel@lauterbach.com>

1998-11-28  Alexandre Oliva  <oliva@dcc.unicamp.br>

	* test_summary (address): Set to egcs-testresults mailing list.

1998-11-27  Alexandre Oliva  <oliva@dcc.unicamp.br>

	* test_summary (address): Added Marc Lehmann's testsuite-results
	to the default e-mail address.

1998-11-25  Alexandre Oliva  <oliva@dcc.unicamp.br>

	* test_summary (-p, prepend_logs): Add these before the summary.
	(Compiler, Platform): Print these just before configflags.

Sat Oct 31 10:53:40 1998  Kaveh R. Ghazi  <ghazi@caip.rutgers.edu>

	* warn_summary (longLineFilter): New shell function to encapsulate
	this functionality.  It is off by default, only active if -llf
	flag is specified.
	(subdirectoryFilter): Fix bug in filtering which made some
	subdirectory warnings erroneously appear in the toplevel set.
	(stageNfilter): Renamed from `stageNwarns'.  Updated to collect
	warnings from stage1 as well as stage0, which means warnings from
	outside the bootstrap directory.  Eg, the libraries, etc.
	(warningFilter): New shell function to encapsulate this
	functionality.
	(keywordFilter): New shell function to encapsulate this
	functionality.

	Store data in a temp file rather than calculating it 3x.  Arrange
	to remove it on exit and signals.

	Add -pass/-wpass flags to do "pass through" (i.e. manual
	inspection) of bootstrap output from a particular stageN as well
	as language subdirs.

	Add better comments/documentation.

Sat Oct 31 16:39:31 1998  Gerald Pfeifer  <pfeifer@dbai.tuwien.ac.at>

	* egcs_update: Add comment about keeping the FAQ synchronized.

Fri Oct 30 00:39:27 1998  Jeffrey A Law  (law@cygnus.com)

	* egcs_update: Do touch java/parse.c and java/parse-scan.c. They're
	in the repo again.

Fri Oct 16 07:35:00 1998  Bruce Korb  <korb@datadesign.com>

	* egcs_update:  Added gcc/fixinc/* generated files to touch list.

Tue Oct 13 23:28:33 1998  Jeffrey A Law  (law@cygnus.com)

	* egcs_update: Remove gcc/java/parse.c from list of files to
	touch.

Wed Oct  7 13:00:40 1998  Kaveh R. Ghazi  <ghazi@caip.rutgers.edu>

	* gperf-2.7-19981006.pat: New file, patch for egcs-local gperf.

Mon Oct  5 14:19:48 1998  Kaveh R. Ghazi  <ghazi@caip.rutgers.edu>

	* warn_summary (subdirectoryFilter): New shell function to
	optionally filter in/out gcc subdirectories when summarizing
	warnings.  Add new flags to support subdirectory filtering.

	Also, ensure the bootstrap stage is a number.  Add some more C
	keywords that are preserved in the "warning type" summary and
	tighten up the "arg ???" regexp.

Tue Sep 22 07:30  Bruce Korb  <korb@datadesign.com>

	* fixinc/inclhack.def:  Not all C++ comments in C headers
	were treated alike.  They are now.  Also fixed syntax
	of sed expression in "systypes" fix.

	* fixinc/inclhack.def:  Removed SVR4.2-ism from shell invocation

	* egcs_update:  Added fixinc/* generated files to touch list.

Wed Sep 16 16:06:51 1998  Kaveh R. Ghazi  <ghazi@caip.rutgers.edu>

	* egcs_update: Additionally touch gcc/java/parse.[ch].

Thu Sep  9 16:48  Bruce Korb <korb@datadesign.com>

	* fixinc/inclhack.def:  Added two files required by
	SCO's Open Server 5's avoid_bool fix.
	Regenerated fixinc.x and inclhack.sh to incorporate
	the update.

Thu Sep  3 10:11:32 1998  Robert Lipe   <robertl@dgii.com>

	* egcs_update: Do the pass 1 CVS update only for files that
	may reasonably be under CVS control.

1998-08-14  Alexandre Oliva  <oliva@dcc.unicamp.br>

	* test_installed: New script for testing already-installed
	gcc/g++/g77.

Wed Aug 12 19:59:36 1998  Gerald Pfeifer  <pfeifer@dbai.tuwien.ac.at>

	* egcs_update: Assigned copyright to FSF.

Tue Aug 11 17:55:53 1998  Gerald Pfeifer  <pfeifer@dbai.tuwien.ac.at>
			  Alexandre Oliva  <oliva@dcc.unicamp.br>

	* egcs_update: New switch --nostdflags and documentation
	enhancements.

Tue Aug 11 17:33:19 1998  Gerald Pfeifer  <pfeifer@dbai.tuwien.ac.at>

	* egcs_update: New script.

1998-08-05  Bruce Korb  <korbb@datadesign.com>

	* fixinc/Makefile
	Added define for target machine so machine-specific tests
	can be selected for or against.

	* fixinc/fixincl.c
	Added an array of string pointers to machines to select
	or avoid, depending on a FD_MACH_IFNOT bit flag.
	Used a shell script to match the defined TARGET_MACHINE
	with any of the given match patterns.

	* fixinc/fixincl.tpl
	Generate the array of strings and bit flag, as needed,
	depending on "mach" and "not_machine" attributes for a fix.

	* fixinc/mkfixinc.sh
	Invoke the make with TARGET assigned the value of the
	machine name argument.

Mon Jul 27 22:08:12 1998  Mike Stump  (mrs@wrs.com)

	* compare_tests: New script.

1998-07-28  Alexandre Oliva  <oliva@dcc.unicamp.br>

	* test_summary: Assigned copyright to FSF.

Mon Jul 27 20:33:02 1998  Gerald Pfeifer  <pfeifer@dbai.tuwien.ac.at>

	* test_summary: Corrected script name in comments providing
	documentation.  Added linebreaks for lines with > 80 characters.

Fri Jun 19 02:36:59 1998  Alexandre Oliva  <oliva@dcc.unicamp.br>

	* test_summary: New switch, -i, and environment variable,
	append_logs, for including files in the report.

1998-06-01  Manfred Hollstein  <manfred@s-direktnet.de>

	* warn_summary: Update to Kaveh's latest version allowing to
	specify the last stage built.

1998-05-29  Bruce Korb  <korbb@datadesign.com>

	* fixinc/mkfixinc.sh
	Changes to make it easier to invoke on platforms that
	normally do not invoke fixincludes.

	* fixinc/inclhack.def
	Applied fixes from egcs/gcc/fixincludes from the past several
	months.

1998-05-28  Bruce Korb  <korbb@datadesign.com>

	* fixinc/*: Updated most everything for a first real
	try at getting "fast_fixincludes" working.

1998-05-28  Jason Merrill  <jason@yorick.cygnus.com>

	* index-prop: New file.

Sat May 23 23:38:49 1998  Matthias Klose  <doko@cs.tu-berlin.de>

	* test_summary: find good awk (copied from warn_summary).

Sat May 23 23:38:33 1998  Jeffrey A Law  (law@cygnus.com)

	* test_summary, warn_summary: New files<|MERGE_RESOLUTION|>--- conflicted
+++ resolved
@@ -99,14 +99,11 @@
 2013-08-03  Caroline Tice  <cmtice@google.com>
 
 	* gcc_update: Add libvtv files.
-<<<<<<< HEAD
-	
+
 2013-06-06  Nenad Vukicevic  <nenad@intrepid.com>
 
 	* update-copyright.py: Add libgupc to the default list. Add
 	all libgupc external authors.
-=======
->>>>>>> edf6ddf6
 
 2013-06-06  Brooks Moses  <bmoses@google.com>
 
